/*
 * Copyright Elasticsearch B.V. and/or licensed to Elasticsearch B.V. under one
 * or more contributor license agreements. Licensed under the Elastic License;
 * you may not use this file except in compliance with the Elastic License.
 */
#include <api/CInferenceModelDefinition.h>

#include <core/CBase64Filter.h>
#include <core/CPersistUtils.h>
#include <core/CStringUtils.h>
#include <core/Constants.h>

#include <boost/iostreams/filter/gzip.hpp>
#include <boost/iostreams/filtering_stream.hpp>

#include <cmath>
#include <iterator>
#include <memory>
#include <ostream>
#include <unordered_map>
#include <unordered_set>

namespace ml {
namespace api {

namespace {
// clang-format off
const std::string JSON_AGGREGATE_OUTPUT_TAG{"aggregate_output"};
const std::string JSON_CLASSIFICATION_LABELS_TAG{"classification_labels"};
const std::string JSON_CLASSIFICATION_WEIGHTS_TAG{"classification_weights"};
const std::string JSON_COMPRESSED_INFERENCE_MODEL_TAG{"compressed_inference_model"};
const std::string JSON_DECISION_TYPE_TAG{"decision_type"};
const std::string JSON_DEFAULT_LEFT_TAG{"default_left"};
const std::string JSON_DEFAULT_VALUE_TAG{"default_value"};
const std::string JSON_DEFINITION_TAG{"definition"};
const std::string JSON_DOC_NUM_TAG{"doc_num"};
const std::string JSON_ENSEMBLE_MODEL_SIZE_TAG{"ensemble_model_size"};
const std::string JSON_ENSEMBLE_TAG{"ensemble"};
const std::string JSON_EOS_TAG{"eos"};
const std::string JSON_FEATURE_NAME_LENGTH_TAG{"feature_name_length"};
const std::string JSON_FEATURE_NAME_LENGTHS_TAG{"feature_name_lengths"};
const std::string JSON_FEATURE_NAME_TAG{"feature_name"};
const std::string JSON_FEATURE_NAMES_TAG{"feature_names"};
const std::string JSON_FIELD_LENGTH_TAG{"field_length"};
const std::string JSON_FIELD_NAMES_TAG{"field_names"};
const std::string JSON_FIELD_TAG{"field"};
const std::string JSON_FIELD_VALUE_LENGTHS_TAG{"field_value_lengths"};
const std::string JSON_FREQUENCY_ENCODING_TAG{"frequency_encoding"};
const std::string JSON_FREQUENCY_MAP_TAG{"frequency_map"};
const std::string JSON_HOT_MAP_TAG{"hot_map"};
const std::string JSON_LEAF_VALUE_TAG{"leaf_value"};
const std::string JSON_LEFT_CHILD_TAG{"left_child"};
const std::string JSON_LOGISTIC_REGRESSION_TAG{"logistic_regression"};
const std::string JSON_LT{"lt"};
const std::string JSON_MODEL_SIZE_INFO_TAG{"model_size_info"};
const std::string JSON_NODE_INDEX_TAG{"node_index"};
const std::string JSON_NUM_CLASSES_TAG{"num_classes"};
const std::string JSON_NUM_CLASSIFICATION_WEIGHTS_TAG{"num_classification_weights"};
const std::string JSON_NUM_LEAVES_TAG{"num_leaves"};
const std::string JSON_NUM_NODES_TAG{"num_nodes"};
const std::string JSON_NUM_OPERATIONS_TAG{"num_operations"};
const std::string JSON_NUM_OUTPUT_PROCESSOR_WEIGHTS_TAG{"num_output_processor_weights"};
const std::string JSON_NUMBER_SAMPLES_TAG{"number_samples"};
const std::string JSON_ONE_HOT_ENCODING_TAG{"one_hot_encoding"};
const std::string JSON_PREPROCESSORS_TAG{"preprocessors"};
const std::string JSON_RIGHT_CHILD_TAG{"right_child"};
const std::string JSON_SPLIT_FEATURE_TAG{"split_feature"};
const std::string JSON_SPLIT_GAIN_TAG{"split_gain"};
const std::string JSON_TARGET_MAP_TAG{"target_map"};
const std::string JSON_TARGET_MEAN_ENCODING_TAG{"target_mean_encoding"};
const std::string JSON_TARGET_TYPE_CLASSIFICATION{"classification"};
const std::string JSON_TARGET_TYPE_REGRESSION{"regression"};
const std::string JSON_TARGET_TYPE_TAG{"target_type"};
const std::string JSON_THRESHOLD_TAG{"threshold"};
const std::string JSON_TOTAL_DEFINITION_LENGTH_TAG{"total_definition_length"};
const std::string JSON_TRAINED_MODEL_SIZE_TAG{"trained_model_size"};
const std::string JSON_TRAINED_MODEL_TAG{"trained_model"};
const std::string JSON_TRAINED_MODELS_TAG{"trained_models"};
const std::string JSON_TREE_SIZES_TAG{"tree_sizes"};
const std::string JSON_TREE_STRUCTURE_TAG{"tree_structure"};
const std::string JSON_TREE_TAG{"tree"};
const std::string JSON_WEIGHTED_MODE_TAG{"weighted_mode"};
const std::string JSON_WEIGHTED_SUM_TAG{"weighted_sum"};
const std::string JSON_WEIGHTS_TAG{"weights"};
// clang-format on

const std::size_t MAX_DOCUMENT_SIZE(16 * core::constants::BYTES_IN_MB);

auto toRapidjsonValue(std::size_t value) {
    return rapidjson::Value{static_cast<std::uint64_t>(value)};
}

void addJsonArray(const std::string& tag,
                  const std::vector<std::size_t>& vector,
                  rapidjson::Value& parentObject,
                  CSerializableToJsonDocument::TRapidJsonWriter& writer) {
    rapidjson::Value array{writer.makeArray(vector.size())};
    for (const auto& value : vector) {
        array.PushBack(static_cast<std::uint64_t>(value), writer.getRawAllocator());
    }
    writer.addMember(tag, array, parentObject);
}

void addJsonArray(const std::string& tag,
                  const std::vector<double>& vector,
                  CSerializableToJsonStream::TGenericLineWriter& writer) {
    writer.Key(tag);
    writer.StartArray();
    rapidjson::Value array{writer.makeArray(vector.size())};
    for (const auto& value : vector) {
        writer.Double(value);
    }
    writer.EndArray();
}

void addJsonArray(const std::string& tag,
                  const std::vector<std::string>& vector,
                  CSerializableToJsonStream::TGenericLineWriter& writer) {
    writer.Key(tag);
    writer.StartArray();
    rapidjson::Value array{writer.makeArray(vector.size())};
    for (const auto& value : vector) {
        writer.String(value);
    }
    writer.EndArray();
}
}

void CTree::CTreeNode::addToJsonStream(TGenericLineWriter& writer) const {
    writer.Key(JSON_NODE_INDEX_TAG);
    writer.Uint64(m_NodeIndex);
    writer.Key(JSON_NUMBER_SAMPLES_TAG);
    writer.Uint64(m_NumberSamples);

    if (m_LeftChild) {
        // internal node
        writer.Key(JSON_SPLIT_FEATURE_TAG);
        writer.Uint64(m_SplitFeature);
        if (m_SplitGain.is_initialized()) {
            writer.Key(JSON_SPLIT_GAIN_TAG);
            writer.Double(m_SplitGain.get());
        }
        writer.Key(JSON_THRESHOLD_TAG);
        writer.Double(m_Threshold);
        writer.Key(JSON_DEFAULT_LEFT_TAG);
        writer.Bool(m_DefaultLeft);
        switch (m_DecisionType) {
        case E_LT:
            writer.Key(JSON_DECISION_TYPE_TAG);
            writer.String(JSON_LT);
            break;
        }
        writer.Key(JSON_LEFT_CHILD_TAG);
        writer.Uint(m_LeftChild.get());
        writer.Key(JSON_RIGHT_CHILD_TAG);
        writer.Uint(m_RightChild.get());
    } else if (m_LeafValue.size() > 1) {
        // leaf node
        addJsonArray(JSON_LEAF_VALUE_TAG, m_LeafValue, writer);
    } else {
        // leaf node
        writer.Key(JSON_LEAF_VALUE_TAG);
        writer.Double(m_LeafValue[0]);
    }
}

CTree::CTreeNode::CTreeNode(TNodeIndex nodeIndex,
                            double threshold,
                            bool defaultLeft,
                            TDoubleVec leafValue,
                            std::size_t splitFeature,
                            std::size_t numberSamples,
                            const TOptionalNodeIndex& leftChild,
                            const TOptionalNodeIndex& rightChild,
                            const TOptionalDouble& splitGain)
    : m_DefaultLeft(defaultLeft), m_NodeIndex(nodeIndex), m_LeftChild(leftChild),
      m_RightChild(rightChild), m_SplitFeature(splitFeature),
      m_NumberSamples(numberSamples), m_Threshold(threshold),
      m_LeafValue(std::move(leafValue)), m_SplitGain(splitGain) {
}

size_t CTree::CTreeNode::splitFeature() const {
    return m_SplitFeature;
}

void CTree::CTreeNode::splitFeature(std::size_t splitFeature) {
    m_SplitFeature = splitFeature;
}

bool CTree::CTreeNode::leaf() const {
    return m_LeftChild.is_initialized() == false;
}

CTrainedModel::TSizeInfoUPtr CTree::sizeInfo() const {
    return std::make_unique<CSizeInfo>(*this);
}

CTree::CSizeInfo::CSizeInfo(const CTree& tree)
    : CTrainedModel::CSizeInfo(tree), m_Tree{tree} {
}

void CTree::CSizeInfo::addToJsonDocument(rapidjson::Value& parentObject,
                                         TRapidJsonWriter& writer) const {
    std::size_t numLeaves{0};
    std::size_t numNodes{0};
    for (const auto& node : m_Tree.m_TreeStructure) {
        if (node.leaf()) {
            ++numLeaves;
        } else {
            ++numNodes;
        }
    }
    writer.addMember(JSON_NUM_NODES_TAG, toRapidjsonValue(numNodes).Move(), parentObject);
    writer.addMember(JSON_NUM_LEAVES_TAG, toRapidjsonValue(numLeaves).Move(), parentObject);
}

std::size_t CTree::CSizeInfo::numOperations() const {
    std::size_t numLeaves{0};
    std::size_t numNodes{0};
    for (const auto& node : m_Tree.m_TreeStructure) {
        if (node.leaf()) {
            ++numLeaves;
        } else {
            ++numNodes;
        }
    }
    // Strictly speaking, this formula is correct only for balanced trees, but it will
    // give a good average estimate for other binary trees as well.
    return static_cast<std::size_t>(std::ceil(std::log2(numNodes + numLeaves + 1)));
}

void CEnsemble::addToJsonStream(TGenericLineWriter& writer) const {
    writer.Key(JSON_ENSEMBLE_TAG);
    writer.StartObject();
    this->CTrainedModel::addToJsonStream(writer);
    writer.Key(JSON_TRAINED_MODELS_TAG);
    writer.StartArray();
    for (const auto& trainedModel : m_TrainedModels) {
        writer.StartObject();
        trainedModel->addToJsonStream(writer);
        writer.EndObject();
    }
    writer.EndArray();

    // aggregate output
    writer.Key(JSON_AGGREGATE_OUTPUT_TAG);
    m_AggregateOutput->addToJsonStream(writer);
    writer.EndObject();
}

void CEnsemble::featureNames(const TStringVec& featureNames) {
    this->CTrainedModel::featureNames(featureNames);
    for (auto& trainedModel : m_TrainedModels) {
        trainedModel->featureNames(featureNames);
    }
}

void CEnsemble::aggregateOutput(TAggregateOutputUPtr&& aggregateOutput) {
    m_AggregateOutput.swap(aggregateOutput);
}

std::size_t CEnsemble::size() const {
    return m_TrainedModels.size();
}

CEnsemble::TTrainedModelUPtrVec& CEnsemble::trainedModels() {
    return m_TrainedModels;
}

const CEnsemble::TAggregateOutputUPtr& CEnsemble::aggregateOutput() const {
    return m_AggregateOutput;
}

void CEnsemble::targetType(ETargetType targetType) {
    this->CTrainedModel::targetType(targetType);
    for (auto& trainedModel : m_TrainedModels) {
        trainedModel->targetType(targetType);
    }
}

CTrainedModel::TStringVec CEnsemble::removeUnusedFeatures() {
    std::unordered_set<std::string> set;
    for (auto& trainedModel : this->trainedModels()) {
        TStringVec vec(trainedModel->removeUnusedFeatures());
        set.insert(vec.begin(), vec.end());
    }
    TStringVec selectedFeatureNames;
    selectedFeatureNames.reserve(set.size());
    std::copy(set.begin(), set.end(), std::back_inserter(selectedFeatureNames));
    std::sort(selectedFeatureNames.begin(), selectedFeatureNames.end());
    this->CTrainedModel::featureNames(selectedFeatureNames);
    return selectedFeatureNames;
}

const CTrainedModel::TStringVec& CEnsemble::featureNames() const {
    return this->CTrainedModel::featureNames();
}

void CEnsemble::classificationLabels(const TStringVec& classificationLabels) {
    this->CTrainedModel::classificationLabels(classificationLabels);
    for (auto& trainedModel : m_TrainedModels) {
        trainedModel->classificationLabels(classificationLabels);
    }
}

void CEnsemble::classificationWeights(TDoubleVec classificationWeights) {
    for (auto& trainedModel : m_TrainedModels) {
        trainedModel->classificationWeights(classificationWeights);
    }
    this->CTrainedModel::classificationWeights(std::move(classificationWeights));
}

CTrainedModel::TSizeInfoUPtr CEnsemble::sizeInfo() const {
    return std::make_unique<CSizeInfo>(*this);
}

CEnsemble::CSizeInfo::CSizeInfo(const CEnsemble& ensemble)
    : CTrainedModel::CSizeInfo(ensemble), m_Ensemble{&ensemble} {
}

std::size_t CEnsemble::CSizeInfo::numOperations() const {
    std::size_t numOperations{0};
    for (const auto& model : m_Ensemble->m_TrainedModels) {
        numOperations += model->sizeInfo()->numOperations();
    }
    return numOperations;
}

void CEnsemble::CSizeInfo::addToJsonDocument(rapidjson::Value& parentObject,
                                             TRapidJsonWriter& writer) const {
    this->CTrainedModel::CSizeInfo::addToJsonDocument(parentObject, writer);
    rapidjson::Value featureNameLengthsArray{
        writer.makeArray(m_Ensemble->featureNames().size())};
    for (const auto& featureName : m_Ensemble->featureNames()) {
        featureNameLengthsArray.PushBack(
            toRapidjsonValue(core::CStringUtils::utf16LengthOfUtf8String(featureName))
                .Move(),
            writer.getRawAllocator());
    }
    writer.addMember(JSON_FEATURE_NAME_LENGTHS_TAG, featureNameLengthsArray, parentObject);

    rapidjson::Value treeSizesArray{writer.makeArray(m_Ensemble->m_TrainedModels.size())};
    for (const auto& trainedModel : m_Ensemble->m_TrainedModels) {
        rapidjson::Value item{writer.makeObject()};
        trainedModel->sizeInfo()->addToJsonDocument(item, writer);
        treeSizesArray.PushBack(item, writer.getRawAllocator());
    }
    writer.addMember(JSON_TREE_SIZES_TAG, treeSizesArray, parentObject);

    std::size_t numOutputProcessorWeights{m_Ensemble->m_TrainedModels.size()};
    writer.addMember(JSON_NUM_OUTPUT_PROCESSOR_WEIGHTS_TAG,
                     toRapidjsonValue(numOutputProcessorWeights).Move(), parentObject);
    std::size_t numOperations{this->numOperations()};
    writer.addMember(JSON_NUM_OPERATIONS_TAG,
                     toRapidjsonValue(numOperations).Move(), parentObject);
}

void CTree::addToJsonStream(TGenericLineWriter& writer) const {
    writer.Key(JSON_TREE_TAG);
    writer.StartObject();
    this->CTrainedModel::addToJsonStream(writer);
    writer.Key(JSON_TREE_STRUCTURE_TAG);
    writer.StartArray();
    for (const auto& treeNode : m_TreeStructure) {
        writer.StartObject();
        treeNode.addToJsonStream(writer);
        writer.EndObject();
    }
    writer.EndArray();
    writer.EndObject();
}

std::size_t CTree::size() const {
    return m_TreeStructure.size();
}

CTree::TTreeNodeVec& CTree::treeStructure() {
    return m_TreeStructure;
}

CTrainedModel::TStringVec CTree::removeUnusedFeatures() {
    std::unordered_map<std::size_t, std::size_t> selectedFeatureIndices;
    for (auto& treeNode : m_TreeStructure) {
        if (treeNode.leaf() == false) {
            std::size_t adjustedIndex{selectedFeatureIndices
                                          .emplace(treeNode.splitFeature(),
                                                   selectedFeatureIndices.size())
                                          .first->second};
            treeNode.splitFeature(adjustedIndex);
        }
    }
    TStringVec selectedFeatureNames(selectedFeatureIndices.size());
    auto& featureNames = this->featureNames();
    for (auto i = selectedFeatureIndices.begin(); i != selectedFeatureIndices.end(); ++i) {
        selectedFeatureNames[i->second] = std::move(featureNames[i->first]);
    }
    this->featureNames(std::move(selectedFeatureNames));
    return this->featureNames();
}

std::string CInferenceModelDefinition::jsonString() const {
    std::ostringstream jsonStrm;
    this->jsonStream(jsonStrm);
    return jsonStrm.str();
}

void CInferenceModelDefinition::jsonStream(std::ostream& jsonStrm) const {
    rapidjson::OStreamWrapper wrapper{jsonStrm};
    TGenericLineWriter writer{wrapper};
    this->addToJsonStream(writer);
    jsonStrm.flush();
}

std::stringstream CInferenceModelDefinition::jsonCompressedStream() const {
    std::stringstream compressedStream;
    using TFilteredOutput = boost::iostreams::filtering_stream<boost::iostreams::output>;
    {
        TFilteredOutput outFilter;
        outFilter.push(boost::iostreams::gzip_compressor());
        outFilter.push(core::CBase64Encoder());
        outFilter.push(compressedStream);
        this->jsonStream(outFilter);
    }
    return compressedStream;
}

void CInferenceModelDefinition::addToDocumentCompressed(TRapidJsonWriter& writer) const {
    std::stringstream compressedStream{this->jsonCompressedStream()};
    std::streamsize processed{0};
    compressedStream.seekg(0, compressedStream.end);
    std::streamsize remained{compressedStream.tellg()};
    compressedStream.seekg(0, compressedStream.beg);
    std::size_t docNum{0};
    std::string buffer;
    while (remained > 0) {
        std::size_t bytesToProcess{std::min(MAX_DOCUMENT_SIZE, static_cast<size_t>(remained))};
<<<<<<< HEAD
        buffer.clear();
        std::copy_n(std::istreambuf_iterator<char>(compressedString.seekg(processed)),
=======
        std::string buffer;
        std::copy_n(std::istreambuf_iterator<char>(compressedStream.seekg(processed)),
>>>>>>> edafba51
                    bytesToProcess, std::back_inserter(buffer));
        remained -= bytesToProcess;
        processed += bytesToProcess;
        writer.StartObject();
        writer.Key(JSON_COMPRESSED_INFERENCE_MODEL_TAG);
        writer.StartObject();
        writer.Key(JSON_DOC_NUM_TAG);
        writer.Uint64(docNum);
        writer.Key(JSON_DEFINITION_TAG);
        writer.String(buffer);
        if (remained == 0) {
            writer.Key(JSON_EOS_TAG);
            writer.Bool(true);
        }
        writer.EndObject();
        writer.EndObject();
        ++docNum;
    }
}

void CInferenceModelDefinition::addToJsonStream(TGenericLineWriter& writer) const {
    writer.StartObject();
    // preprocessors
    writer.Key(JSON_PREPROCESSORS_TAG);
    writer.StartArray();
    for (const auto& encoding : m_Preprocessors) {
        writer.StartObject();
        writer.Key(encoding->typeString());
        writer.StartObject();
        encoding->addToJsonStream(writer);
        writer.EndObject();
        writer.EndObject();
    }
    writer.EndArray();

    // trained_model
    if (m_TrainedModel) {
        writer.Key(JSON_TRAINED_MODEL_TAG);
        writer.StartObject();
        m_TrainedModel->addToJsonStream(writer);
        writer.EndObject();
    } else {
        LOG_ERROR(<< "Trained model is not initialized");
    }
    writer.EndObject();
}

void CTrainedModel::addToJsonStream(TGenericLineWriter& writer) const {
    addJsonArray(JSON_FEATURE_NAMES_TAG, m_FeatureNames, writer);

    if (m_ClassificationLabels) {
        addJsonArray(JSON_CLASSIFICATION_LABELS_TAG, *m_ClassificationLabels, writer);
    }

    if (m_ClassificationWeights) {
        addJsonArray(JSON_CLASSIFICATION_WEIGHTS_TAG, *m_ClassificationWeights, writer);
    }

    switch (m_TargetType) {
    case E_Classification:
        writer.Key(JSON_TARGET_TYPE_TAG);
        writer.String(JSON_TARGET_TYPE_CLASSIFICATION);
        break;
    case E_Regression:
        writer.Key(JSON_TARGET_TYPE_TAG);
        writer.String(JSON_TARGET_TYPE_REGRESSION);
        break;
    }
}

const CTrainedModel::TStringVec& CTrainedModel::featureNames() const {
    return m_FeatureNames;
}

void CTrainedModel::featureNames(const TStringVec& featureNames) {
    m_FeatureNames = featureNames;
}

void CTrainedModel::targetType(ETargetType targetType) {
    m_TargetType = targetType;
}

CTrainedModel::ETargetType CTrainedModel::targetType() const {
    return m_TargetType;
}

CTrainedModel::TStringVec& CTrainedModel::featureNames() {
    return m_FeatureNames;
}

void CTrainedModel::featureNames(TStringVec&& featureNames) {
    m_FeatureNames = std::move(featureNames);
}

const CTrainedModel::TOptionalStringVec& CTrainedModel::classificationLabels() const {
    return m_ClassificationLabels;
}

void CTrainedModel::classificationLabels(const TStringVec& classificationLabels) {
    m_ClassificationLabels = classificationLabels;
}

const CTrainedModel::TOptionalDoubleVec& CTrainedModel::classificationWeights() const {
    return m_ClassificationWeights;
}

void CTrainedModel::classificationWeights(TDoubleVec classificationWeights) {
    m_ClassificationWeights = std::move(classificationWeights);
}

CTrainedModel::CSizeInfo::CSizeInfo(const CTrainedModel& trainedModel)
    : m_TrainedModel{trainedModel} {
}

void CTrainedModel::CSizeInfo::addToJsonDocument(rapidjson::Value& parentObject,
                                                 TRapidJsonWriter& writer) const {
    if (m_TrainedModel.targetType() == E_Classification) {
        writer.addMember(
            JSON_NUM_CLASSIFICATION_WEIGHTS_TAG,
            toRapidjsonValue(m_TrainedModel.classificationWeights()->size()).Move(),
            parentObject);
        writer.addMember(
            JSON_NUM_CLASSES_TAG,
            toRapidjsonValue(m_TrainedModel.classificationLabels()->size()).Move(),
            parentObject);
    }
}

void CInferenceModelDefinition::fieldNames(TStringVec&& fieldNames) {
    m_FieldNames = std::move(fieldNames);
}

void CInferenceModelDefinition::trainedModel(TTrainedModelUPtr&& trainedModel) {
    m_TrainedModel = std::move(trainedModel);
}

CInferenceModelDefinition::TTrainedModelUPtr& CInferenceModelDefinition::trainedModel() {
    return m_TrainedModel;
}

const CInferenceModelDefinition::TTrainedModelUPtr&
CInferenceModelDefinition::trainedModel() const {
    return m_TrainedModel;
}

CInferenceModelDefinition::TApiEncodingUPtrVec& CInferenceModelDefinition::preprocessors() {
    return m_Preprocessors;
}

const std::string& CInferenceModelDefinition::typeString() const {
    return JSON_COMPRESSED_INFERENCE_MODEL_TAG;
}

const CInferenceModelDefinition::TStringVec& CInferenceModelDefinition::fieldNames() const {
    return m_FieldNames;
}

size_t CInferenceModelDefinition::dependentVariableColumnIndex() const {
    return m_DependentVariableColumnIndex;
}

void CInferenceModelDefinition::dependentVariableColumnIndex(std::size_t dependentVariableColumnIndex) {
    m_DependentVariableColumnIndex = dependentVariableColumnIndex;
}

CInferenceModelDefinition::TSizeInfoUPtr CInferenceModelDefinition::sizeInfo() const {
    return std::make_unique<CSizeInfo>(*this);
}

CInferenceModelDefinition::CSizeInfo::CSizeInfo(const CInferenceModelDefinition& definition)
    : m_Definition{definition} {
}

std::string CInferenceModelDefinition::CSizeInfo::jsonString() {
    std::ostringstream stream;
    {
        // we use this scope to finish writing the object in the CJsonOutputStreamWrapper destructor
        core::CJsonOutputStreamWrapper wrapper{stream};
        TRapidJsonWriter writer{wrapper};
        rapidjson::Value doc{writer.makeObject()};
        this->addToJsonDocument(doc, writer);
        writer.write(doc);
        stream.flush();
    }
    // string writer puts the json object in an array, so we strip the external brackets
    std::string jsonStr{stream.str()};
    std::string resultString(jsonStr, 1, jsonStr.size() - 2);
    return resultString;
}

const std::string& CInferenceModelDefinition::CSizeInfo::typeString() const {
    return JSON_MODEL_SIZE_INFO_TAG;
}

void CInferenceModelDefinition::CSizeInfo::addToJsonDocument(rapidjson::Value& parentObject,
                                                             TRapidJsonWriter& writer) const {
    using TTrainedModelSizeUPtr = std::unique_ptr<CTrainedModel::CSizeInfo>;

    // parse trained models
    TTrainedModelSizeUPtr trainedModelSize;
    if (m_Definition.trainedModel()) {
        m_Definition.trainedModel()->sizeInfo().swap(trainedModelSize);
    }

    // preprocessors
    rapidjson::Value preprocessingArray{writer.makeArray()};
    for (const auto& preprocessor : m_Definition.preprocessors()) {
        auto encodingSizeInfo = preprocessor->sizeInfo();
        rapidjson::Value encodingValue{writer.makeObject()};
        encodingSizeInfo->addToJsonDocument(encodingValue, writer);
        rapidjson::Value encodingEnclosingObject{writer.makeObject()};
        writer.addMember(encodingSizeInfo->typeString(), encodingValue, encodingEnclosingObject);
        preprocessingArray.PushBack(encodingEnclosingObject, writer.getRawAllocator());
    }
    writer.addMember(JSON_PREPROCESSORS_TAG, preprocessingArray, parentObject);
    rapidjson::Value trainedModelSizeObject{writer.makeObject()};
    rapidjson::Value ensembleModelSizeObject{writer.makeObject()};
    trainedModelSize->addToJsonDocument(ensembleModelSizeObject, writer);
    writer.addMember(JSON_ENSEMBLE_MODEL_SIZE_TAG, ensembleModelSizeObject,
                     trainedModelSizeObject);
    writer.addMember(JSON_TRAINED_MODEL_SIZE_TAG, trainedModelSizeObject, parentObject);
}

const std::string& CTargetMeanEncoding::typeString() const {
    return JSON_TARGET_MEAN_ENCODING_TAG;
}

void CTargetMeanEncoding::addToJsonStream(TGenericLineWriter& writer) const {
    this->CEncoding::addToJsonStream(writer);
    writer.Key(JSON_DEFAULT_VALUE_TAG);
    writer.Double(m_DefaultValue);
    writer.Key(JSON_FEATURE_NAME_TAG);
    writer.String(m_FeatureName);

    writer.Key(JSON_TARGET_MAP_TAG);
    writer.StartObject();
    for (const auto& mapping : m_TargetMap) {
        writer.Key(mapping.first);
        writer.Double(mapping.second);
    }
    writer.EndObject();
}

CTargetMeanEncoding::CTargetMeanEncoding(const std::string& field,
                                         double defaultValue,
                                         std::string featureName,
                                         TStringDoubleUMap&& targetMap)
    : CEncoding(field), m_DefaultValue(defaultValue),
      m_FeatureName(std::move(featureName)), m_TargetMap(std::move(targetMap)) {
}

double CTargetMeanEncoding::defaultValue() const {
    return m_DefaultValue;
}

const std::string& CTargetMeanEncoding::featureName() const {
    return m_FeatureName;
}

const CTargetMeanEncoding::TStringDoubleUMap& CTargetMeanEncoding::targetMap() const {
    return m_TargetMap;
}

CTargetMeanEncoding::CSizeInfo::CSizeInfo(const CTargetMeanEncoding& encoding)
    : CEncoding::CSizeInfo::CSizeInfo(&encoding), m_Encoding{encoding} {
}

void CTargetMeanEncoding::CSizeInfo::addToJsonDocument(rapidjson::Value& parentObject,
                                                       TRapidJsonWriter& writer) const {
    this->CEncoding::CSizeInfo::addToJsonDocument(parentObject, writer);
    std::size_t featureNameLength{
        core::CStringUtils::utf16LengthOfUtf8String(m_Encoding.featureName())};
    TSizeVec fieldValueLengths;
    fieldValueLengths.reserve(m_Encoding.targetMap().size());
    for (const auto& item : m_Encoding.targetMap()) {
        fieldValueLengths.push_back(core::CStringUtils::utf16LengthOfUtf8String(item.first));
    }
    writer.addMember(JSON_FEATURE_NAME_LENGTH_TAG,
                     toRapidjsonValue(featureNameLength).Move(), parentObject);
    addJsonArray(JSON_FIELD_VALUE_LENGTHS_TAG, fieldValueLengths, parentObject, writer);
}

CEncoding::TSizeInfoUPtr CTargetMeanEncoding::sizeInfo() const {
    return std::make_unique<CTargetMeanEncoding::CSizeInfo>(*this);
}

const std::string& CTargetMeanEncoding::CSizeInfo::typeString() const {
    return JSON_TARGET_MEAN_ENCODING_TAG;
}

CFrequencyEncoding::CFrequencyEncoding(const std::string& field,
                                       std::string featureName,
                                       TStringDoubleUMap frequencyMap)
    : CEncoding(field), m_FeatureName(std::move(featureName)),
      m_FrequencyMap(std::move(frequencyMap)) {
}

void CEncoding::field(const std::string& field) {
    m_Field = field;
}

void CEncoding::addToJsonStream(TGenericLineWriter& writer) const {
    writer.Key(JSON_FIELD_TAG);
    writer.String(m_Field);
}

CEncoding::CEncoding(std::string field) : m_Field(std::move(field)) {
}

const std::string& CEncoding::field() const {
    return m_Field;
}

CEncoding::CSizeInfo::CSizeInfo(const CEncoding* encoding)
    : m_Encoding(encoding) {
}

void CEncoding::CSizeInfo::addToJsonDocument(rapidjson::Value& parentObject,
                                             TRapidJsonWriter& writer) const {
    writer.addMember(
        JSON_FIELD_LENGTH_TAG,
        toRapidjsonValue(core::CStringUtils::utf16LengthOfUtf8String(m_Encoding->field()))
            .Move(),
        parentObject);
}

const CEncoding* CEncoding::CSizeInfo::encoding() const {
    return m_Encoding;
}

void CFrequencyEncoding::addToJsonStream(TGenericLineWriter& writer) const {
    this->CEncoding::addToJsonStream(writer);
    writer.Key(JSON_FEATURE_NAME_TAG);
    writer.String(m_FeatureName);
    writer.Key(JSON_FREQUENCY_MAP_TAG);
    writer.StartObject();
    for (const auto& mapping : m_FrequencyMap) {
        writer.Key(mapping.first);
        writer.Double(mapping.second);
    }
    writer.EndObject();
}

const std::string& CFrequencyEncoding::CSizeInfo::typeString() const {
    return JSON_FREQUENCY_ENCODING_TAG;
}

const std::string& CFrequencyEncoding::featureName() const {
    return m_FeatureName;
}

const CFrequencyEncoding::TStringDoubleUMap& CFrequencyEncoding::frequencyMap() const {
    return m_FrequencyMap;
}

CFrequencyEncoding::CSizeInfo::CSizeInfo(const CFrequencyEncoding& encoding)
    : CEncoding::CSizeInfo::CSizeInfo(&encoding), m_Encoding{encoding} {
}

void CFrequencyEncoding::CSizeInfo::addToJsonDocument(rapidjson::Value& parentObject,
                                                      TRapidJsonWriter& writer) const {
    this->CEncoding::CSizeInfo::addToJsonDocument(parentObject, writer);
    std::size_t featureNameLength{
        core::CStringUtils::utf16LengthOfUtf8String(m_Encoding.featureName())};
    TSizeVec fieldValueLengths;
    fieldValueLengths.reserve(m_Encoding.frequencyMap().size());
    for (const auto& item : m_Encoding.frequencyMap()) {
        fieldValueLengths.push_back(core::CStringUtils::utf16LengthOfUtf8String(item.first));
    }
    writer.addMember(JSON_FEATURE_NAME_LENGTH_TAG,
                     toRapidjsonValue(featureNameLength).Move(), parentObject);
    addJsonArray(JSON_FIELD_VALUE_LENGTHS_TAG, fieldValueLengths, parentObject, writer);
}

const std::string& CFrequencyEncoding::typeString() const {
    return JSON_FREQUENCY_ENCODING_TAG;
}

CEncoding::TSizeInfoUPtr CFrequencyEncoding::sizeInfo() const {
    return std::make_unique<CFrequencyEncoding::CSizeInfo>(*this);
}

COneHotEncoding::TStringStringUMap& COneHotEncoding::hotMap() {
    return m_HotMap;
}

const COneHotEncoding::TStringStringUMap& COneHotEncoding::hotMap() const {
    return m_HotMap;
}

const std::string& COneHotEncoding::typeString() const {
    return JSON_ONE_HOT_ENCODING_TAG;
}

void COneHotEncoding::addToJsonStream(TGenericLineWriter& writer) const {
    this->CEncoding::addToJsonStream(writer);
    writer.Key(JSON_HOT_MAP_TAG);
    writer.StartObject();
    for (const auto& mapping : m_HotMap) {
        writer.Key(mapping.first);
        writer.String(mapping.second);
    }
    writer.EndObject();
}

COneHotEncoding::CSizeInfo::CSizeInfo(const COneHotEncoding& encoding)
    : CEncoding::CSizeInfo::CSizeInfo(&encoding), m_Encoding{encoding} {
}

COneHotEncoding::COneHotEncoding(const std::string& field, TStringStringUMap hotMap)
    : CEncoding(field), m_HotMap(std::move(hotMap)) {
}

void COneHotEncoding::CSizeInfo::addToJsonDocument(rapidjson::Value& parentObject,
                                                   TRapidJsonWriter& writer) const {
    this->CEncoding::CSizeInfo::addToJsonDocument(parentObject, writer);
    TSizeVec fieldValueLengths;
    fieldValueLengths.reserve(m_Encoding.hotMap().size());
    TSizeVec featureNameLengths;
    featureNameLengths.reserve(m_Encoding.hotMap().size());
    for (const auto& item : m_Encoding.hotMap()) {
        fieldValueLengths.push_back(core::CStringUtils::utf16LengthOfUtf8String(item.first));
        featureNameLengths.push_back(core::CStringUtils::utf16LengthOfUtf8String(item.second));
    }
    addJsonArray(JSON_FIELD_VALUE_LENGTHS_TAG, fieldValueLengths, parentObject, writer);
    addJsonArray(JSON_FEATURE_NAME_LENGTHS_TAG, featureNameLengths, parentObject, writer);
}

const std::string& COneHotEncoding::CSizeInfo::typeString() const {
    return JSON_ONE_HOT_ENCODING_TAG;
}

CEncoding::TSizeInfoUPtr COneHotEncoding::sizeInfo() const {
    return std::make_unique<COneHotEncoding::CSizeInfo>(*this);
}

CWeightedSum::CWeightedSum(TDoubleVec&& weights)
    : m_Weights{std::move(weights)} {
}
CWeightedSum::CWeightedSum(std::size_t size, double weight)
    : m_Weights(size, weight) {
}

void CWeightedSum::addToJsonStream(TGenericLineWriter& writer) const {
    writer.StartObject();
    writer.Key(this->stringType());
    writer.StartObject();
    addJsonArray(JSON_WEIGHTS_TAG, m_Weights, writer);
    writer.EndObject();
    writer.EndObject();
}

const std::string& CWeightedSum::stringType() const {
    return JSON_WEIGHTED_SUM_TAG;
}

CWeightedMode::CWeightedMode(TDoubleVec&& weights)
    : m_Weights(std::move(weights)) {
}

const std::string& CWeightedMode::stringType() const {
    return JSON_WEIGHTED_MODE_TAG;
}

void CWeightedMode::addToJsonStream(TGenericLineWriter& writer) const {
    writer.StartObject();
    writer.Key(this->stringType());
    addJsonArray(JSON_WEIGHTS_TAG, m_Weights, writer);
    writer.EndObject();
}

CWeightedMode::CWeightedMode(std::size_t size, double weight)
    : m_Weights(size, weight) {
}

CLogisticRegression::CLogisticRegression(TDoubleVec&& weights)
    : m_Weights(std::move(weights)) {
}

CLogisticRegression::CLogisticRegression(std::size_t size, double weight)
    : m_Weights(size, weight) {
}

void CLogisticRegression::addToJsonStream(TGenericLineWriter& writer) const {
    writer.StartObject();
    writer.Key(this->stringType());
    writer.StartObject();
    addJsonArray(JSON_WEIGHTS_TAG, m_Weights, writer);
    writer.EndObject();
    writer.EndObject();
}

const std::string& CLogisticRegression::stringType() const {
    return JSON_LOGISTIC_REGRESSION_TAG;
}
}
}<|MERGE_RESOLUTION|>--- conflicted
+++ resolved
@@ -434,13 +434,9 @@
     std::string buffer;
     while (remained > 0) {
         std::size_t bytesToProcess{std::min(MAX_DOCUMENT_SIZE, static_cast<size_t>(remained))};
-<<<<<<< HEAD
         buffer.clear();
-        std::copy_n(std::istreambuf_iterator<char>(compressedString.seekg(processed)),
-=======
         std::string buffer;
         std::copy_n(std::istreambuf_iterator<char>(compressedStream.seekg(processed)),
->>>>>>> edafba51
                     bytesToProcess, std::back_inserter(buffer));
         remained -= bytesToProcess;
         processed += bytesToProcess;
