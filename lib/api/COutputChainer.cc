--- conflicted
+++ resolved
@@ -54,23 +54,10 @@
     return true;
 }
 
-<<<<<<< HEAD
-bool COutputChainer::writeRow(const TStrStrUMap &dataRowFields,
-                              const TStrStrUMap &overrideDataRowFields)
-{
-    if (m_FieldNames.empty())
-    {
-        LOG_ERROR("Attempt to output data before field names");
-=======
-const COutputHandler::TStrVec& COutputChainer::fieldNames() const {
-    return m_FieldNames;
-}
-
 bool COutputChainer::writeRow(const TStrStrUMap& dataRowFields,
                               const TStrStrUMap& overrideDataRowFields) {
     if (m_FieldNames.empty()) {
         LOG_ERROR(<< "Attempt to output data before field names");
->>>>>>> 601f3449
         return false;
     }
 
