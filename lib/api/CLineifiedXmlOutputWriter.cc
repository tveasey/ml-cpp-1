--- conflicted
+++ resolved
@@ -43,22 +43,10 @@
     return true;
 }
 
-<<<<<<< HEAD
-bool CLineifiedXmlOutputWriter::writeRow(const TStrStrUMap &dataRowFields,
-                                         const TStrStrUMap &overrideDataRowFields)
-{
-    core::CXmlNodeWithChildren::TXmlNodeWithChildrenP root(m_Pool.newNode(m_RootName,
-                                                                          EMPTY_STRING));
-=======
-const CLineifiedXmlOutputWriter::TStrVec& CLineifiedXmlOutputWriter::fieldNames() const {
-    return EMPTY_FIELD_NAMES;
-}
-
 bool CLineifiedXmlOutputWriter::writeRow(const TStrStrUMap& dataRowFields,
                                          const TStrStrUMap& overrideDataRowFields) {
     core::CXmlNodeWithChildren::TXmlNodeWithChildrenP root(
         m_Pool.newNode(m_RootName, EMPTY_STRING));
->>>>>>> 601f3449
 
     TStrStrUMapCItr fieldValueIter = dataRowFields.begin();
     for (; fieldValueIter != dataRowFields.end(); ++fieldValueIter) {
