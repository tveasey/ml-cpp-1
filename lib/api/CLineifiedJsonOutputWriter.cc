/*
 * Copyright Elasticsearch B.V. and/or licensed to Elasticsearch B.V. under one
 * or more contributor license agreements. Licensed under the Elastic License;
 * you may not use this file except in compliance with the Elastic License.
 */
#include <api/CLineifiedJsonOutputWriter.h>

#include <core/CScopedRapidJsonPoolAllocator.h>
#include <core/CSleep.h>
#include <core/CStringUtils.h>

#include <ostream>

namespace ml {
namespace api {

CLineifiedJsonOutputWriter::CLineifiedJsonOutputWriter()
    : m_OutStream(m_StringOutputBuf), m_WriteStream(m_OutStream),
      m_Writer(m_WriteStream) {
}

CLineifiedJsonOutputWriter::CLineifiedJsonOutputWriter(const TStrSet& numericFields)
    : m_NumericFields(numericFields), m_OutStream(m_StringOutputBuf),
      m_WriteStream(m_OutStream), m_Writer(m_WriteStream) {
}

CLineifiedJsonOutputWriter::CLineifiedJsonOutputWriter(std::ostream& strmOut)
    : m_OutStream(strmOut), m_WriteStream(m_OutStream), m_Writer(m_WriteStream) {
}

CLineifiedJsonOutputWriter::CLineifiedJsonOutputWriter(const TStrSet& numericFields,
                                                       std::ostream& strmOut)
    : m_NumericFields(numericFields), m_OutStream(strmOut),
      m_WriteStream(m_OutStream), m_Writer(m_WriteStream) {
}

CLineifiedJsonOutputWriter::~CLineifiedJsonOutputWriter() {
    // Since we didn't flush the stream whilst working, we flush it on
    // destruction
    m_WriteStream.Flush();

    // We don't want the program to die before the remote end of the link has
    // had a chance to read from any pipe to which our output stream might be
    // connected, so sleep briefly here
    core::CSleep::sleep(20);
}

bool CLineifiedJsonOutputWriter::fieldNames(const TStrVec& /*fieldNames*/,
                                            const TStrVec& /*extraFieldNames*/) {
    return true;
}

<<<<<<< HEAD
bool CLineifiedJsonOutputWriter::writeRow(const TStrStrUMap &dataRowFields,
                                          const TStrStrUMap &overrideDataRowFields)
{
=======
const CLineifiedJsonOutputWriter::TStrVec& CLineifiedJsonOutputWriter::fieldNames() const {
    return EMPTY_FIELD_NAMES;
}

bool CLineifiedJsonOutputWriter::writeRow(const TStrStrUMap& dataRowFields,
                                          const TStrStrUMap& overrideDataRowFields) {
    using TScopedAllocator = core::CScopedRapidJsonPoolAllocator<TGenericLineWriter>;
    TScopedAllocator scopedAllocator("CLineifiedJsonOutputWriter::writeRow", m_Writer);

>>>>>>> 601f3449
    rapidjson::Document doc = m_Writer.makeDoc();

    // Write all the fields to the document as strings
    // No need to copy the strings as the doc is written straight away
    TStrStrUMapCItr fieldValueIter = dataRowFields.begin();
    for (; fieldValueIter != dataRowFields.end(); ++fieldValueIter) {
        const std::string& name = fieldValueIter->first;
        const std::string& value = fieldValueIter->second;

        // Only output fields that aren't overridden
        if (overrideDataRowFields.find(name) == overrideDataRowFields.end()) {
            this->writeField(name, value, doc);
        }
    }

    fieldValueIter = overrideDataRowFields.begin();
    for (; fieldValueIter != overrideDataRowFields.end(); ++fieldValueIter) {
        const std::string& name = fieldValueIter->first;
        const std::string& value = fieldValueIter->second;

        this->writeField(name, value, doc);
    }

    m_Writer.write(doc);
    m_Writer.Reset(m_WriteStream);

    return true;
}

std::string CLineifiedJsonOutputWriter::internalString() const {
    const_cast<rapidjson::OStreamWrapper&>(m_WriteStream).Flush();

    // This is only of any value if the first constructor was used - it's up to
    // the caller to know this
    return m_StringOutputBuf.str();
}

void CLineifiedJsonOutputWriter::writeField(const std::string& name,
                                            const std::string& value,
                                            rapidjson::Document& doc) const {
    if (m_NumericFields.find(name) != m_NumericFields.end()) {
        double numericValue(0.0);
        if (core::CStringUtils::stringToType(value, numericValue) == false) {
            LOG_WARN(<< "Non-numeric value output in numeric JSON document");
            // Write a 0 instead of returning
        }
        m_Writer.addDoubleFieldToObj(name, numericValue, doc);
    } else {
        m_Writer.addStringFieldCopyToObj(name, value, doc, true);
    }
}
}
}<|MERGE_RESOLUTION|>--- conflicted
+++ resolved
@@ -50,21 +50,11 @@
     return true;
 }
 
-<<<<<<< HEAD
-bool CLineifiedJsonOutputWriter::writeRow(const TStrStrUMap &dataRowFields,
-                                          const TStrStrUMap &overrideDataRowFields)
-{
-=======
-const CLineifiedJsonOutputWriter::TStrVec& CLineifiedJsonOutputWriter::fieldNames() const {
-    return EMPTY_FIELD_NAMES;
-}
-
 bool CLineifiedJsonOutputWriter::writeRow(const TStrStrUMap& dataRowFields,
                                           const TStrStrUMap& overrideDataRowFields) {
     using TScopedAllocator = core::CScopedRapidJsonPoolAllocator<TGenericLineWriter>;
     TScopedAllocator scopedAllocator("CLineifiedJsonOutputWriter::writeRow", m_Writer);
 
->>>>>>> 601f3449
     rapidjson::Document doc = m_Writer.makeDoc();
 
     // Write all the fields to the document as strings
