--- conflicted
+++ resolved
@@ -107,27 +107,6 @@
     return results;
 }
 
-<<<<<<< HEAD
-std::string jsonObjectToString(const rapidjson::GenericValue<rapidjson::UTF8<>>& jsonObject) {
-    rapidjson::StringBuffer stringBuffer;
-    api::CDataFrameAnalysisSpecificationJsonWriter::TRapidJsonLineWriter writer;
-    writer.Reset(stringBuffer);
-    writer.write(jsonObject);
-    writer.Flush();
-    return stringBuffer.GetString();
-}
-
-std::unique_ptr<maths::CBoostedTree>
-createTreeFromJsonObject(std::unique_ptr<ml::core::CDataFrame>& frame,
-                         std::size_t dependentVariable,
-                         const rapidjson::GenericValue<rapidjson::UTF8<>>& jsonObject) {
-    std::stringstream jsonStateStream;
-    jsonStateStream << jsonObjectToString(jsonObject);
-    return maths::CBoostedTreeFactory::constructFromString(jsonStateStream).buildFor(*frame, );
-}
-
-=======
->>>>>>> cc81866f
 auto outlierSpec(std::size_t rows = 110,
                  std::size_t memoryLimit = 100000,
                  std::string method = "",
@@ -225,16 +204,16 @@
     }
 }
 
-void addOutlierTestData(TStrVec fieldNames,
-                        TStrVec fieldValues,
-                        api::CDataFrameAnalyzer& analyzer,
-                        TDoubleVec& expectedScores,
-                        TDoubleVecVec& expectedFeatureInfluences,
-                        std::size_t numberInliers = 100,
-                        std::size_t numberOutliers = 10,
-                        maths::COutliers::EMethod method = maths::COutliers::E_Ensemble,
-                        std::size_t numberNeighbours = 0,
-                        bool computeFeatureInfluence = false) {
+void addOutlierTestDataAndGetExpectedResults(TStrVec fieldNames,
+                                             TStrVec fieldValues,
+                                             api::CDataFrameAnalyzer& analyzer,
+                                             TDoubleVec& expectedScores,
+                                             TDoubleVecVec& expectedFeatureInfluences,
+                                             std::size_t numberInliers = 100,
+                                             std::size_t numberOutliers = 10,
+                                             maths::COutliers::EMethod method = maths::COutliers::E_Ensemble,
+                                             std::size_t numberNeighbours = 0,
+                                             bool computeFeatureInfluence = false) {
 
     using TMeanVarAccumulatorVec =
         std::vector<maths::CBasicStatistics::SSampleMeanVar<double>::TAccumulator>;
@@ -296,11 +275,11 @@
     });
 }
 
-TDataFrameUPtr passDataToAnalyzer(const TStrVec& fieldNames,
-                                  TStrVec& fieldValues,
-                                  api::CDataFrameAnalyzer& analyzer,
-                                  const TDoubleVec& weights,
-                                  const TDoubleVec& values) {
+TDataFrameUPtr addRegressionTestData(const TStrVec& fieldNames,
+                                     TStrVec& fieldValues,
+                                     api::CDataFrameAnalyzer& analyzer,
+                                     const TDoubleVec& weights,
+                                     const TDoubleVec& values) {
 
     auto f = [](const TDoubleVec& weights_, const TPoint& regressors) {
         double result{0.0};
@@ -334,16 +313,16 @@
     return test::CDataFrameTestUtils::toMainMemoryDataFrame(rows);
 }
 
-void addRegressionTestData(const TStrVec& fieldNames,
-                           TStrVec fieldValues,
-                           api::CDataFrameAnalyzer& analyzer,
-                           TDoubleVec& expectedPredictions,
-                           std::size_t numberExamples = 100,
-                           double lambda = -1.0,
-                           double gamma = -1.0,
-                           double eta = 0.0,
-                           std::size_t maximumNumberTrees = 0,
-                           double featureBagFraction = 0.0) {
+void addRegressionTestDataAndGetExpectedResults(const TStrVec& fieldNames,
+                                                TStrVec fieldValues,
+                                                api::CDataFrameAnalyzer& analyzer,
+                                                TDoubleVec& expectedPredictions,
+                                                std::size_t numberExamples = 100,
+                                                double lambda = -1.0,
+                                                double gamma = -1.0,
+                                                double eta = 0.0,
+                                                std::size_t maximumNumberTrees = 0,
+                                                double featureBagFraction = 0.0) {
 
     test::CRandomNumbers rng;
     TDoubleVec weights{0.1, 2.0, 0.4, -0.5};
@@ -351,7 +330,7 @@
     TDoubleVec values;
     rng.generateUniformSamples(-10.0, 10.0, weights.size() * numberExamples, values);
 
-    auto frame = passDataToAnalyzer(fieldNames, fieldValues, analyzer, weights, values);
+    auto frame = addRegressionTestData(fieldNames, fieldValues, analyzer, weights, values);
 
     maths::CBoostedTreeFactory treeFactory{maths::CBoostedTreeFactory::constructFromParameters(
         1, std::make_unique<maths::boosted_tree::CMse>())};
@@ -400,8 +379,8 @@
 
     TStrVec fieldNames{"c1", "c2", "c3", "c4", "c5"};
     TStrVec fieldValues{"", "", "", "", ""};
-    addOutlierTestData(fieldNames, fieldValues, analyzer, expectedScores,
-                       expectedFeatureInfluences);
+    addOutlierTestDataAndGetExpectedResults(fieldNames, fieldValues, analyzer,
+                                            expectedScores, expectedFeatureInfluences);
 
     analyzer.receivedAllRows();
     analyzer.run();
@@ -446,8 +425,8 @@
 
     TStrVec fieldNames{"c1", "c2", "c3", "c4", "c5", ".", "."};
     TStrVec fieldValues{"", "", "", "", "", "0", ""};
-    addOutlierTestData(fieldNames, fieldValues, analyzer, expectedScores,
-                       expectedFeatureInfluences);
+    addOutlierTestDataAndGetExpectedResults(fieldNames, fieldValues, analyzer,
+                                            expectedScores, expectedFeatureInfluences);
     analyzer.handleRecord(fieldNames, {"", "", "", "", "", "", "$"});
 
     rapidjson::Document results;
@@ -500,8 +479,8 @@
 
     TStrVec fieldNames{"c1", "c2", "c3", "c4", "c5", ".", "."};
     TStrVec fieldValues{"", "", "", "", "", "0", ""};
-    addOutlierTestData(fieldNames, fieldValues, analyzer, expectedScores,
-                       expectedFeatureInfluences, 990, 10);
+    addOutlierTestDataAndGetExpectedResults(fieldNames, fieldValues, analyzer, expectedScores,
+                                            expectedFeatureInfluences, 990, 10);
     analyzer.handleRecord(fieldNames, {"", "", "", "", "", "", "$"});
 
     rapidjson::Document results;
@@ -547,8 +526,9 @@
 
     TStrVec fieldNames{"c1", "c2", "c3", "c4", "c5", ".", "."};
     TStrVec fieldValues{"", "", "", "", "", "0", ""};
-    addOutlierTestData(fieldNames, fieldValues, analyzer, expectedScores, expectedFeatureInfluences,
-                       100, 10, maths::COutliers::E_Ensemble, 0, true);
+    addOutlierTestDataAndGetExpectedResults(fieldNames, fieldValues, analyzer, expectedScores,
+                                            expectedFeatureInfluences, 100, 10,
+                                            maths::COutliers::E_Ensemble, 0, true);
     analyzer.handleRecord(fieldNames, {"", "", "", "", "", "", "$"});
 
     rapidjson::Document results;
@@ -598,8 +578,9 @@
 
             TStrVec fieldNames{"c1", "c2", "c3", "c4", "c5", ".", "."};
             TStrVec fieldValues{"", "", "", "", "", "0", ""};
-            addOutlierTestData(fieldNames, fieldValues, analyzer, expectedScores,
-                               expectedFeatureInfluences, 100, 10, method, k);
+            addOutlierTestDataAndGetExpectedResults(
+                fieldNames, fieldValues, analyzer, expectedScores,
+                expectedFeatureInfluences, 100, 10, method, k);
             analyzer.handleRecord(fieldNames, {"", "", "", "", "", "", "$"});
 
             rapidjson::Document results;
@@ -636,7 +617,8 @@
     TStrVec fieldNames{"c1", "c2", "c3", "c4", "c5", ".", "."};
     TStrVec fieldValues{"", "", "", "", "", "0", ""};
     api::CDataFrameAnalyzer analyzer{regressionSpec("c5"), outputWriterFactory};
-    addRegressionTestData(fieldNames, fieldValues, analyzer, expectedPredictions);
+    addRegressionTestDataAndGetExpectedResults(fieldNames, fieldValues,
+                                               analyzer, expectedPredictions);
 
     core::CStopWatch watch{true};
     analyzer.handleRecord(fieldNames, {"", "", "", "", "", "", "$"});
@@ -749,8 +731,9 @@
 
     TStrVec fieldNames{"c1", "c2", "c3", "c4", "c5", ".", "."};
     TStrVec fieldValues{"", "", "", "", "", "0", ""};
-    addRegressionTestData(fieldNames, fieldValues, analyzer, expectedPredictions, 100,
-                          lambda, gamma, eta, maximumNumberTrees, featureBagFraction);
+    addRegressionTestDataAndGetExpectedResults(
+        fieldNames, fieldValues, analyzer, expectedPredictions, 100, lambda,
+        gamma, eta, maximumNumberTrees, featureBagFraction);
     analyzer.handleRecord(fieldNames, {"", "", "", "", "", "", "$"});
 
     rapidjson::Document results;
@@ -1127,55 +1110,6 @@
     return suiteOfTests;
 }
 
-<<<<<<< HEAD
-=======
-void CDataFrameAnalyzerTest::testRunBoostedTreeTrainingWithStateRecovery() {
-
-    // no hyperparameter search
-    double lambda{1.0};
-    double gamma{10.0};
-    double eta{0.9};
-    std::size_t maximumNumberTrees{2};
-    double featureBagFraction{0.3};
-    std::size_t numberRoundsPerHyperparameter{5};
-
-    TSizeVec intermediateIterations;
-    std::size_t finalIteration{0};
-
-    test::CRandomNumbers rng;
-
-    // TODO reactivate this test case
-    //    LOG_DEBUG(<< "No hyperparameters to search")
-    //    testRunBoostedTreeTrainingWithStateRecoverySubroutine(
-    //        lambda, gamma, eta, maximumNumberTrees, featureBagFraction,
-    //        numberRoundsPerHyperparameter, 0, finalIteration);
-
-    LOG_DEBUG(<< "One hyperparameter to search");
-    lambda = -1.0;
-    gamma = 10.0;
-    finalIteration = 1 * numberRoundsPerHyperparameter - 1;
-    rng.generateUniformSamples(1, finalIteration - 1, 3, intermediateIterations);
-    for (auto intermediateIteration : intermediateIterations) {
-        LOG_DEBUG(<< "restart from " << intermediateIteration);
-        testRunBoostedTreeTrainingWithStateRecoverySubroutine(
-            lambda, gamma, eta, maximumNumberTrees, featureBagFraction,
-            numberRoundsPerHyperparameter, intermediateIteration);
-    }
-
-    LOG_DEBUG(<< "Two hyperparameters to search");
-    lambda = -1.0;
-    gamma = -1.0;
-    finalIteration = 2 * numberRoundsPerHyperparameter - 1;
-    rng.generateUniformSamples(finalIteration / 2, finalIteration - 1, 3, intermediateIterations);
-    for (auto intermediateIteration : intermediateIterations) {
-        LOG_DEBUG(<< "restart from " << intermediateIteration);
-        testRunBoostedTreeTrainingWithStateRecoverySubroutine(
-            lambda, gamma, eta, maximumNumberTrees, featureBagFraction,
-            numberRoundsPerHyperparameter, intermediateIteration);
-    }
-}
->>>>>>> cc81866f
-
 void CDataFrameAnalyzerTest::testRunBoostedTreeTrainingWithStateRecoveryFor(
     double lambda,
     double gamma,
@@ -1193,14 +1127,11 @@
     TStrVec fieldNames{"c1", "c2", "c3", "c4", "c5", ".", "."};
     TStrVec fieldValues{"", "", "", "", "", "0", ""};
     TDoubleVec weights{0.1, 2.0, 0.4, -0.5};
-<<<<<<< HEAD
-    std::size_t dependentVariable{static_cast<std::size_t>(
-        std::find(fieldNames.begin(), fieldNames.end(), "c5") - fieldNames.begin())};
-=======
     TDoubleVec values;
     test::CRandomNumbers rng;
     rng.generateUniformSamples(-10.0, 10.0, weights.size() * numberExamples, values);
->>>>>>> cc81866f
+    std::size_t dependentVariable{static_cast<std::size_t>(
+        std::find(fieldNames.begin(), fieldNames.end(), "c5") - fieldNames.begin())};
 
     auto persistenceStream{std::make_shared<std::ostringstream>()};
     CDataFrameAnalyzerTest::TPersisterSupplier persisterSupplier =
@@ -1216,7 +1147,7 @@
                        maximumNumberTrees, featureBagFraction, &persisterSupplier),
         outputWriterFactory};
 
-    auto frame{passDataToAnalyzer(fieldNames, fieldValues, analyzer, weights, values)};
+    auto frame{addRegressionTestData(fieldNames, fieldValues, analyzer, weights, values)};
     analyzer.handleRecord(fieldNames, {"", "", "", "", "", "", "$"});
 
     TStrVec persistedStatesString{
@@ -1238,7 +1169,7 @@
                        &persisterSupplier, &restoreSearcherSupplier),
         outputWriterFactory};
 
-    passDataToAnalyzer(fieldNames, fieldValues, analyzerToRestore, weights, values);
+    addRegressionTestData(fieldNames, fieldValues, analyzerToRestore, weights, values);
     analyzerToRestore.handleRecord(fieldNames, {"", "", "", "", "", "", "$"});
 
     persistedStatesString =
