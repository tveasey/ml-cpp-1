--- conflicted
+++ resolved
@@ -648,12 +648,12 @@
 
     test::CRandomNumbers rng;
 
-    LOG_DEBUG(<< "No hyperparameters to search")
+    LOG_DEBUG(<< "No hyperparameters to search");
     this->testRunBoostedTreeTrainingWithStateRecoveryFor(
         lambda, gamma, eta, maximumNumberTrees, featureBagFraction,
         numberRoundsPerHyperparameter, 0, finalIteration);
 
-    LOG_DEBUG(<< "One hyperparameter to search")
+    LOG_DEBUG(<< "One hyperparameter to search");
     lambda = -1.0;
     gamma = 10.0;
     finalIteration = 1 * numberRoundsPerHyperparameter - 1;
@@ -1081,57 +1081,8 @@
     return suiteOfTests;
 }
 
-<<<<<<< HEAD
+
 void CDataFrameAnalyzerTest::testRunBoostedTreeTrainingWithStateRecoveryFor(
-=======
-void CDataFrameAnalyzerTest::testRunBoostedTreeTrainingWithStateRecovery() {
-
-    // no hyperparameter search
-    double lambda{1.0};
-    double gamma{10.0};
-    double eta{0.9};
-    std::size_t maximumNumberTrees{2};
-    double featureBagFraction{0.3};
-    std::size_t numberRoundsPerHyperparameter{5};
-
-    TSizeVec intermediateIterations;
-    std::size_t finalIteration{0};
-
-    test::CRandomNumbers rng;
-
-    LOG_DEBUG(<< "No hyperparameters to search")
-    testRunBoostedTreeTrainingWithStateRecoverySubroutine(
-        lambda, gamma, eta, maximumNumberTrees, featureBagFraction,
-        numberRoundsPerHyperparameter, 0, finalIteration);
-
-    // one hyperparameter to search
-    LOG_DEBUG(<< "One hyperparameter to search")
-    lambda = -1.0;
-    gamma = 10.0;
-    finalIteration = 1 * numberRoundsPerHyperparameter - 1;
-    rng.generateUniformSamples(1, finalIteration - 1, 3, intermediateIterations);
-    for (auto intermediateIteration : intermediateIterations) {
-        LOG_DEBUG(<< "restart from " << intermediateIteration);
-        testRunBoostedTreeTrainingWithStateRecoverySubroutine(
-            lambda, gamma, eta, maximumNumberTrees, featureBagFraction,
-            numberRoundsPerHyperparameter, intermediateIteration, finalIteration);
-    }
-
-    LOG_DEBUG(<< "Two hyperparameters to search")
-    lambda = -1.0;
-    gamma = -1.0;
-    finalIteration = 2 * numberRoundsPerHyperparameter - 1;
-    rng.generateUniformSamples(finalIteration / 2, finalIteration - 1, 3, intermediateIterations);
-    for (auto intermediateIteration : intermediateIterations) {
-        LOG_DEBUG(<< "restart from " << intermediateIteration);
-        testRunBoostedTreeTrainingWithStateRecoverySubroutine(
-            lambda, gamma, eta, maximumNumberTrees, featureBagFraction,
-            numberRoundsPerHyperparameter, intermediateIteration, finalIteration);
-    }
-}
-
-void CDataFrameAnalyzerTest::testRunBoostedTreeTrainingWithStateRecoverySubroutine(
->>>>>>> e64f5853
     double lambda,
     double gamma,
     double eta,
@@ -1202,18 +1153,11 @@
     std::vector<rapidjson::Document> persistedStates =
         stringToJsonDocumentVector(persistenceStream->str());
 
-<<<<<<< HEAD
-    auto intermediateTree = createTreeFromJsonObject(
-        frame, dependentVariable, persistedStates[intermediateIteration]);
-    auto finalTree = createTreeFromJsonObject(frame, dependentVariable,
-                                              persistedStates[finalIteration]);
-=======
     // as the first doc contains index name, we need to access the second one.
     auto intermediateTree = createTreeFromJsonObject(
         frame, persistedStates[2 * intermediateIteration + 1]);
     auto finalTree =
         createTreeFromJsonObject(frame, persistedStates[2 * finalIteration + 1]);
->>>>>>> e64f5853
 
     CPPUNIT_ASSERT(intermediateTree.get() != nullptr);
     intermediateTree->train();
