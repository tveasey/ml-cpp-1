/*
 * Copyright Elasticsearch B.V. and/or licensed to Elasticsearch B.V. under one
 * or more contributor license agreements. Licensed under the Elastic License;
 * you may not use this file except in compliance with the Elastic License.
 */

#include <maths/CTrendTests.h>

#include <core/CContainerPrinter.h>
#include <core/CLogger.h>
#include <core/Constants.h>
#include <core/CPersistUtils.h>
#include <core/CScopedLock.h>
#include <core/CStatePersistInserter.h>
#include <core/CStateRestoreTraverser.h>
#include <core/CTimezone.h>
#include <core/CTriple.h>
#include <core/RestoreMacros.h>

#include <maths/CBasicStatistics.h>
#include <maths/CBasicStatisticsPersist.h>
#include <maths/CChecksum.h>
#include <maths/CIntegerTools.h>
#include <maths/CLinearAlgebra.h>
#include <maths/CLinearAlgebraPersist.h>
#include <maths/CLinearAlgebraTools.h>
#include <maths/CMathsFuncs.h>
#include <maths/CRegressionDetail.h>
#include <maths/CSampling.h>
#include <maths/CSeasonalTime.h>
#include <maths/CSignal.h>
#include <maths/CStatisticalTests.h>
#include <maths/CTools.h>

#include <boost/bind.hpp>
#include <boost/circular_buffer.hpp>
#include <boost/math/distributions/binomial.hpp>
#include <boost/math/distributions/chi_squared.hpp>
#include <boost/math/distributions/fisher_f.hpp>
#include <boost/math/distributions/normal.hpp>
#include <boost/random/uniform_int_distribution.hpp>
#include <boost/random/uniform_real_distribution.hpp>
#include <boost/numeric/conversion/bounds.hpp>
#include <boost/range.hpp>
#include <boost/ref.hpp>

#include <algorithm>
#include <cmath>
#include <numeric>

namespace ml
{
namespace maths
{
namespace
{

using TDoubleVec = std::vector<double>;
using TMeanAccumulator = CBasicStatistics::SSampleMean<double>::TAccumulator;
using TTimeVec = std::vector<core_t::TTime>;

//! \brief Sets the timezone to a specified value in a constructor
//! call so it can be called once by static initialisation.
struct SSetTimeZone
{
    SSetTimeZone(const std::string &zone)
    {
        core::CTimezone::instance().timezoneName(zone);
    }
};

//! Generate \p n samples uniformly in the interval [\p a, \p b].
template<typename ITR>
void generateUniformSamples(boost::random::mt19937_64 &rng,
                            double a,
                            double b,
                            std::size_t n,
                            ITR samples)
{
    boost::random::uniform_real_distribution<> uniform(a, b);
    std::generate_n(samples, n, boost::bind(uniform, boost::ref(rng)));
}

//! Force the sample mean to zero.
void zeroMean(TDoubleVec &samples)
{
    TMeanAccumulator mean;
    for (auto sample : samples)
    {
        mean.add(sample);
    }
    for (auto &&sample : samples)
    {
        sample -= CBasicStatistics::mean(mean);
    }
}

<<<<<<< HEAD
//! Compute the \p percentage % variance for a chi-squared random
//! variance with \p df degrees of freedom.
double varianceAtPercentile(double variance, double df, double percentage)
{
    try
    {
        boost::math::chi_squared chi(df);
        return boost::math::quantile(chi, percentage / 100.0) / df * variance;
    }
    catch (const std::exception &e)
    {
        LOG_ERROR("Bad input: " << e.what()
                  << ", df = " << df
                  << ", percentage = " << percentage);
    }
    return variance;
}

//! Compute the \p percentage % autocorrelation for a F distributed
//! random autocorrelation with parameters \p n - 1 and \p n - 1.
double autocorrelationAtPercentile(double autocorrelation, double n, double percentage)
{
    try
    {
        boost::math::fisher_f f(n - 1.0, n - 1.0);
        return boost::math::quantile(f, percentage / 100.0) * autocorrelation;
    }
    catch (const std::exception &e)
    {
        LOG_ERROR("Bad input: " << e.what()
                  << ", n = " << n
                  << ", percentage = " << percentage);
    }
    return autocorrelation;
}

//! Get the length of the \p window.
template<typename T>
T length(const std::pair<T, T> &window)
{
    return window.second - window.first;
}

//! Get the total length of the \p windows.
template<typename T>
T length(const core::CSmallVector<std::pair<T, T>, 2> &windows)
{
    return std::accumulate(windows.begin(), windows.end(), 0,
                           [](core_t::TTime length_, const TTimeTimePr &window)
                           { return length_ + length(window); });
}

//! Compute the windows at repeat \p repeat with length \p length.
TTimeTimePr2Vec calculateWindows(core_t::TTime startOfWeek,
                                 core_t::TTime window,
                                 core_t::TTime repeat,
                                 const TTimeTimePr &interval)
{
    core_t::TTime a{startOfWeek + interval.first};
    core_t::TTime b{startOfWeek + window};
    core_t::TTime l{length(interval)};
    TTimeTimePr2Vec result;
    result.reserve((b - a) / repeat);
    for (core_t::TTime time = a; time < b; time += repeat)
    {
        result.emplace_back(time, time + l);
    }
    return result;
}

//! Get the index ranges corresponding to \p windows.
std::size_t calculateIndexWindows(const TTimeTimePr2Vec &windows,
                                  core_t::TTime bucketLength,
                                  TSizeSizePr2Vec &result)
{
    std::size_t l(0);
    result.reserve(windows.size());
    for (const auto &window : windows)
    {
        core_t::TTime a{window.first  / bucketLength};
        core_t::TTime b{window.second / bucketLength};
        result.emplace_back(a, b);
        l += b - a;
    }
    return l;
}

//! Compute the projection of \p values to \p windows.
void project(const TFloatMeanAccumulatorVec &values,
             const TTimeTimePr2Vec &windows_,
             core_t::TTime bucketLength,
             TFloatMeanAccumulatorVec &result)
{
    TSizeSizePr2Vec windows;
    calculateIndexWindows(windows_, bucketLength, windows);
    result.clear();
    result.reserve(length(windows));
    std::size_t n{values.size()};
    for (std::size_t i = 0u; i < windows.size(); ++i)
    {
        std::size_t a{windows[i].first};
        std::size_t b{windows[i].second};
        for (std::size_t j = a; j < b; ++j)
        {
            const TFloatMeanAccumulator &value{values[j % n]};
            result.push_back(value);
        }
    }
}

//! Compute the periodic trend from \p values falling in \p windows.
template<typename T>
void periodicTrend(const TFloatMeanAccumulatorVec &values,
                   const TSizeSizePr2Vec &windows_,
                   core_t::TTime bucketLength, T &trend)
{
    if (!trend.empty())
    {
        TSizeSizePr2Vec windows;
        calculateIndexWindows(windows_, bucketLength, windows);
        std::size_t period{trend.size()};
        std::size_t n{values.size()};
        for (std::size_t i = 0u; i < windows.size(); ++i)
        {
            std::size_t a{windows[i].first};
            std::size_t b{windows[i].second};
            for (std::size_t j = a; j < b; ++j)
            {
                const TFloatMeanAccumulator &value{values[j % n]};
                trend[(j - a) % period].add(CBasicStatistics::mean(value),
                                            CBasicStatistics::count(value));
            }
        }
    }
}

//! Compute the average of the values at \p times.
void averageValue(const TFloatMeanAccumulatorVec &values,
                  const TTimeVec &times,
                  core_t::TTime bucketLength,
                  TMeanVarAccumulator &value)
{
    for (auto time : times)
    {
        std::size_t index(time / bucketLength);
        value.add(CBasicStatistics::mean(values[index]),
                  CBasicStatistics::count(values[index]));
    }
}

//! Compute the variance of the \p trend values.
template<typename T>
double trendVariance(const T &trend)
{
    TMeanVarAccumulator result;
    for (const auto &value : trend)
    {
        result.add(CBasicStatistics::mean(value),
                   CBasicStatistics::count(value));
    }
    return CBasicStatistics::variance(result);
}

//! Get the maximum residual of \p trend.
template<typename T>
double trendAmplitude(const T &trend)
{
    using TMaxAccumulator = CBasicStatistics::SMax<double>::TAccumulator;

    TMeanAccumulator level;
    for (const auto &bucket : trend)
    {
        level.add(mean(bucket), count(bucket));
    }

    TMaxAccumulator result;
    result.add(0.0);
    for (const auto &bucket : trend)
    {
        if (count(bucket) > 0.0)
        {
            result.add(std::fabs(mean(bucket) - CBasicStatistics::mean(level)));
        }
    }

    return result[0];
}

//! Extract the residual variance from the mean of a collection
//! of residual variances.
double residualVariance(const TMeanAccumulator &mean)
{
    double n{CBasicStatistics::count(mean)};
    return std::max(n / (n - 1.0) * CBasicStatistics::mean(mean), 0.0);
}

//! Extract the residual variance of \p bucket of a trend.
TMeanAccumulator residualVariance(const TMeanVarAccumulator &bucket,
                                  double scale)
{
    return CBasicStatistics::momentsAccumulator(scale * CBasicStatistics::count(bucket),
                                                CBasicStatistics::maximumLikelihoodVariance(bucket));
}

//! \brief Partially specialized helper class to get the trend
//! residual variance as a specified type.
template<typename R> struct SResidualVarianceImpl {};

//! \brief Get the residual variance as a double.
template<>
struct SResidualVarianceImpl<double>
{
    static double get(const TMeanAccumulator &mean)
    {
        return residualVariance(mean);
    }
};

//! \brief Get the residual variance as a mean accumulator.
template<>
struct SResidualVarianceImpl<TMeanAccumulator>
{
    static TMeanAccumulator get(const TMeanAccumulator &mean)
    {
        return mean;
    }
};

//! Compute the residual variance of the trend \p trend.
template<typename R, typename T>
R residualVariance(const T &trend, double scale)
{
    TMeanAccumulator result;
    for (const auto &bucket : trend)
    {
        result.add(CBasicStatistics::maximumLikelihoodVariance(bucket),
                   CBasicStatistics::count(bucket));
    }
    result.s_Count *= scale;
    return SResidualVarianceImpl<R>::get(result);
}

//! Get a diurnal result.
CPeriodicityTestResult diurnalResult(core::CSmallVector<EDiurnalComponents, 4> components,
                                     core_t::TTime startOfWeek = 0)
{
    CPeriodicityTestResult result;
    for (auto component : components)
    {
        result.add(component, startOfWeek,
                   DIURNAL_PERIODS[static_cast<int>(component) % 2],
                   DIURNAL_WINDOWS[static_cast<int>(component) / 2]);

    }
    return result;
}

//! Cyclic permutation of \p values with shift \p shift.
void cyclicShift(std::size_t shift, TFloatMeanAccumulatorVec &values)
{
    std::size_t n = values.size();
    TFloatMeanAccumulatorVec result(n);
    for (std::size_t i = 0u; i < n; ++i)
    {
        result[(i + shift) % n] = values[i];
    }
    values.swap(result);
}

// CTrendTest
const std::string DECAY_RATE_TAG("a");
const std::string TIME_ORIGIN_TAG("b");
const std::string TREND_TAG("c");
const std::string VARIANCES_TAG("d");

=======
>>>>>>> a5e28fac
// CRandomizedPeriodicityTest
// statics
const std::string RNG_TAG("a");
const std::string DAY_RANDOM_PROJECTIONS_TAG("b");
const std::string DAY_PERIODIC_PROJECTIONS_TAG("c");
const std::string DAY_RESAMPLED_TAG("d");
const std::string WEEK_RANDOM_PROJECTIONS_TAG("e");
const std::string WEEK_PERIODIC_PROJECTIONS_TAG("f");
const std::string WEEK_RESAMPLED_TAG("g");
const std::string ARRAY_INDEX_TAG("h");
// non-statics
const std::string DAY_PROJECTIONS_TAG("a");
const std::string DAY_STATISTICS_TAG("b");
const std::string DAY_REFRESHED_PROJECTIONS_TAG("c");
const std::string WEEK_PROJECTIONS_TAG("d");
const std::string WEEK_STATISTICS_TAG("e");
const std::string WEEK_REFRESHED_PROJECTIONS_TAG("f");

// CCalendarCyclicTest
const std::string ERROR_QUANTILES_TAG("a");
const std::string BUCKET_TAG("c");
const std::string ERROR_COUNTS_TAG("d");
const std::string ERROR_SUMS_TAG("e");

//! The maximum significance of a test statistic.
const double MAXIMUM_SIGNIFICANCE = 0.001;
//! Forward day in seconds into scope.
const core_t::TTime DAY  = core::constants::DAY;
//! Forward day in seconds into scope.
const core_t::TTime WEEK = core::constants::WEEK;

}

<<<<<<< HEAD
const double CTrendTest::MAXIMUM_TREND_VARIANCE_RATIO{0.5};

//////// CRandomizedPeriodicityTest ////////
=======
//////// CRandomizedPeriodicitytest ////////
>>>>>>> a5e28fac

CRandomizedPeriodicityTest::CRandomizedPeriodicityTest(void) :
        m_DayRefreshedProjections(-DAY_RESAMPLE_INTERVAL),
        m_WeekRefreshedProjections(-DAY_RESAMPLE_INTERVAL)
{
    resample(0);
}

bool CRandomizedPeriodicityTest::staticsAcceptRestoreTraverser(core::CStateRestoreTraverser &traverser)
{
    // Note we require that we only ever do one persistence per process.

    std::size_t index = 0;
    reset();

    core::CScopedLock lock(ms_Lock);

    do
    {
        const std::string &name = traverser.name();

        if (name == RNG_TAG)
        {
            // Replace '_' with space
            std::string value(traverser.value());
            std::replace(value.begin(), value.end(), '_', ' ');
            std::stringstream ss;
            ss << value;
            ss >> ms_Rng;
            continue;
        }
        RESTORE_SETUP_TEARDOWN(DAY_RESAMPLED_TAG,
                               core_t::TTime resampled,
                               core::CStringUtils::stringToType(traverser.value(), resampled),
                               ms_DayResampled.store(resampled))
        RESTORE_SETUP_TEARDOWN(WEEK_RESAMPLED_TAG,
                               core_t::TTime resampled,
                               core::CStringUtils::stringToType(traverser.value(), resampled),
                               ms_WeekResampled.store(resampled))
        RESTORE_BUILT_IN(ARRAY_INDEX_TAG, index)
        RESTORE_SETUP_TEARDOWN(DAY_RANDOM_PROJECTIONS_TAG,
                               double d,
                               core::CStringUtils::stringToType(traverser.value(), d),
                               ms_DayRandomProjections[index].push_back(d))
        RESTORE_SETUP_TEARDOWN(DAY_PERIODIC_PROJECTIONS_TAG,
                               double d,
                               core::CStringUtils::stringToType(traverser.value(), d),
                               ms_DayPeriodicProjections[index].push_back(d))
        RESTORE_SETUP_TEARDOWN(WEEK_RANDOM_PROJECTIONS_TAG,
                               double d,
                               core::CStringUtils::stringToType(traverser.value(), d),
                               ms_WeekRandomProjections[index].push_back(d))
        RESTORE_SETUP_TEARDOWN(WEEK_PERIODIC_PROJECTIONS_TAG,
                               double d,
                               core::CStringUtils::stringToType(traverser.value(), d),
                               ms_WeekPeriodicProjections[index].push_back(d))
    }
    while (traverser.next());

    return true;
}

void CRandomizedPeriodicityTest::staticsAcceptPersistInserter(core::CStatePersistInserter &inserter)
{
    // Note we require that we only ever do one persistence per process.

    core::CScopedLock lock(ms_Lock);

    std::ostringstream ss;
    ss << ms_Rng;
    std::string rng(ss.str());
    // Replace spaces else JSON parsers get confused
    std::replace(rng.begin(), rng.end(), ' ', '_');
    inserter.insertValue(RNG_TAG, rng);
    inserter.insertValue(DAY_RESAMPLED_TAG, ms_DayResampled.load());
    inserter.insertValue(WEEK_RESAMPLED_TAG, ms_WeekResampled.load());
    for (std::size_t i = 0; i < N; ++i)
    {
        inserter.insertValue(ARRAY_INDEX_TAG, i);
        for (auto rand : ms_DayRandomProjections[i])
        {
            inserter.insertValue(DAY_RANDOM_PROJECTIONS_TAG, rand);
        }
        for (auto rand : ms_DayPeriodicProjections[i])
        {
            inserter.insertValue(DAY_PERIODIC_PROJECTIONS_TAG, rand);
        }
        for (auto rand : ms_WeekRandomProjections[i])
        {
            inserter.insertValue(WEEK_RANDOM_PROJECTIONS_TAG, rand);
        }
        for (auto rand : ms_WeekPeriodicProjections[i])
        {
            inserter.insertValue(WEEK_PERIODIC_PROJECTIONS_TAG, rand);
        }
    }
}

bool CRandomizedPeriodicityTest::acceptRestoreTraverser(core::CStateRestoreTraverser &traverser)
{
    do
    {
        const std::string &name = traverser.name();

        RESTORE(DAY_PROJECTIONS_TAG, m_DayProjections.fromDelimited(traverser.value()))
        RESTORE(DAY_STATISTICS_TAG, m_DayStatistics.fromDelimited(traverser.value()))
        RESTORE(DAY_REFRESHED_PROJECTIONS_TAG,
                core::CStringUtils::stringToType(traverser.value(),
                                                 m_DayRefreshedProjections))
        RESTORE(WEEK_PROJECTIONS_TAG, m_WeekProjections.fromDelimited(traverser.value()))
        RESTORE(WEEK_STATISTICS_TAG, m_WeekStatistics.fromDelimited(traverser.value()))
        RESTORE(DAY_STATISTICS_TAG, m_DayStatistics.fromDelimited(traverser.value()))
        RESTORE(WEEK_REFRESHED_PROJECTIONS_TAG,
                core::CStringUtils::stringToType(traverser.value(),
                                                 m_WeekRefreshedProjections))
    }
    while (traverser.next());

    return true;
}

void CRandomizedPeriodicityTest::acceptPersistInserter(core::CStatePersistInserter &inserter) const
{
    inserter.insertValue(DAY_PROJECTIONS_TAG, m_DayProjections.toDelimited());
    inserter.insertValue(DAY_STATISTICS_TAG, m_DayStatistics.toDelimited());
    inserter.insertValue(DAY_REFRESHED_PROJECTIONS_TAG, m_DayRefreshedProjections);
    inserter.insertValue(WEEK_PROJECTIONS_TAG, m_WeekProjections.toDelimited());
    inserter.insertValue(WEEK_STATISTICS_TAG, m_WeekStatistics.toDelimited());
    inserter.insertValue(WEEK_REFRESHED_PROJECTIONS_TAG, m_WeekRefreshedProjections);
}

void CRandomizedPeriodicityTest::add(core_t::TTime time, double value)
{
    resample(time);

    if (time >= m_DayRefreshedProjections + DAY_RESAMPLE_INTERVAL)
    {
        LOG_TRACE("Updating day statistics");
        updateStatistics(m_DayProjections, m_DayStatistics);
        m_DayRefreshedProjections = CIntegerTools::floor(time, DAY_RESAMPLE_INTERVAL);
    }
    if (time >= m_WeekRefreshedProjections + WEEK_RESAMPLE_INTERVAL)
    {
        LOG_TRACE("Updating week statistics");
        updateStatistics(m_WeekProjections, m_WeekStatistics);
        m_WeekRefreshedProjections = CIntegerTools::floor(time, WEEK_RESAMPLE_INTERVAL);
    }

    TVector2N daySample;
    TVector2N weekSample;
    std::size_t td = static_cast<std::size_t>( (time % DAY_RESAMPLE_INTERVAL)
                                              / SAMPLE_INTERVAL);
    std::size_t d  = static_cast<std::size_t>( (time % DAY)
                                              / SAMPLE_INTERVAL);
    std::size_t tw = static_cast<std::size_t>( (time % WEEK_RESAMPLE_INTERVAL)
                                              / SAMPLE_INTERVAL);
    std::size_t w  = static_cast<std::size_t>( (time % WEEK)
                                              / SAMPLE_INTERVAL);

    for (std::size_t i = 0u; i < N; ++i)
    {
        daySample(2*i+0)  = ms_DayRandomProjections[i][td] * value;
        daySample(2*i+1)  = ms_DayPeriodicProjections[i][d] * value;
        weekSample(2*i+0) = ms_WeekRandomProjections[i][tw] * value;
        weekSample(2*i+1) = ms_WeekPeriodicProjections[i][w] * value;
    }

    m_DayProjections.add(daySample);
    m_WeekProjections.add(weekSample);
}

bool CRandomizedPeriodicityTest::test(void) const
{
    static const double SIGNIFICANCE = 1e-3;

    try
    {
        double nd = CBasicStatistics::count(m_DayStatistics);
        if (nd >= 1.0)
        {
            TVector2 S = CBasicStatistics::mean(m_DayStatistics);
            LOG_TRACE("Day test statistic, S = " << S << ", n = " << nd);
            double ratio = S(0) == S(1) ?
                           1.0 : (S(0) == 0.0 ? boost::numeric::bounds<double>::highest() :
                                                static_cast<double>(S(1) / S(0)));
            double significance = CStatisticalTests::rightTailFTest(ratio, nd, nd);
            LOG_TRACE("Daily significance = " << significance);
            if (significance < SIGNIFICANCE)
            {
                return true;
            }
        }

        double nw = CBasicStatistics::count(m_WeekStatistics);
        if (nw >= 1.0)
        {
            TVector2 S = CBasicStatistics::mean(m_WeekStatistics);
            LOG_TRACE("Week test statistic, S = " << S);
            double ratio = S(0) == S(1) ?
                           1.0 : (S(0) == 0.0 ? boost::numeric::bounds<double>::highest() :
                                                static_cast<double>(S(1) / S(0)));
            double significance = CStatisticalTests::rightTailFTest(ratio, nw, nw);
            LOG_TRACE("Weekly significance = " << significance);
            if (significance < SIGNIFICANCE)
            {
                return true;
            }
        }
    }
    catch (const std::exception &e)
    {
        LOG_ERROR("Failed to test for periodicity: " << e.what());
    }

    return false;
}

void CRandomizedPeriodicityTest::reset(void)
{
    core::CScopedLock lock(ms_Lock);

    ms_Rng = boost::random::mt19937_64();
    for (std::size_t i = 0u; i < N; ++i)
    {
        ms_DayRandomProjections[i].clear();
        ms_DayPeriodicProjections[i].clear();
        ms_WeekRandomProjections[i].clear();
        ms_WeekPeriodicProjections[i].clear();
    }
    ms_DayResampled = -DAY_RESAMPLE_INTERVAL;
    ms_WeekResampled = -WEEK_RESAMPLE_INTERVAL;
}

uint64_t CRandomizedPeriodicityTest::checksum(uint64_t seed) const
{
    // This checksum is problematic until we switch to using our
    // own rng for each test.
    //seed = CChecksum::calculate(seed, m_DayProjections);
    //seed = CChecksum::calculate(seed, m_DayStatistics);
    //seed = CChecksum::calculate(seed, m_DayRefreshedProjections);
    //seed = CChecksum::calculate(seed, m_WeekProjections);
    //seed = CChecksum::calculate(seed, m_WeekStatistics);
    //return CChecksum::calculate(seed, m_WeekRefreshedProjections);
    return seed;
}

void CRandomizedPeriodicityTest::updateStatistics(TVector2NMeanAccumulator &projections,
                                                  TVector2MeanAccumulator &statistics)
{
    static const double ALPHA = 0.1;

    if (CBasicStatistics::count(projections) > 0.0)
    {
        const TVector2N &mean = CBasicStatistics::mean(projections);
        LOG_TRACE("mean = " << mean);

        TVector2MeanAccumulator statistic;
        for (std::size_t i = 0u; i < N; ++i)
        {
            TVector2 s;
            s(0) = mean(2*i+0) * mean(2*i+0);
            s(1) = mean(2*i+1) * mean(2*i+1);
            statistic.add(s);
        }
        statistics += statistic;
        statistics.age(1.0 - ALPHA);
        LOG_TRACE("statistics = " << statistics);
    }

    projections = TVector2NMeanAccumulator();
}

void CRandomizedPeriodicityTest::resample(core_t::TTime time)
{
    if (time >= ms_DayResampled.load(std::memory_order_acquire) + DAY_RESAMPLE_INTERVAL)
    {
        core::CScopedLock lock(ms_Lock);

        LOG_TRACE("Updating daily random projections at " << time);
        if (time >= ms_DayResampled.load(std::memory_order_relaxed) + DAY_RESAMPLE_INTERVAL)
        {
            resample(DAY,
                     DAY_RESAMPLE_INTERVAL,
                     ms_DayPeriodicProjections,
                     ms_DayRandomProjections);
            ms_DayResampled.store(CIntegerTools::floor(time, DAY_RESAMPLE_INTERVAL),
                                  std::memory_order_release);
        }
    }

    if (time >= ms_WeekResampled.load(std::memory_order_acquire) + WEEK_RESAMPLE_INTERVAL)
    {
        core::CScopedLock lock(ms_Lock);

        LOG_TRACE("Updating weekly random projections at " << time);
        if (time >= ms_WeekResampled.load(std::memory_order_relaxed) + WEEK_RESAMPLE_INTERVAL)
        {
            resample(WEEK,
                     WEEK_RESAMPLE_INTERVAL,
                     ms_WeekPeriodicProjections,
                     ms_WeekRandomProjections);
            ms_WeekResampled.store(CIntegerTools::floor(time, WEEK_RESAMPLE_INTERVAL),
                                   std::memory_order_release);
        }
    }
}

void CRandomizedPeriodicityTest::resample(core_t::TTime period,
                                          core_t::TTime resampleInterval,
                                          TDoubleVec (&periodicProjections)[N],
                                          TDoubleVec (&randomProjections)[N])
{
    std::size_t n = static_cast<std::size_t>(period / SAMPLE_INTERVAL);
    std::size_t t = static_cast<std::size_t>(resampleInterval / SAMPLE_INTERVAL);
    std::size_t p = static_cast<std::size_t>(resampleInterval / period);
    for (std::size_t i = 0u; i < N; ++i)
    {
        periodicProjections[i].resize(n);
        generateUniformSamples(ms_Rng, -1.0, 1.0, n, periodicProjections[i].begin());
        zeroMean(periodicProjections[i]);
        randomProjections[i].resize(t);
        for (std::size_t j = 0u; j < p; ++j)
        {
            std::copy(periodicProjections[i].begin(),
                      periodicProjections[i].end(),
                      randomProjections[i].begin() + j * n);
            CSampling::random_shuffle(ms_Rng,
                                      randomProjections[i].begin() + j * n,
                                      randomProjections[i].begin() + (j+1) * n);
        }
    }
}

const core_t::TTime CRandomizedPeriodicityTest::SAMPLE_INTERVAL(3600);
const core_t::TTime CRandomizedPeriodicityTest::DAY_RESAMPLE_INTERVAL(1209600);
const core_t::TTime CRandomizedPeriodicityTest::WEEK_RESAMPLE_INTERVAL(2419200);
boost::random::mt19937_64 CRandomizedPeriodicityTest::ms_Rng = boost::random::mt19937_64();
TDoubleVec CRandomizedPeriodicityTest::ms_DayRandomProjections[N] = {};
TDoubleVec CRandomizedPeriodicityTest::ms_DayPeriodicProjections[N] = {};
std::atomic<core_t::TTime> CRandomizedPeriodicityTest::ms_DayResampled(-DAY_RESAMPLE_INTERVAL);
TDoubleVec CRandomizedPeriodicityTest::ms_WeekRandomProjections[N] = {};
TDoubleVec CRandomizedPeriodicityTest::ms_WeekPeriodicProjections[N] = {};
std::atomic<core_t::TTime> CRandomizedPeriodicityTest::ms_WeekResampled(-WEEK_RESAMPLE_INTERVAL);
core::CMutex CRandomizedPeriodicityTest::ms_Lock;

//////// CCalendarCyclicTest ////////

CCalendarCyclicTest::CCalendarCyclicTest(double decayRate) :
        m_DecayRate(decayRate),
        m_Bucket(0),
        m_ErrorQuantiles(CQuantileSketch::E_Linear, 20),
        m_ErrorCounts(WINDOW / BUCKET)
{
    static const SSetTimeZone timezone("GMT");
    m_ErrorSums.reserve(WINDOW / BUCKET / 10);
}

bool CCalendarCyclicTest::acceptRestoreTraverser(core::CStateRestoreTraverser &traverser)
{
    do
    {
        const std::string &name = traverser.name();
        RESTORE_BUILT_IN(BUCKET_TAG, m_Bucket)
        RESTORE(ERROR_QUANTILES_TAG, traverser.traverseSubLevel(
                                         boost::bind(&CQuantileSketch::acceptRestoreTraverser, &m_ErrorQuantiles, _1)))
        RESTORE(ERROR_COUNTS_TAG, core::CPersistUtils::restore(ERROR_COUNTS_TAG, m_ErrorCounts, traverser))
        RESTORE(ERROR_SUMS_TAG, core::CPersistUtils::fromString(traverser.value(), m_ErrorSums))
    }
    while (traverser.next());
    return true;
}

void CCalendarCyclicTest::acceptPersistInserter(core::CStatePersistInserter &inserter) const
{
    inserter.insertValue(BUCKET_TAG, m_Bucket);
    inserter.insertLevel(ERROR_QUANTILES_TAG,
                         boost::bind(&CQuantileSketch::acceptPersistInserter, &m_ErrorQuantiles, _1));
    core::CPersistUtils::persist(ERROR_COUNTS_TAG, m_ErrorCounts, inserter);
    inserter.insertValue(ERROR_SUMS_TAG, core::CPersistUtils::toString(m_ErrorSums));
}

void CCalendarCyclicTest::propagateForwardsByTime(double time)
{
    if (!CMathsFuncs::isFinite(time) || time < 0.0)
    {
        LOG_ERROR("Bad propagation time " << time);
        return;
    }
    m_ErrorQuantiles.age(std::exp(-m_DecayRate * time));
}

void CCalendarCyclicTest::add(core_t::TTime time, double error, double weight)
{
    error = std::fabs(error);

    m_ErrorQuantiles.add(error, weight);

    if (m_ErrorQuantiles.count() > 100.0)
    {
        core_t::TTime bucket = CIntegerTools::floor(time, BUCKET);
        if (m_ErrorCounts.empty())
        {
            m_ErrorCounts.push_back(0);
        }
        else
        {
            for (core_t::TTime i = m_Bucket; i < bucket; i += BUCKET)
            {
                m_ErrorCounts.push_back(0);
            }
        }

        uint32_t &count = m_ErrorCounts.back();
        count += (count % COUNT_BITS < COUNT_BITS - 1) ? 1 : 0;

        double high;
        m_ErrorQuantiles.quantile(LARGE_ERROR_PERCENTILE, high);

        m_ErrorSums.erase(m_ErrorSums.begin(),
                          std::find_if(m_ErrorSums.begin(), m_ErrorSums.end(),
                                       [bucket](const TTimeFloatPr &error_)
                                       { return error_.first + WINDOW > bucket; }));
        if (error >= high)
        {
            count += (count < 0x100000000 - COUNT_BITS) ? COUNT_BITS : 0;
            m_ErrorSums[bucket] += this->winsorise(error);
        }

        m_Bucket = bucket;
    }
}

CCalendarCyclicTest::TOptionalFeature CCalendarCyclicTest::test(void) const
{
    // The statistics we need in order to be able to test for calendar
    // features.
    struct SStats
    {
        SStats(void) :
            s_Offset(0), s_Repeats(0), s_Sum(0.0), s_Count(0.0), s_Significance(0.0)
        {}
        core_t::TTime s_Offset;
        unsigned int s_Repeats;
        double s_Sum;
        double s_Count;
        double s_Significance;
    };
    using TFeatureStatsFMap = boost::container::flat_map<CCalendarFeature, SStats>;
    using TDoubleTimeCalendarFeatureTr = core::CTriple<double, core_t::TTime, CCalendarFeature>;
    using TMaxAccumulator = CBasicStatistics::SMax<TDoubleTimeCalendarFeatureTr>::TAccumulator;

    TMaxAccumulator result;

    // Most features get the same count. The odd ones out are features
    // which happen sporadically because of the variation of the days
    // in a month and the day of week on which the first of the month
    // falls. The test therefore isn't that sensitive to the exact value
    // of this threshold.

    TFeatureStatsFMap stats;
    stats.reserve(m_ErrorSums.size());

    for (auto offset : TIMEZONE_OFFSETS)
    {
        for (const auto &error : m_ErrorSums)
        {
            std::size_t i =  m_ErrorCounts.size() - 1
                           - static_cast<std::size_t>((m_Bucket - error.first) / BUCKET);
            double n = static_cast<double>(m_ErrorCounts[i] % COUNT_BITS);
            double x = static_cast<double>(m_ErrorCounts[i] / COUNT_BITS);
            double s = this->significance(n, x);
            for (auto feature : CCalendarFeature::features(error.first + BUCKET / 2 + offset))
            {
                SStats &stat = stats[feature];
                ++stat.s_Repeats;
                stat.s_Offset = offset;
                stat.s_Sum += error.second;
                stat.s_Count += x;
                stat.s_Significance = std::max(stat.s_Significance, s);
            }
        }
    }

    double errorThreshold;
    m_ErrorQuantiles.quantile(50.0, errorThreshold);
    errorThreshold *= 2.0;

    for (const auto &stat : stats)
    {
        CCalendarFeature feature = stat.first;
        double r = static_cast<double>(stat.second.s_Repeats);
        double x = stat.second.s_Count;
        double e = stat.second.s_Sum;
        double s = stat.second.s_Significance;
        if (   stat.second.s_Repeats >= MINIMUM_REPEATS
            && e > errorThreshold * x
            && ::pow(s, r) < MAXIMUM_SIGNIFICANCE)
        {
            result.add({e, stat.second.s_Offset, feature});
        }
    }

    return result.count() > 0 ? result[0].third : TOptionalFeature();
}

uint64_t CCalendarCyclicTest::checksum(uint64_t seed) const
{
    seed = CChecksum::calculate(seed, m_ErrorQuantiles);
    seed = CChecksum::calculate(seed, m_ErrorCounts);
    return CChecksum::calculate(seed, m_ErrorSums);
}

void CCalendarCyclicTest::debugMemoryUsage(core::CMemoryUsage::TMemoryUsagePtr mem) const
{
    mem->setName("CCalendarCyclicTest");
    core::CMemoryDebug::dynamicSize("m_ErrorQuantiles", m_ErrorQuantiles, mem);
    core::CMemoryDebug::dynamicSize("m_ErrorCounts", m_ErrorCounts, mem);
    core::CMemoryDebug::dynamicSize("m_ErrorSums", m_ErrorSums, mem);
}

std::size_t CCalendarCyclicTest::memoryUsage(void) const
{
    return  core::CMemory::dynamicSize(m_ErrorQuantiles)
          + core::CMemory::dynamicSize(m_ErrorCounts)
          + core::CMemory::dynamicSize(m_ErrorSums);
}

double CCalendarCyclicTest::winsorise(double error) const
{
    double high;
    m_ErrorQuantiles.quantile(99.5, high);
    return std::min(error, high);
}

double CCalendarCyclicTest::significance(double n, double x) const
{
    try
    {
        boost::math::binomial binom(n, 1.0 - LARGE_ERROR_PERCENTILE / 100.0);
        return std::min(2.0 * CTools::safeCdfComplement(binom, x - 1.0), 1.0);
    }
    catch (const std::exception &e)
    {
        LOG_ERROR("Failed to calculate significance: " << e.what()
                  << " n = " << n << " x = " << x);
    }
    return 1.0;
}

const core_t::TTime CCalendarCyclicTest::BUCKET{core::constants::DAY};
const core_t::TTime CCalendarCyclicTest::WINDOW{124 * BUCKET};
const double CCalendarCyclicTest::LARGE_ERROR_PERCENTILE(99.0);
const unsigned int CCalendarCyclicTest::MINIMUM_REPEATS{4};
const uint32_t CCalendarCyclicTest::COUNT_BITS{0x100000};
// TODO support offsets are +/- 12hrs for time zones.
const TTimeVec CCalendarCyclicTest::TIMEZONE_OFFSETS{0};

}
}<|MERGE_RESOLUTION|>--- conflicted
+++ resolved
@@ -95,284 +95,6 @@
     }
 }
 
-<<<<<<< HEAD
-//! Compute the \p percentage % variance for a chi-squared random
-//! variance with \p df degrees of freedom.
-double varianceAtPercentile(double variance, double df, double percentage)
-{
-    try
-    {
-        boost::math::chi_squared chi(df);
-        return boost::math::quantile(chi, percentage / 100.0) / df * variance;
-    }
-    catch (const std::exception &e)
-    {
-        LOG_ERROR("Bad input: " << e.what()
-                  << ", df = " << df
-                  << ", percentage = " << percentage);
-    }
-    return variance;
-}
-
-//! Compute the \p percentage % autocorrelation for a F distributed
-//! random autocorrelation with parameters \p n - 1 and \p n - 1.
-double autocorrelationAtPercentile(double autocorrelation, double n, double percentage)
-{
-    try
-    {
-        boost::math::fisher_f f(n - 1.0, n - 1.0);
-        return boost::math::quantile(f, percentage / 100.0) * autocorrelation;
-    }
-    catch (const std::exception &e)
-    {
-        LOG_ERROR("Bad input: " << e.what()
-                  << ", n = " << n
-                  << ", percentage = " << percentage);
-    }
-    return autocorrelation;
-}
-
-//! Get the length of the \p window.
-template<typename T>
-T length(const std::pair<T, T> &window)
-{
-    return window.second - window.first;
-}
-
-//! Get the total length of the \p windows.
-template<typename T>
-T length(const core::CSmallVector<std::pair<T, T>, 2> &windows)
-{
-    return std::accumulate(windows.begin(), windows.end(), 0,
-                           [](core_t::TTime length_, const TTimeTimePr &window)
-                           { return length_ + length(window); });
-}
-
-//! Compute the windows at repeat \p repeat with length \p length.
-TTimeTimePr2Vec calculateWindows(core_t::TTime startOfWeek,
-                                 core_t::TTime window,
-                                 core_t::TTime repeat,
-                                 const TTimeTimePr &interval)
-{
-    core_t::TTime a{startOfWeek + interval.first};
-    core_t::TTime b{startOfWeek + window};
-    core_t::TTime l{length(interval)};
-    TTimeTimePr2Vec result;
-    result.reserve((b - a) / repeat);
-    for (core_t::TTime time = a; time < b; time += repeat)
-    {
-        result.emplace_back(time, time + l);
-    }
-    return result;
-}
-
-//! Get the index ranges corresponding to \p windows.
-std::size_t calculateIndexWindows(const TTimeTimePr2Vec &windows,
-                                  core_t::TTime bucketLength,
-                                  TSizeSizePr2Vec &result)
-{
-    std::size_t l(0);
-    result.reserve(windows.size());
-    for (const auto &window : windows)
-    {
-        core_t::TTime a{window.first  / bucketLength};
-        core_t::TTime b{window.second / bucketLength};
-        result.emplace_back(a, b);
-        l += b - a;
-    }
-    return l;
-}
-
-//! Compute the projection of \p values to \p windows.
-void project(const TFloatMeanAccumulatorVec &values,
-             const TTimeTimePr2Vec &windows_,
-             core_t::TTime bucketLength,
-             TFloatMeanAccumulatorVec &result)
-{
-    TSizeSizePr2Vec windows;
-    calculateIndexWindows(windows_, bucketLength, windows);
-    result.clear();
-    result.reserve(length(windows));
-    std::size_t n{values.size()};
-    for (std::size_t i = 0u; i < windows.size(); ++i)
-    {
-        std::size_t a{windows[i].first};
-        std::size_t b{windows[i].second};
-        for (std::size_t j = a; j < b; ++j)
-        {
-            const TFloatMeanAccumulator &value{values[j % n]};
-            result.push_back(value);
-        }
-    }
-}
-
-//! Compute the periodic trend from \p values falling in \p windows.
-template<typename T>
-void periodicTrend(const TFloatMeanAccumulatorVec &values,
-                   const TSizeSizePr2Vec &windows_,
-                   core_t::TTime bucketLength, T &trend)
-{
-    if (!trend.empty())
-    {
-        TSizeSizePr2Vec windows;
-        calculateIndexWindows(windows_, bucketLength, windows);
-        std::size_t period{trend.size()};
-        std::size_t n{values.size()};
-        for (std::size_t i = 0u; i < windows.size(); ++i)
-        {
-            std::size_t a{windows[i].first};
-            std::size_t b{windows[i].second};
-            for (std::size_t j = a; j < b; ++j)
-            {
-                const TFloatMeanAccumulator &value{values[j % n]};
-                trend[(j - a) % period].add(CBasicStatistics::mean(value),
-                                            CBasicStatistics::count(value));
-            }
-        }
-    }
-}
-
-//! Compute the average of the values at \p times.
-void averageValue(const TFloatMeanAccumulatorVec &values,
-                  const TTimeVec &times,
-                  core_t::TTime bucketLength,
-                  TMeanVarAccumulator &value)
-{
-    for (auto time : times)
-    {
-        std::size_t index(time / bucketLength);
-        value.add(CBasicStatistics::mean(values[index]),
-                  CBasicStatistics::count(values[index]));
-    }
-}
-
-//! Compute the variance of the \p trend values.
-template<typename T>
-double trendVariance(const T &trend)
-{
-    TMeanVarAccumulator result;
-    for (const auto &value : trend)
-    {
-        result.add(CBasicStatistics::mean(value),
-                   CBasicStatistics::count(value));
-    }
-    return CBasicStatistics::variance(result);
-}
-
-//! Get the maximum residual of \p trend.
-template<typename T>
-double trendAmplitude(const T &trend)
-{
-    using TMaxAccumulator = CBasicStatistics::SMax<double>::TAccumulator;
-
-    TMeanAccumulator level;
-    for (const auto &bucket : trend)
-    {
-        level.add(mean(bucket), count(bucket));
-    }
-
-    TMaxAccumulator result;
-    result.add(0.0);
-    for (const auto &bucket : trend)
-    {
-        if (count(bucket) > 0.0)
-        {
-            result.add(std::fabs(mean(bucket) - CBasicStatistics::mean(level)));
-        }
-    }
-
-    return result[0];
-}
-
-//! Extract the residual variance from the mean of a collection
-//! of residual variances.
-double residualVariance(const TMeanAccumulator &mean)
-{
-    double n{CBasicStatistics::count(mean)};
-    return std::max(n / (n - 1.0) * CBasicStatistics::mean(mean), 0.0);
-}
-
-//! Extract the residual variance of \p bucket of a trend.
-TMeanAccumulator residualVariance(const TMeanVarAccumulator &bucket,
-                                  double scale)
-{
-    return CBasicStatistics::momentsAccumulator(scale * CBasicStatistics::count(bucket),
-                                                CBasicStatistics::maximumLikelihoodVariance(bucket));
-}
-
-//! \brief Partially specialized helper class to get the trend
-//! residual variance as a specified type.
-template<typename R> struct SResidualVarianceImpl {};
-
-//! \brief Get the residual variance as a double.
-template<>
-struct SResidualVarianceImpl<double>
-{
-    static double get(const TMeanAccumulator &mean)
-    {
-        return residualVariance(mean);
-    }
-};
-
-//! \brief Get the residual variance as a mean accumulator.
-template<>
-struct SResidualVarianceImpl<TMeanAccumulator>
-{
-    static TMeanAccumulator get(const TMeanAccumulator &mean)
-    {
-        return mean;
-    }
-};
-
-//! Compute the residual variance of the trend \p trend.
-template<typename R, typename T>
-R residualVariance(const T &trend, double scale)
-{
-    TMeanAccumulator result;
-    for (const auto &bucket : trend)
-    {
-        result.add(CBasicStatistics::maximumLikelihoodVariance(bucket),
-                   CBasicStatistics::count(bucket));
-    }
-    result.s_Count *= scale;
-    return SResidualVarianceImpl<R>::get(result);
-}
-
-//! Get a diurnal result.
-CPeriodicityTestResult diurnalResult(core::CSmallVector<EDiurnalComponents, 4> components,
-                                     core_t::TTime startOfWeek = 0)
-{
-    CPeriodicityTestResult result;
-    for (auto component : components)
-    {
-        result.add(component, startOfWeek,
-                   DIURNAL_PERIODS[static_cast<int>(component) % 2],
-                   DIURNAL_WINDOWS[static_cast<int>(component) / 2]);
-
-    }
-    return result;
-}
-
-//! Cyclic permutation of \p values with shift \p shift.
-void cyclicShift(std::size_t shift, TFloatMeanAccumulatorVec &values)
-{
-    std::size_t n = values.size();
-    TFloatMeanAccumulatorVec result(n);
-    for (std::size_t i = 0u; i < n; ++i)
-    {
-        result[(i + shift) % n] = values[i];
-    }
-    values.swap(result);
-}
-
-// CTrendTest
-const std::string DECAY_RATE_TAG("a");
-const std::string TIME_ORIGIN_TAG("b");
-const std::string TREND_TAG("c");
-const std::string VARIANCES_TAG("d");
-
-=======
->>>>>>> a5e28fac
 // CRandomizedPeriodicityTest
 // statics
 const std::string RNG_TAG("a");
@@ -406,13 +128,7 @@
 
 }
 
-<<<<<<< HEAD
-const double CTrendTest::MAXIMUM_TREND_VARIANCE_RATIO{0.5};
-
 //////// CRandomizedPeriodicityTest ////////
-=======
-//////// CRandomizedPeriodicitytest ////////
->>>>>>> a5e28fac
 
 CRandomizedPeriodicityTest::CRandomizedPeriodicityTest(void) :
         m_DayRefreshedProjections(-DAY_RESAMPLE_INTERVAL),
