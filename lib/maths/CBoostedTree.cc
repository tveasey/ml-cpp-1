--- conflicted
+++ resolved
@@ -10,6 +10,7 @@
 #include <core/CJsonStatePersistInserter.h>
 
 #include <maths/CBoostedTreeImpl.h>
+#include <maths/CChecksum.h>
 #include <maths/CLinearAlgebraPersist.h>
 #include <maths/CSolvers.h>
 #include <maths/CTools.h>
@@ -347,6 +348,15 @@
     m_Curvature = curvature;
     tree.resize(tree.size() + 2);
     return {m_LeftChild.get(), m_RightChild.get()};
+}
+
+std::uint64_t CBoostedTreeNode::checksum(std::uint64_t seed) const {
+    seed = CChecksum::calculate(seed, m_SplitFeature);
+    seed = CChecksum::calculate(seed, m_SplitValue);
+    seed = CChecksum::calculate(seed, m_AssignMissingToLeft);
+    seed = CChecksum::calculate(seed, m_LeftChild);
+    seed = CChecksum::calculate(seed, m_RightChild);
+    return CChecksum::calculate(seed, m_NodeValue);
 }
 
 void CBoostedTreeNode::acceptPersistInserter(core::CStatePersistInserter& inserter) const {
@@ -440,25 +450,24 @@
     return m_Impl->numberInputColumns();
 }
 
-<<<<<<< HEAD
+const CBoostedTree::TNodeVecVec& CBoostedTree::trainedModel() const {
+    return m_Impl->trainedModel();
+}
+
+const std::string& CBoostedTree::bestHyperparametersName() {
+    return CBoostedTreeImpl::bestHyperparametersName();
+}
+
+const std::string& CBoostedTree::bestRegularizationHyperparametersName() {
+    return CBoostedTreeImpl::bestRegularizationHyperparametersName();
+}
+
+CBoostedTree::TStrVec CBoostedTree::bestHyperparameterNames() {
+    return CBoostedTreeImpl::bestHyperparameterNames();
+}
+
 std::uint64_t CBoostedTree::checksum() const {
     return m_Impl->checksum();
-=======
-const CBoostedTree::TNodeVecVec& CBoostedTree::trainedModel() const {
-    return m_Impl->trainedModel();
-}
-
-const std::string& CBoostedTree::bestHyperparametersName() {
-    return CBoostedTreeImpl::bestHyperparametersName();
-}
-
-const std::string& CBoostedTree::bestRegularizationHyperparametersName() {
-    return CBoostedTreeImpl::bestRegularizationHyperparametersName();
-}
-
-CBoostedTree::TStrVec CBoostedTree::bestHyperparameterNames() {
-    return CBoostedTreeImpl::bestHyperparameterNames();
->>>>>>> f41389ca
 }
 
 bool CBoostedTree::acceptRestoreTraverser(core::CStateRestoreTraverser& traverser) {
