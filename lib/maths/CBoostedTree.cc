/*
 * Copyright Elasticsearch B.V. and/or licensed to Elasticsearch B.V. under one
 * or more contributor license agreements. Licensed under the Elastic License;
 * you may not use this file except in compliance with the Elastic License.
 */

#include <maths/CBoostedTree.h>

#include <core/CContainerPrinter.h>
#include <core/CDataFrame.h>
#include <core/CPackedBitVector.h>

#include <maths/CBasicStatistics.h>
#include <maths/CBayesianOptimisation.h>
#include <maths/CDataFrameUtils.h>
#include <maths/CQuantileSketch.h>
#include <maths/CSampling.h>
#include <maths/CTools.h>

#include <boost/operators.hpp>
#include <boost/optional.hpp>

#include <numeric>
#include <sstream>
#include <utility>
#include <vector>

namespace ml {
namespace maths {
namespace {
using namespace boosted_tree;
using TDoubleVec = std::vector<double>;
using TDoubleVecVec = std::vector<TDoubleVec>;
using TSizeVec = std::vector<std::size_t>;
using TSizeDoublePr = std::pair<std::size_t, double>;
using TDoubleDoubleDoubleTr = std::tuple<double, double, double>;
using TRowItr = core::CDataFrame::TRowItr;
using TRowRef = core::CDataFrame::TRowRef;
using TPackedBitVectorVec = std::vector<core::CPackedBitVector>;

const double INF{std::numeric_limits<double>::max()};

std::size_t predictionColumn(std::size_t numberColumns) {
    return numberColumns - 3;
}

std::size_t lossGradientColumn(std::size_t numberColumns) {
    return numberColumns - 2;
}

std::size_t lossCurvatureColumn(std::size_t numberColumns) {
    return numberColumns - 1;
}

std::size_t numberFeatures(const core::CDataFrame& frame) {
    return frame.numberColumns() - 3;
}

class CNode;
using TNodeVec = std::vector<CNode>;
using TNodeVecVec = std::vector<TNodeVec>;

//! \brief A node of a regression tree.
//!
//! DESCRIPTION:\n
//! This defines a tree structure on a vector of nodes (maintaining the parent
//! child relationships as indexes into the vector). It holds the (binary)
//! splitting criterion (feature and value) and the tree's prediction at each
//! leaf. The intervals are open above so the left node contains feature vectors
//! for which the feature value is _strictly_ less than the split value.
//!
//! During training row masks are maintained for each node (so the data can be
//! efficiently traversed). This supports extracting the left and right child
//! node bit masks from the node's bit mask.
class CNode final {
public:
    //! Check if this is a leaf node.
    bool isLeaf() const { return m_LeftChild < 0; }

    //! Get the leaf index for \p row.
    std::size_t leafIndex(const TRowRef& row, const TNodeVec& tree, std::int32_t index = 0) const {
        if (this->isLeaf()) {
            return index;
        }
        return row[m_SplitFeature] < m_SplitValue
                   ? tree[m_LeftChild].leafIndex(row, tree, m_LeftChild)
                   : tree[m_RightChild].leafIndex(row, tree, m_RightChild);
    }

    //! Get the value predicted by \p tree for the feature vector \p row.
    double value(const TRowRef& row, const TNodeVec& tree) const {
        return tree[this->leafIndex(row, tree)].m_NodeValue;
    }

    //! Get the value of this node.
    double value() const { return m_NodeValue; }

    //! Set the node value to \p value.
    void value(double value) { m_NodeValue = value; }

    //! Split this node and add its child nodes to \p tree.
    std::pair<std::size_t, std::size_t>
    split(std::size_t splitFeature, double splitValue, TNodeVec& tree) {
        m_SplitFeature = splitFeature;
        m_SplitValue = splitValue;
        m_LeftChild = static_cast<std::int32_t>(tree.size());
        m_RightChild = static_cast<std::int32_t>(tree.size() + 1);
        tree.resize(tree.size() + 2);
        return {m_LeftChild, m_RightChild};
    }

    //! Get the row masks of the left and right children of this node.
    auto rowMasks(std::size_t numberThreads,
                  const core::CDataFrame& frame,
                  core::CPackedBitVector rowMask,
                  bool assignMissingToLeft) const {

        LOG_TRACE(<< "Splitting feature '" << m_SplitFeature << "' @ " << m_SplitValue);
        LOG_TRACE(<< "# rows in node = " << rowMask.manhattan());
        LOG_TRACE(<< "row mask = " << rowMask);

        auto result = frame.readRows(
            numberThreads, 0, frame.numberRows(),
            core::bindRetrievableState(
                [&](core::CPackedBitVector& leftRowMask, TRowItr beginRows, TRowItr endRows) {
                    for (auto row = beginRows; row != endRows; ++row) {
                        std::size_t index{row->index()};
                        double value{(*row)[m_SplitFeature]};
                        bool missing{CDataFrameUtils::isMissing(value)};
                        if ((missing && assignMissingToLeft) ||
                            (missing == false && value < m_SplitValue)) {
                            leftRowMask.extend(false, index - leftRowMask.size());
                            leftRowMask.extend(true);
                        }
                    }
                },
                core::CPackedBitVector{}),
            &rowMask);

        for (auto& mask : result.first) {
            mask.s_FunctionState.extend(false, rowMask.size() -
                                                   mask.s_FunctionState.size());
        }

        core::CPackedBitVector leftRowMask{std::move(result.first[0].s_FunctionState)};
        for (std::size_t i = 1; i < result.first.size(); ++i) {
            leftRowMask |= result.first[i].s_FunctionState;
        }
        LOG_TRACE(<< "# rows in left node = " << leftRowMask.manhattan());
        LOG_TRACE(<< "left row mask = " << leftRowMask);

        core::CPackedBitVector rightRowMask{std::move(rowMask)};
        rightRowMask ^= leftRowMask;
        LOG_TRACE(<< "# rows in right node = " << rightRowMask.manhattan());
        LOG_TRACE(<< "left row mask = " << rightRowMask);

        return std::make_pair(std::move(leftRowMask), std::move(rightRowMask));
    }

    //! Get a human readable description of this tree.
    std::string print(const TNodeVec& tree) const {
        std::ostringstream result;
        return this->doPrint("", tree, result).str();
    }

private:
    std::ostringstream&
    doPrint(std::string pad, const TNodeVec& tree, std::ostringstream& result) const {
        result << "\n" << pad;
        if (this->isLeaf()) {
            result << m_NodeValue;
        } else {
            result << "split feature '" << m_SplitFeature << "' @ " << m_SplitValue;
            tree[m_LeftChild].doPrint(pad + "  ", tree, result);
            tree[m_RightChild].doPrint(pad + "  ", tree, result);
        }
        return result;
    }

private:
    std::size_t m_SplitFeature = 0;
    double m_SplitValue = 0.0;
    std::int32_t m_LeftChild = -1;
    std::int32_t m_RightChild = -1;
    double m_NodeValue = 0.0;
};

//! \brief Maintains a collection of statistics about a leaf of the regression
//! tree as it is built.
//!
//! DESCRIPTION:\N
//! The regression tree is grown top down by greedily selecting the split with
//! the maximum gain (in the loss). This finds and scores the maximum gain split
//! of a single leaf of the tree.
class CLeafNodeStatistics final {
public:
    CLeafNodeStatistics(std::size_t id,
                        std::size_t numberThreads,
                        const core::CDataFrame& frame,
                        double lambda,
                        double gamma,
                        const TDoubleVecVec& candidateSplits,
                        TSizeVec featureBag,
                        core::CPackedBitVector rowMask)
        : m_Id{id}, m_Lambda{lambda}, m_Gamma{gamma}, m_CandidateSplits{candidateSplits},
          m_FeatureBag{std::move(featureBag)}, m_RowMask{std::move(rowMask)} {

        std::sort(m_FeatureBag.begin(), m_FeatureBag.end());
        LOG_TRACE(<< "row mask = " << m_RowMask);
        LOG_TRACE(<< "feature bag = " << core::CContainerPrinter::print(m_FeatureBag));

        this->computeAggregateLossDerivatives(numberThreads, frame);
    }

    CLeafNodeStatistics(const CLeafNodeStatistics&) = delete;
    CLeafNodeStatistics& operator=(const CLeafNodeStatistics&) = delete;
    CLeafNodeStatistics(CLeafNodeStatistics&&) = default;
    CLeafNodeStatistics& operator=(CLeafNodeStatistics&&) = default;

    //! Order two leaves by decreasing gain in splitting them.
    bool operator<(const CLeafNodeStatistics& rhs) const {
        return this->bestSplitStatistics() < rhs.bestSplitStatistics();
    }

    //! Get the gain in loss of the best split of this leaf.
    double gain() const { return this->bestSplitStatistics().s_Gain; }

    //! Get the best (feature, feature value) split.
    TSizeDoublePr bestSplit() const {
        const auto& split = this->bestSplitStatistics();
        return {split.s_Feature, split.s_SplitAt};
    }

    //! Check if we should assign the missing feature rows to the left child
    //! of the split.
    bool assignMissingToLeft() const {
        return this->bestSplitStatistics().s_AssignMissingToLeft;
    }

    //! Get the node's identifier.
    std::size_t id() const { return m_Id; }

    //! Get the row mask for this leaf node.
    core::CPackedBitVector& rowMask() { return m_RowMask; }

private:
    //! \brief Statistics relating to a split of the node.
    struct SSplitStatistics : private boost::less_than_comparable<SSplitStatistics> {
        SSplitStatistics(double gain, std::size_t feature, double splitAt, bool assignMissingToLeft)
            : s_Gain{gain}, s_Feature{feature}, s_SplitAt{splitAt}, s_AssignMissingToLeft{assignMissingToLeft} {
        }

        bool operator<(const SSplitStatistics& rhs) const {
            return COrderings::lexicographical_compare(s_Gain, s_Feature,
                                                       rhs.s_Gain, rhs.s_Feature);
        }

        std::string print() const {
            std::ostringstream result;
            result << "split feature '" << s_Feature << "' @ " << s_SplitAt
                   << ", gain = " << s_Gain;
            return result.str();
        }

        double s_Gain;
        std::size_t s_Feature;
        double s_SplitAt;
        bool s_AssignMissingToLeft;
    };

    //! \brief A collection of aggregate derivatives.
    struct SDerivatives {
        SDerivatives(const TSizeVec& featureBag, const TDoubleVecVec& candidateSplits)
            : s_Gradients(featureBag.size()), s_Curvatures(featureBag.size()),
              s_MissingGradients(featureBag.size(), 0.0),
              s_MissingCurvatures(featureBag.size(), 0.0) {

            for (std::size_t i = 0; i < featureBag.size(); ++i) {
                s_Gradients[i].resize(candidateSplits[featureBag[i]].size() + 1, 0.0);
                s_Curvatures[i].resize(candidateSplits[featureBag[i]].size() + 1, 0.0);
            }
        }

        TDoubleVecVec s_Gradients;
        TDoubleVecVec s_Curvatures;
        TDoubleVec s_MissingGradients;
        TDoubleVec s_MissingCurvatures;
    };

private:
    void computeAggregateLossDerivatives(std::size_t numberThreads,
                                         const core::CDataFrame& frame) {

        auto result = frame.readRows(
            numberThreads, 0, frame.numberRows(),
            core::bindRetrievableState(
                [&](SDerivatives& state, TRowItr beginRows, TRowItr endRows) {
                    for (auto row = beginRows; row != endRows; ++row) {
                        this->addRowDerivatives(*row, state);
                    }
                },
                SDerivatives{m_FeatureBag, m_CandidateSplits}),
            &m_RowMask);

        auto& results = result.first;

        m_Gradients = std::move(results[0].s_FunctionState.s_Gradients);
        m_Curvatures = std::move(results[0].s_FunctionState.s_Curvatures);
        m_MissingGradients = std::move(results[0].s_FunctionState.s_MissingGradients);
        m_MissingCurvatures = std::move(results[0].s_FunctionState.s_MissingCurvatures);

        for (std::size_t k = 1; k < results.size(); ++k) {
            const auto& derivatives = results[k].s_FunctionState;
            for (std::size_t i = 0; i < m_FeatureBag.size(); ++i) {
                std::size_t numberSplits{m_CandidateSplits[m_FeatureBag[i]].size() + 1};
                for (std::size_t j = 0; j < numberSplits; ++j) {
                    m_Gradients[i][j] += derivatives.s_Gradients[i][j];
                    m_Curvatures[i][j] += derivatives.s_Curvatures[i][j];
                }
                m_MissingGradients[i] += derivatives.s_MissingGradients[i];
                m_MissingCurvatures[i] += derivatives.s_MissingCurvatures[i];
            }
        }

        LOG_TRACE(<< "gradients = " << core::CContainerPrinter::print(m_Gradients));
        LOG_TRACE(<< "curvatures = " << core::CContainerPrinter::print(m_Curvatures));
        LOG_TRACE(<< "missing gradients = "
                  << core::CContainerPrinter::print(m_MissingGradients));
        LOG_TRACE(<< "missing curvatures = "
                  << core::CContainerPrinter::print(m_MissingCurvatures));
    }

    void addRowDerivatives(const TRowRef& row, SDerivatives& derivatives) const {

        std::size_t numberColumns{row.numberColumns()};
        std::size_t gradientColumn{lossGradientColumn(numberColumns)};
        std::size_t curvatureColumn{lossCurvatureColumn(numberColumns)};

        for (std::size_t i = 0; i < m_FeatureBag.size(); ++i) {
            std::size_t column{m_FeatureBag[i]};
            if (CDataFrameUtils::isMissing(row[column])) {
                derivatives.s_MissingGradients[i] += row[gradientColumn];
                derivatives.s_MissingCurvatures[i] += row[curvatureColumn];
            } else {
                auto j = std::upper_bound(m_CandidateSplits[column].begin(),
                                          m_CandidateSplits[column].end(), row[column]) -
                         m_CandidateSplits[column].begin();
                derivatives.s_Gradients[i][j] += row[gradientColumn];
                derivatives.s_Curvatures[i][j] += row[curvatureColumn];
            }
        }
    }

    const SSplitStatistics& bestSplitStatistics() const {
        if (m_BestSplit == boost::none) {
            m_BestSplit = this->computeBestSplitStatistics();
        }
        return *m_BestSplit;
    }

    SSplitStatistics computeBestSplitStatistics() const {

        static const std::size_t ASSIGN_MISSING_TO_LEFT{0};
        static const std::size_t ASSIGN_MISSING_TO_RIGHT{1};

        SSplitStatistics result{-INF, m_FeatureBag.size(), INF, true};

        for (std::size_t i = 0; i < m_FeatureBag.size(); ++i) {
            double g{std::accumulate(m_Gradients[i].begin(), m_Gradients[i].end(), 0.0) +
                     m_MissingGradients[i]};
            double h{std::accumulate(m_Curvatures[i].begin(), m_Curvatures[i].end(), 0.0) +
                     m_MissingCurvatures[i]};
            double gl[]{m_MissingGradients[i], 0.0};
            double hl[]{m_MissingCurvatures[i], 0.0};

            double maximumGain{-INF};
            std::size_t splitAt{m_FeatureBag.size()};
            std::size_t assignMissingTo{ASSIGN_MISSING_TO_LEFT};

            for (std::size_t j = 0; j + 1 < m_Gradients[i].size(); ++j) {
                gl[ASSIGN_MISSING_TO_LEFT] += m_Gradients[i][j];
                hl[ASSIGN_MISSING_TO_LEFT] += m_Curvatures[i][j];
                gl[ASSIGN_MISSING_TO_RIGHT] += m_Gradients[i][j];
                hl[ASSIGN_MISSING_TO_RIGHT] += m_Curvatures[i][j];

                double gain[]{CTools::pow2(gl[ASSIGN_MISSING_TO_LEFT]) /
                                      (hl[ASSIGN_MISSING_TO_LEFT] + m_Lambda) +
                                  CTools::pow2(g - gl[ASSIGN_MISSING_TO_LEFT]) /
                                      (h - hl[ASSIGN_MISSING_TO_LEFT] + m_Lambda),
                              CTools::pow2(gl[ASSIGN_MISSING_TO_RIGHT]) /
                                      (hl[ASSIGN_MISSING_TO_RIGHT] + m_Lambda) +
                                  CTools::pow2(g - gl[ASSIGN_MISSING_TO_RIGHT]) /
                                      (h - hl[ASSIGN_MISSING_TO_RIGHT] + m_Lambda)};

                if (gain[ASSIGN_MISSING_TO_LEFT] > maximumGain) {
                    maximumGain = gain[ASSIGN_MISSING_TO_LEFT];
                    splitAt = j;
                    assignMissingTo = ASSIGN_MISSING_TO_LEFT;
                }
                if (gain[ASSIGN_MISSING_TO_RIGHT] > maximumGain) {
                    maximumGain = gain[ASSIGN_MISSING_TO_RIGHT];
                    splitAt = j;
                    assignMissingTo = ASSIGN_MISSING_TO_RIGHT;
                }
            }

            double gain{0.5 * (maximumGain - CTools::pow2(g) / (h + m_Lambda)) - m_Gamma};

            SSplitStatistics candidate{gain, m_FeatureBag[i],
                                       m_CandidateSplits[m_FeatureBag[i]][splitAt],
                                       assignMissingTo == ASSIGN_MISSING_TO_LEFT};
            LOG_TRACE(<< "candidate split: " << candidate.print());

            if (candidate > result) {
                result = candidate;
            }
        }

        LOG_TRACE(<< "best split: " << result.print());

        return result;
    }

private:
    std::size_t m_Id;
    double m_Lambda;
    double m_Gamma;
    const TDoubleVecVec& m_CandidateSplits;
    TSizeVec m_FeatureBag;
    core::CPackedBitVector m_RowMask;
    TDoubleVecVec m_Gradients;
    TDoubleVecVec m_Curvatures;
    TDoubleVec m_MissingGradients;
    TDoubleVec m_MissingCurvatures;
    mutable boost::optional<SSplitStatistics> m_BestSplit;
};
}

namespace boosted_tree {

void CArgMinLoss::add(double prediction, double actual) {
    std::unique_lock<std::mutex> lock{m_Mutex};
    this->addImpl(prediction, actual);
}

double CMse::value(double prediction, double actual) const {
    return CTools::pow2(prediction - actual);
}

double CMse::gradient(double prediction, double actual) const {
    return prediction - actual;
}

double CMse::curvature(double /*prediction*/, double /*actual*/) const {
    return 2.0;
}

void CArgMinMse::addImpl(double prediction, double actual) {
    m_MeanError.add(actual - prediction);
}

CMse::TArgMinLossUPtr CMse::minimizer() const {
    return std::make_unique<CArgMinMse>();
}

double CArgMinMse::value() const {
    return CBasicStatistics::mean(m_MeanError);
}
}

class CBoostedTree::CImpl final {
public:
    using TMeanAccumulator = CBasicStatistics::SSampleMean<double>::TAccumulator;
    using TMeanVarAccumulator = CBasicStatistics::SSampleMeanVar<double>::TAccumulator;

public:
    static const double MINIMUM_RELATIVE_GAIN_PER_SPLIT;

public:
    CImpl(std::size_t numberThreads, std::size_t dependentVariable, TLossFunctionUPtr loss)
        : m_NumberThreads{numberThreads},
          m_DependentVariable{dependentVariable}, m_Loss{std::move(loss)} {}

    void numberFolds(std::size_t numberFolds) { m_NumberFolds = numberFolds; }

    void lambda(double lambda) { m_LambdaOverride = lambda; }

    void gamma(double gamma) { m_GammaOverride = gamma; }

    void maximumNumberTrees(std::size_t maximumNumberTrees) {
        m_MaximumNumberTreesOverride = maximumNumberTrees;
    }

    void featureBagFraction(double featureBagFraction) {
        m_FeatureBagFractionOverride = featureBagFraction;
    }

    void shrinkageFactor(double shrinkageFactor) {
        m_ShrinkageFactorOverride = shrinkageFactor;
    }

    void maximumHyperparameterOptimisationRounds(std::size_t rounds) {
        m_MaximumHyperparameterOptimisationRounds = rounds;
    }

    //! Train the model on the values in \p frame.
    void train(core::CDataFrame& frame, TProgressCallback recordProgress) {

        if (m_Loss == nullptr) {
            HANDLE_FATAL(<< "Internal error: no loss function defined for regression."
                         << " Please report this problem.");
            return;
        }

        this->initializeMissingFeatureMasks(frame);

        TPackedBitVectorVec trainingRowMasks;
        TPackedBitVectorVec testingRowMasks;
        std::tie(trainingRowMasks, testingRowMasks) = this->crossValidationRowMasks();

        // We store the gradient and curvature of the loss function and the predicted
        // value for the dependent variable of the regression.
        frame.resizeColumns(m_NumberThreads, frame.numberColumns() + 3);

        this->initializeFeatureSampleDistribution(frame);
        this->initializeHyperparameters(frame, recordProgress);

        LOG_TRACE(<< "Main training loop...");

        CBayesianOptimisation bopt{this->hyperparameterBoundingBox()};

        for (std::size_t round = 0;
             round < m_MaximumHyperparameterOptimisationRounds; ++round) {
            TMeanVarAccumulator lossMoments{this->crossValidateForest(
                frame, trainingRowMasks, testingRowMasks, recordProgress)};
            this->selectNextHyperparameters(lossMoments, bopt);
            this->captureBestHyperparameters(CBasicStatistics::mean(lossMoments));
        }

        this->restoreBestHyperparameters();
        m_BestForest = this->trainForest(
            frame, core::CPackedBitVector{frame.numberRows(), true}, recordProgress);
    }

    //! Write the predictions of the best trained model to \p frame.
    //!
    //! \note Must be called only if a trained model is available.
    void predict(core::CDataFrame& frame, TProgressCallback /*recordProgress*/) const {
        if (m_BestForestTestLoss == INF) {
            HANDLE_FATAL(<< "Internal error: no model available for prediction. "
                         << "Please report this problem.");
            return;
        }

        if (frame.writeColumns(m_NumberThreads, 0, frame.numberRows(), [&](TRowItr beginRows, TRowItr endRows) {
                for (auto row = beginRows; row != endRows; ++row) {
                    row->writeColumn(predictionColumn(row->numberColumns()),
                                     predict(*row, m_BestForest));
                }
            }) == false) {
            HANDLE_FATAL(<< "Internal error: failed model inference. "
                         << "Please report this problem.");
        }
    }

    //! Write this model to \p writer.
    void write(core::CRapidJsonConcurrentLineWriter& /*writer*/) const {
        // TODO
    }

private:
    using TDoubleDoublePrVec = std::vector<std::pair<double, double>>;
    using TOptionalDouble = boost::optional<double>;
    using TOptionalSize = boost::optional<std::size_t>;
    using TVector = CDenseVector<double>;

    //! \brief The algorithm parameters we'll directly optimise to improve test error.
    struct SHyperparameters {
        double s_Lambda;
        double s_Gamma;
        double s_FeatureBagFraction;
        double s_ShrinkageFactor;
        TDoubleVec s_FeatureSampleProbabilities;
    };

private:
    //! Setup the missing feature row masks.
    void initializeMissingFeatureMasks(const core::CDataFrame& frame) {

        m_MissingFeatureRowMasks.resize(frame.numberColumns());

        auto result = frame.readRows(1, [&](TRowItr beginRows, TRowItr endRows) {
            for (auto row = beginRows; row != endRows; ++row) {
                for (std::size_t i = 0; i < row->numberColumns(); ++i) {
                    double value{(*row)[i]};
                    if (CDataFrameUtils::isMissing(value)) {
                        m_MissingFeatureRowMasks[i].extend(
                            false, row->index() - m_MissingFeatureRowMasks[i].size());
                        m_MissingFeatureRowMasks[i].extend(true);
                    }
                }
            }
        });

        for (auto& mask : m_MissingFeatureRowMasks) {
            mask.extend(false, frame.numberRows() - mask.size());
            LOG_TRACE(<< "# missing = " << mask.manhattan());
        }
    }

    //! Get the row masks to use for the training and testing sets for k-fold
    //! cross validation estimates of the generalisation error.
    std::pair<TPackedBitVectorVec, TPackedBitVectorVec> crossValidationRowMasks() const {

        core::CPackedBitVector mask{~m_MissingFeatureRowMasks[m_DependentVariable]};

        TPackedBitVectorVec trainingRowMasks(m_NumberFolds);

        for (auto row = mask.beginOneBits(); row != mask.endOneBits(); ++row) {
            std::size_t fold{CSampling::uniformSample(m_Rng, 0, m_NumberFolds)};
            trainingRowMasks[fold].extend(true, *row - trainingRowMasks[fold].size());
            trainingRowMasks[fold].extend(false);
        }

        for (auto& fold : trainingRowMasks) {
            fold.extend(true, mask.size() - fold.size());
            LOG_TRACE(<< "# training = " << fold.manhattan());
        }

        TPackedBitVectorVec testingRowMasks(
            m_NumberFolds, core::CPackedBitVector{mask.size(), true});
        for (std::size_t i = 0; i < m_NumberFolds; ++i) {
            testingRowMasks[i] ^= trainingRowMasks[i];
            LOG_TRACE(<< "# testing = " << testingRowMasks[i].manhattan());
        }

        return {trainingRowMasks, testingRowMasks};
    }

    //! Initialize the regressors sample distribution.
    void initializeFeatureSampleDistribution(const core::CDataFrame& frame) {

        // Exclude all constant features by zeroing their probabilities.

        std::size_t n{numberFeatures(frame)};

        TSizeVec regressors(n);
        std::iota(regressors.begin(), regressors.end(), 0);
        regressors.erase(regressors.begin() + m_DependentVariable);

        TDoubleVecVec distinct(n);
        frame.readRows(1, [&](TRowItr beginRows, TRowItr endRows) {
            for (auto row = beginRows; row != endRows; ++row) {
                for (std::size_t i = 0; i < regressors.size(); ++i) {
                    double value{(*row)[regressors[i]]};
                    if (distinct[i].size() == 2) {
                        continue;
                    }
                    if (distinct[i].empty()) {
                        distinct[i].push_back(value);
                    }
                    if (value != distinct[i][0]) {
                        distinct[i].push_back(value);
                    }
                }
            }
        });

        regressors.erase(
            std::remove_if(regressors.begin(), regressors.end(),
                           [&](std::size_t i) { return distinct[i].size() < 2; }),
            regressors.end());
        LOG_TRACE(<< "regressors = " << core::CContainerPrinter::print(regressors));

        // TODO consider "correlation" with target variable.

        m_FeatureSampleProbabilities.assign(n, 0.0);
        if (regressors.empty()) {
            HANDLE_FATAL(<< "Input error: all features constant.");
        } else {
            double p{1.0 / static_cast<double>(regressors.size())};
            for (auto feature : regressors) {
                m_FeatureSampleProbabilities[feature] = p;
            }
        }
        LOG_TRACE(<< "P(sample) = "
                  << core::CContainerPrinter::print(m_FeatureSampleProbabilities));
    }

    //! Read overrides for hyperparameters and if necessary estimate the initial
    //! values for \f$\lambda\f$ and \f$\gamma\f$ which match the gain from an
    //! overfit tree.
    void initializeHyperparameters(core::CDataFrame& frame, TProgressCallback recordProgress) {

        if (m_MaximumNumberTreesOverride) {
            m_MaximumNumberTrees = *m_MaximumNumberTreesOverride;
        }
        if (m_FeatureBagFractionOverride) {
            m_FeatureBagFraction = *m_FeatureBagFractionOverride;
        }
        if (m_ShrinkageFactorOverride) {
            m_ShrinkageFactor = *m_ShrinkageFactorOverride;
        }

        m_Lambda = m_LambdaOverride.value_or(0.0);
        m_Gamma = m_GammaOverride.value_or(0.0);

        if (m_LambdaOverride && m_GammaOverride) {
            // Fall through.
        } else {
            core::CPackedBitVector trainingRowMask{frame.numberRows(), true};

<<<<<<< HEAD
        auto tree = this->initializePredictionsAndLossDerivatives(frame, trainingRowMask);
=======
            auto tree = this->initializePredictionsGradientsAndCurvatures(frame, trainingRowMask);
>>>>>>> 9ea38f96

            double L[2];
            double T[2];
            double W[2];

            std::tie(L[0], T[0], W[0]) =
                this->regularisedLoss(frame, trainingRowMask, {std::move(tree)});
            LOG_TRACE(<< "loss = " << L[0] << ", # leaves = " << T[0]
                      << ", sum square weights = " << W[0]);

            auto forest = this->trainForest(frame, trainingRowMask, recordProgress);

            std::tie(L[1], T[1], W[1]) = this->regularisedLoss(frame, trainingRowMask, forest);
            LOG_TRACE(<< "loss = " << L[1] << ", # leaves = " << T[1]
                      << ", sum square weights = " << W[1]);

            double scale{static_cast<double>(m_NumberFolds - 1) /
                         static_cast<double>(m_NumberFolds)};
            double lambda{scale * std::max((L[0] - L[1]) / (W[1] - W[0]), 0.0) / 5.0};
            double gamma{scale * std::max((L[0] - L[1]) / (T[1] - T[0]), 0.0) / 5.0};

            if (m_LambdaOverride == boost::none) {
                m_Lambda = m_GammaOverride ? lambda : 0.5 * lambda;
            }
            if (m_GammaOverride == boost::none) {
                m_Gamma = m_LambdaOverride ? gamma : 0.5 * gamma;
            }
            LOG_TRACE(<< "lambda(initial) = " << m_Lambda << " gamma(initial) = " << m_Gamma);
        }

        m_MaximumTreeSizeFraction = 10.0;

        // We allow a large number of trees by default in the main parameter
        // optimisation loop. In practice, we should use many fewer if they
        // don't significantly improve test error.
        m_MaximumNumberTrees = 500;
    }

    //! Compute the sum loss for the predictions from \p frame and the leaf
    //! count and squared weight sum from \p forest.
    TDoubleDoubleDoubleTr regularisedLoss(const core::CDataFrame& frame,
                                          const core::CPackedBitVector& trainingRowMask,
                                          const TNodeVecVec& forest) const {

        auto results = frame.readRows(
            m_NumberThreads, 0, frame.numberRows(),
            core::bindRetrievableState(
                [&](double& loss, TRowItr beginRows, TRowItr endRows) {
                    for (auto row = beginRows; row != endRows; ++row) {
                        std::size_t numberColumns{row->numberColumns()};
                        loss += m_Loss->value((*row)[predictionColumn(numberColumns)],
                                              (*row)[m_DependentVariable]);
                    }
                },
                0.0),
            &trainingRowMask);

        double loss{0.0};
        for (const auto& result : results.first) {
            loss += result.s_FunctionState;
        }

        double leafCount{0.0};
        double sumSquareLeafWeights{0.0};
        for (const auto& tree : forest) {
            for (const auto& node : tree) {
                if (node.isLeaf()) {
                    leafCount += 1.0;
                    sumSquareLeafWeights += CTools::pow2(node.value());
                }
            }
        }

        return {loss, leafCount, sumSquareLeafWeights};
    }

    //! Train the forest and compute loss moments on each fold.
    TMeanVarAccumulator crossValidateForest(core::CDataFrame& frame,
                                            const TPackedBitVectorVec& trainingRowMasks,
                                            const TPackedBitVectorVec& testingRowMasks,
                                            TProgressCallback recordProgress) const {
        TMeanVarAccumulator lossMoments;
        for (std::size_t i = 0; i < m_NumberFolds; ++i) {
            TNodeVecVec forest(this->trainForest(frame, trainingRowMasks[i], recordProgress));
            double loss{this->meanLoss(frame, testingRowMasks[i], forest)};
            lossMoments.add(loss);
            LOG_TRACE(<< "fold = " << i << " test set loss = " << loss);
        }
        LOG_TRACE(<< "mean test set loss = " << CBasicStatistics::mean(lossMoments) << ", standard deviation = "
                  << std::sqrt(CBasicStatistics::mean(lossMoments)));
        return lossMoments;
    }

    //! Train one forest on the rows of \p frame in the mask \p trainingRowMask.
    TNodeVecVec trainForest(core::CDataFrame& frame,
                            const core::CPackedBitVector& trainingRowMask,
                            TProgressCallback /*recordProgress*/) const {

        LOG_TRACE(<< "Training one forest...");

        TNodeVecVec forest{this->initializePredictionsAndLossDerivatives(frame, trainingRowMask)};
        forest.reserve(m_MaximumNumberTrees);

        // For each iteration:
        //  1. Compute weighted quantiles for features F
        //  2. Compute candidate split set S from quantiles of F
        //  3. Build one tree on (F, S)
        //  4. Shrink weights and update predictions and loss derivatives

        double shrinkage{1.0};

        for (std::size_t retries = 0; forest.size() < m_MaximumNumberTrees; /**/) {

            TDoubleVecVec candidateSplits(this->candidateSplits(frame, trainingRowMask));

            auto tree = this->trainTree(frame, trainingRowMask, candidateSplits);

            retries = tree.size() == 1 ? retries + 1 : 0;

            if (retries == m_MaximumAttemptsToAddTree) {
                break;
            } else if (retries == 0) {
                this->refreshPredictionsAndLossDerivatives(frame, trainingRowMask,
                                                           shrinkage, tree);
                forest.push_back(std::move(tree));
                shrinkage *= m_ShrinkageFactor;
            }
        }

        LOG_TRACE(<< "Trained one forest");

        return forest;
    }

    //! Get the candidate splits values for each feature.
    TDoubleVecVec candidateSplits(const core::CDataFrame& frame,
                                  const core::CPackedBitVector& trainingRowMask) const {

        using TQuantileSketchVec = std::vector<CQuantileSketch>;

        TSizeVec features{this->candidateFeatures()};
        LOG_TRACE(<< "candidate features = " << core::CContainerPrinter::print(features));

        TQuantileSketchVec columnQuantiles;
        CDataFrameUtils::columnQuantiles(
            m_NumberThreads, frame, trainingRowMask, features,
            CQuantileSketch{CQuantileSketch::E_Linear, 100}, columnQuantiles,
            [](const TRowRef& row) {
                return row[lossCurvatureColumn(row.numberColumns())];
            });

        TDoubleVecVec result(numberFeatures(frame));

        for (std::size_t i = 0; i < features.size(); ++i) {

            TDoubleVec columnSplits;
            columnSplits.reserve(m_NumberSplitsPerFeature - 1);

            for (std::size_t j = 1; j < m_NumberSplitsPerFeature; ++j) {
                double rank{100.0 * static_cast<double>(j) /
                            static_cast<double>(m_NumberSplitsPerFeature)};
                double q;
                if (columnQuantiles[i].quantile(rank, q)) {
                    columnSplits.push_back(q);
                } else {
                    LOG_WARN(<< "Failed to compute quantile " << rank << ": ignoring split");
                }
            }

            columnSplits.erase(std::unique(columnSplits.begin(), columnSplits.end()),
                               columnSplits.end());
            result[features[i]] = std::move(columnSplits);

            LOG_TRACE(<< "feature '" << features[i] << "' splits = "
                      << core::CContainerPrinter::print(result[features[i]]));
        }

        return result;
    }

    //! Get the maximum number of nodes to use in a tree.
    //!
    //! \note This number will only be used if the regularised loss says its
    //! a good idea.
    std::size_t maximumTreeSize(const core::CDataFrame& frame) const {
        return static_cast<std::size_t>(
            std::ceil(m_MaximumTreeSizeFraction *
                      std::sqrt(static_cast<double>(frame.numberRows()))));
    }

    //! Train one tree on the rows of \p frame in the mask \p trainingRowMask.
    TNodeVec trainTree(core::CDataFrame& frame,
                       const core::CPackedBitVector& trainingRowMask,
                       const TDoubleVecVec& candidateSplits) const {

        // TODO improve categorical regressor treatment

        LOG_TRACE(<< "Training one tree...");

        using TLeafNodeStatisticsPtr = std::shared_ptr<CLeafNodeStatistics>;
        using TLeafNodeStatisticsPtrQueue =
            std::priority_queue<TLeafNodeStatisticsPtr, std::vector<TLeafNodeStatisticsPtr>, COrderings::SLess>;

        std::size_t maximumTreeSize{this->maximumTreeSize(frame)};

        TNodeVec tree(1);
        tree.reserve(maximumTreeSize);

        TLeafNodeStatisticsPtrQueue leaves;
        leaves.push(std::make_shared<CLeafNodeStatistics>(
            0 /*root*/, m_NumberThreads, frame, m_Lambda, m_Gamma,
            candidateSplits, this->featureBag(frame), trainingRowMask));

        // For each iteration we:
        //   1. Find the leaf with the greatest decrease in loss
        //   2. If no split (significantly) reduced the loss we terminate
        //   3. Otherwise we split that leaf

        double totalGain{0.0};

        for (std::size_t i = 0; i < maximumTreeSize; ++i) {

            auto split = leaves.top();
            leaves.pop();

            if (split->gain() < MINIMUM_RELATIVE_GAIN_PER_SPLIT * totalGain) {
                break;
            }

            totalGain += split->gain();
            LOG_TRACE(<< "total gain = " << totalGain);

            std::size_t splitFeature;
            double splitValue;
            std::tie(splitFeature, splitValue) = split->bestSplit();

            bool assignMissingToLeft{split->assignMissingToLeft()};

            std::size_t leftChildId, rightChildId;
            std::tie(leftChildId, rightChildId) =
                tree[split->id()].split(splitFeature, splitValue, tree);

            TSizeVec featureBag{this->featureBag(frame)};

            core::CPackedBitVector leftChildRowMask;
            core::CPackedBitVector rightChildRowMask;
            std::tie(leftChildRowMask, rightChildRowMask) = tree[split->id()].rowMasks(
                m_NumberThreads, frame, std::move(split->rowMask()), assignMissingToLeft);

            leaves.push(std::make_shared<CLeafNodeStatistics>(
                leftChildId, m_NumberThreads, frame, m_Lambda, m_Gamma,
                candidateSplits, featureBag, std::move(leftChildRowMask)));
            leaves.push(std::make_shared<CLeafNodeStatistics>(
                rightChildId, m_NumberThreads, frame, m_Lambda, m_Gamma,
                candidateSplits, featureBag, std::move(rightChildRowMask)));
        }

        LOG_TRACE(<< "Trained one tree");

        return tree;
    }

    //! Get the number of features to consider splitting on.
    std::size_t featureBagSize(const core::CDataFrame& frame) const {
        return static_cast<std::size_t>(std::ceil(
            m_FeatureBagFraction * static_cast<double>(numberFeatures(frame))));
    }

    //! Sample the features according to their categorical distribution.
    TSizeVec featureBag(const core::CDataFrame& frame) const {

        std::size_t size{this->featureBagSize(frame)};

        TSizeVec features{this->candidateFeatures()};
        if (size >= features.size()) {
            return features;
        }

        TSizeVec sample;
        TDoubleVec probabilities(m_FeatureSampleProbabilities);
        CSampling::categoricalSampleWithoutReplacement(m_Rng, probabilities, size, sample);

        return sample;
    }

    //! Initialize the predictions and loss function derivatives for the masked
    //! rows in \p frame.
    TNodeVec initializePredictionsAndLossDerivatives(core::CDataFrame& frame,
                                                     const core::CPackedBitVector& trainingRowMask) const {

        frame.writeColumns(
            m_NumberThreads, 0, frame.numberRows(),
            [](TRowItr beginRows, TRowItr endRows) {
                for (auto row = beginRows; row != endRows; ++row) {
                    std::size_t numberColumns{row->numberColumns()};
                    row->writeColumn(predictionColumn(numberColumns), 0.0);
                    row->writeColumn(lossGradientColumn(numberColumns), 0.0);
                    row->writeColumn(lossCurvatureColumn(numberColumns), 0.0);
                }
            },
            &trainingRowMask);

        TNodeVec tree(1);
        this->refreshPredictionsAndLossDerivatives(frame, trainingRowMask, 1.0, tree);

        return tree;
    }

    //! Refresh the predictions and loss function derivatives for the masked
    //! rows in \p frame with predictions of \p tree.
    void refreshPredictionsAndLossDerivatives(core::CDataFrame& frame,
                                              const core::CPackedBitVector& trainingRowMask,
                                              double shrinkage,
                                              TNodeVec& tree) const {

        using TArgMinLossUPtrVec = std::vector<CLoss::TArgMinLossUPtr>;

        TArgMinLossUPtrVec leafValues;
        leafValues.reserve(tree.size());
        for (std::size_t i = 0; i < tree.size(); ++i) {
            leafValues.push_back(m_Loss->minimizer());
        }

        frame.readRows(
            m_NumberThreads, 0, frame.numberRows(),
            [&](TRowItr beginRows, TRowItr endRows) {
                for (auto row = beginRows; row != endRows; ++row) {
                    std::size_t numberColumns{row->numberColumns()};
                    double prediction{(*row)[predictionColumn(numberColumns)]};
                    double actual{(*row)[m_DependentVariable]};
                    leafValues[root(tree).leafIndex(*row, tree)]->add(prediction, actual);
                }
            },
            &trainingRowMask);

        for (std::size_t i = 0; i < tree.size(); ++i) {
            tree[i].value(shrinkage * leafValues[i]->value());
        }

        LOG_TRACE(<< "tree =\n" << root(tree).print(tree));

        auto results = frame.writeColumns(
            m_NumberThreads, 0, frame.numberRows(),
            core::bindRetrievableState(
                [&](double& loss, TRowItr beginRows, TRowItr endRows) {
                    for (auto row = beginRows; row != endRows; ++row) {
                        std::size_t numberColumns{row->numberColumns()};
                        double actual{(*row)[m_DependentVariable]};
                        double prediction{(*row)[predictionColumn(numberColumns)]};

                        prediction += root(tree).value(*row, tree);

                        row->writeColumn(predictionColumn(numberColumns), prediction);
                        row->writeColumn(lossGradientColumn(numberColumns),
                                         m_Loss->gradient(prediction, actual));
                        row->writeColumn(lossCurvatureColumn(numberColumns),
                                         m_Loss->curvature(prediction, actual));

                        loss += m_Loss->value(prediction, actual);
                    }
                },
                0.0),
            &trainingRowMask);

        double loss{0.0};
        for (const auto& result : results.first) {
            loss += result.s_FunctionState;
        }
        LOG_TRACE(<< "training set loss = " << loss);
    }

    //! Compute the mean of the loss function on the masked rows of \p frame.
    double meanLoss(const core::CDataFrame& frame,
                    const core::CPackedBitVector& rowMask,
                    const TNodeVecVec& forest) const {

        auto results = frame.readRows(
            m_NumberThreads, 0, frame.numberRows(),
            core::bindRetrievableState(
                [&](TMeanAccumulator& loss, TRowItr beginRows, TRowItr endRows) {
                    for (auto row = beginRows; row != endRows; ++row) {
                        double prediction{predict(*row, forest)};
                        double actual{(*row)[m_DependentVariable]};
                        loss.add(m_Loss->value(prediction, actual));
                    }
                },
                TMeanAccumulator{}),
            &rowMask);

        TMeanAccumulator loss;
        for (const auto& result : results.first) {
            loss += result.s_FunctionState;
        }

        LOG_TRACE(<< "mean loss = " << CBasicStatistics::mean(loss));

        return CBasicStatistics::mean(loss);
    }

    //! Get a column mask of the suitable regressor features.
    TSizeVec candidateFeatures() const {
        TSizeVec result;
        result.reserve(m_FeatureSampleProbabilities.size());
        for (std::size_t i = 0; i < m_FeatureSampleProbabilities.size(); ++i) {
            if (m_FeatureSampleProbabilities[i] > 0.0) {
                result.push_back(i);
            }
        }
        return result;
    }

    //! Get the root node of \p tree.
    static const CNode& root(const TNodeVec& tree) { return tree[0]; }

    //! Get the forest's prediction for \p row.
    static double predict(const TRowRef& row, const TNodeVecVec& forest) {
        double result{0.0};
        for (const auto& tree : forest) {
            result += root(tree).value(row, tree);
        }
        return result;
    }
    //! Get the bounding box to use for hyperparameter optimisation.
    TDoubleDoublePrVec hyperparameterBoundingBox() const {
        TDoubleDoublePrVec result;
        if (m_LambdaOverride == boost::none) {
            result.emplace_back(std::log(m_Lambda / 10.0), std::log(10.0 * m_Lambda));
        }
        if (m_GammaOverride == boost::none) {
            result.emplace_back(std::log(m_Gamma / 10.0), std::log(10.0 * m_Gamma));
        }
        if (m_FeatureBagFractionOverride == boost::none) {
            result.emplace_back(0.2, 0.8);
        }
        if (m_ShrinkageFactorOverride == boost::none) {
            result.emplace_back(0.8, 1.0);
        }
        return result;
    }

    //! Select the next hyperparameters for which to train a model.
    void selectNextHyperparameters(const TMeanVarAccumulator& lossMoments,
                                   CBayesianOptimisation& bopt) {

        TVector parameters{this->numberHyperparametersToTune()};

        // Read parameters for last round.
        std::size_t i{0};
        if (m_LambdaOverride == boost::none) {
            parameters(i++) = std::log(m_Lambda);
        }
        if (m_GammaOverride == boost::none) {
            parameters(i++) = std::log(m_Gamma);
        }
        if (m_FeatureBagFractionOverride == boost::none) {
            parameters(i++) = m_FeatureBagFraction;
        }
        if (m_ShrinkageFactorOverride == boost::none) {
            parameters(i++) = m_ShrinkageFactor;
        }

        double meanLoss{CBasicStatistics::mean(lossMoments)};
        double lossVariance{CBasicStatistics::variance(lossMoments)};

        bopt.add(parameters, meanLoss, lossVariance);
        parameters = bopt.maximumExpectedImprovement();

        // Write parameters for next round.
        i = 0;
        if (m_LambdaOverride == boost::none) {
            m_Lambda = std::exp(parameters(i++));
        }
        if (m_GammaOverride == boost::none) {
            m_Gamma = std::exp(parameters(i++));
        }
        if (m_FeatureBagFractionOverride == boost::none) {
            m_FeatureBagFraction = parameters(i++);
        }
        if (m_ShrinkageFactorOverride == boost::none) {
            m_ShrinkageFactor = parameters(i++);
        }

        LOG_TRACE(<< "lambda = " << m_Lambda << ", gamma = " << m_Gamma
                  << ", feature bag fraction = " << m_FeatureBagFraction
                  << ", shrinkage = " << m_ShrinkageFactor);
    }

    //! Capture the current hyperparameter values.
    void captureBestHyperparameters(double loss) {
        if (loss < m_BestForestTestLoss) {
            m_BestForestTestLoss = loss;
            m_BestHyperparameters =
                SHyperparameters{m_Lambda, m_Gamma, m_FeatureBagFraction,
                                 m_ShrinkageFactor, m_FeatureSampleProbabilities};
        }
    }

    //! Set the hyperparamaters from the best recorded.
    void restoreBestHyperparameters() {
        m_Lambda = m_BestHyperparameters.s_Lambda;
        m_Gamma = m_BestHyperparameters.s_Gamma;
        m_FeatureBagFraction = m_BestHyperparameters.s_FeatureBagFraction;
        m_ShrinkageFactor = m_BestHyperparameters.s_ShrinkageFactor;
        m_FeatureSampleProbabilities = m_BestHyperparameters.s_FeatureSampleProbabilities;
    }

    //! Get the number of hyperparameters to tune.
    std::size_t numberHyperparametersToTune() const {
        return (m_LambdaOverride ? 0 : 1) + (m_GammaOverride ? 0 : 1) +
               (m_FeatureBagFractionOverride ? 0 : 1) +
               (m_ShrinkageFactorOverride ? 0 : 1);
    }

private:
    mutable CPRNG::CXorOShiro128Plus m_Rng;
    std::size_t m_NumberThreads;
    std::size_t m_DependentVariable;
    TLossFunctionUPtr m_Loss;
    TOptionalDouble m_LambdaOverride;
    TOptionalDouble m_GammaOverride;
    TOptionalSize m_MaximumNumberTreesOverride;
    TOptionalDouble m_FeatureBagFractionOverride;
    TOptionalDouble m_ShrinkageFactorOverride;
    double m_Lambda = 0.0;
    double m_Gamma = 0.0;
    std::size_t m_NumberFolds = 5;
    std::size_t m_MaximumNumberTrees = 5;
    std::size_t m_MaximumAttemptsToAddTree = 3;
    std::size_t m_NumberSplitsPerFeature = 40;
    std::size_t m_MaximumHyperparameterOptimisationRounds = 20;
    double m_FeatureBagFraction = 0.5;
    double m_MaximumTreeSizeFraction = 1.0;
    double m_ShrinkageFactor = 0.98;
    TDoubleVec m_FeatureSampleProbabilities;
    TPackedBitVectorVec m_MissingFeatureRowMasks;
    double m_BestForestTestLoss = INF;
    SHyperparameters m_BestHyperparameters;
    TNodeVecVec m_BestForest;
};

const double CBoostedTree::CImpl::MINIMUM_RELATIVE_GAIN_PER_SPLIT{1e-7};

CBoostedTree::CBoostedTree(std::size_t numberThreads, std::size_t dependentVariable, TLossFunctionUPtr loss)
    : m_Impl{std::make_unique<CImpl>(numberThreads, dependentVariable, std::move(loss))} {
}

CBoostedTree::~CBoostedTree() {
}

CBoostedTree& CBoostedTree::numberFolds(std::size_t folds) {
    m_Impl->numberFolds(folds);
    return *this;
}

CBoostedTree& CBoostedTree::lambda(double lambda) {
    m_Impl->lambda(lambda);
    return *this;
}

CBoostedTree& CBoostedTree::gamma(double gamma) {
    m_Impl->gamma(gamma);
    return *this;
}

CBoostedTree& CBoostedTree::maximumNumberTrees(std::size_t maximumNumberTrees) {
    m_Impl->maximumNumberTrees(maximumNumberTrees);
    return *this;
}

CBoostedTree& CBoostedTree::featureBagFraction(double featureBagFraction) {
    m_Impl->featureBagFraction(featureBagFraction);
    return *this;
}

CBoostedTree& CBoostedTree::shrinkageFactor(double shrinkageFactor) {
    m_Impl->shrinkageFactor(shrinkageFactor);
    return *this;
}

CBoostedTree& CBoostedTree::maximumHyperparameterOptimisationRounds(std::size_t rounds) {
    m_Impl->maximumHyperparameterOptimisationRounds(rounds);
    return *this;
}

void CBoostedTree::train(core::CDataFrame& frame, TProgressCallback recordProgress) {
    m_Impl->train(frame, recordProgress);
}

void CBoostedTree::predict(core::CDataFrame& frame, TProgressCallback recordProgress) const {
    m_Impl->predict(frame, recordProgress);
}

void CBoostedTree::write(core::CRapidJsonConcurrentLineWriter& writer) const {
    m_Impl->write(writer);
}

std::size_t CBoostedTree::columnHoldingPrediction(std::size_t columns) const {
    return predictionColumn(columns);
}
}
}<|MERGE_RESOLUTION|>--- conflicted
+++ resolved
@@ -710,11 +710,7 @@
         } else {
             core::CPackedBitVector trainingRowMask{frame.numberRows(), true};
 
-<<<<<<< HEAD
-        auto tree = this->initializePredictionsAndLossDerivatives(frame, trainingRowMask);
-=======
-            auto tree = this->initializePredictionsGradientsAndCurvatures(frame, trainingRowMask);
->>>>>>> 9ea38f96
+            auto tree = this->initializePredictionsAndLossDerivatives(frame, trainingRowMask);
 
             double L[2];
             double T[2];
