--- conflicted
+++ resolved
@@ -33,20 +33,10 @@
 #include <utility>
 #include <vector>
 
-<<<<<<< HEAD
-namespace ml
-{
-namespace maths
-{
-
-namespace
-{
-=======
 namespace ml {
 namespace maths {
 
 namespace {
->>>>>>> 601f3449
 
 using TDoubleVec = std::vector<double>;
 using TDoubleVecVec = std::vector<TDoubleVec>;
@@ -109,12 +99,7 @@
 
     result.reserve(n);
     boost::random::normal_distribution<double> normal(mean, std::sqrt(variance));
-<<<<<<< HEAD
-    for (std::size_t i = 0u; i < n; ++i)
-    {
-=======
     for (std::size_t i = 0u; i < n; ++i) {
->>>>>>> 601f3449
         result.push_back(normal(rng));
     }
 }
@@ -314,12 +299,7 @@
     const CDenseMatrix<double>& U = svd.matrixU();
     TDoubleVec stddevs;
     stddevs.reserve(d);
-<<<<<<< HEAD
-    for (std::size_t i = 0u; i < d; ++i)
-    {
-=======
     for (std::size_t i = 0u; i < d; ++i) {
->>>>>>> 601f3449
         stddevs.push_back(std::sqrt(std::max(S(i), 0.0)));
     }
     LOG_TRACE(<< "Singular values of C = " << S.transpose());
@@ -374,12 +354,7 @@
     const TDenseVector& S = svd.singularValues();
     const TDenseMatrix& U = svd.matrixU();
     T stddevs[N] = {};
-<<<<<<< HEAD
-    for (std::size_t i = 0u; i < N; ++i)
-    {
-=======
     for (std::size_t i = 0u; i < N; ++i) {
->>>>>>> 601f3449
         stddevs[i] = std::sqrt(std::max(S(i), 0.0));
     }
 
@@ -636,27 +611,15 @@
 void CSampling::categoricalSampleWithoutReplacement(CPRNG::CXorOShiro128Plus& rng,
                                                     TDoubleVec& probabilities,
                                                     std::size_t n,
-<<<<<<< HEAD
-                                                    TSizeVec &result)
-{
+                                                    TSizeVec& result) {
     doCategoricalSampleWithoutReplacement(rng, probabilities, n, result);
-=======
-                                                    TSizeVec& result) {
-    doCategoricalSampleWithReplacement(rng, probabilities, n, result);
->>>>>>> 601f3449
 }
 
 void CSampling::categoricalSampleWithoutReplacement(CPRNG::CXorShift1024Mult& rng,
                                                     TDoubleVec& probabilities,
                                                     std::size_t n,
-<<<<<<< HEAD
-                                                    TSizeVec &result)
-{
+                                                    TSizeVec& result) {
     doCategoricalSampleWithoutReplacement(rng, probabilities, n, result);
-=======
-                                                    TSizeVec& result) {
-    doCategoricalSampleWithReplacement(rng, probabilities, n, result);
->>>>>>> 601f3449
 }
 
 void CSampling::multinomialSampleFast(TDoubleVec& probabilities,
@@ -742,17 +705,8 @@
     }
 }
 
-<<<<<<< HEAD
-void CSampling::weightedSample(std::size_t n,
-                               const TDoubleVec &weights,
-                               TSizeVec &sampling)
-{
+void CSampling::weightedSample(std::size_t n, const TDoubleVec& weights, TSizeVec& sampling) {
     // We sample each category according to its weight.
-=======
-void CSampling::weightedSample(std::size_t n, const TDoubleVec& weights, TSizeVec& sampling) {
-    // We sample each category, corresponding to the index i of its,
-    // weight according to its weight.
->>>>>>> 601f3449
     //
     // Formally, we have a set of weights w(i) s.t. Sum_i{ w(i) } = 1.0.
     // We can only sample a model an integer number of times and we'd
@@ -808,15 +762,8 @@
     // The remainder will be integral so checking against 0.5 avoids
     // floating point problems.
 
-<<<<<<< HEAD
-    if (std::fabs(totalRemainder) > 0.5)
-    {
-        LOG_TRACE("ideal choice function = "
-                  << core::CContainerPrinter::print(choices));
-=======
     if (std::fabs(totalRemainder) > 0.5) {
         LOG_TRACE(<< "ideal choice function = " << core::CContainerPrinter::print(choices));
->>>>>>> 601f3449
 
         TDoubleSizePrVec candidates;
         for (std::size_t i = 0u; i < choices.size(); ++i) {
@@ -826,41 +773,24 @@
             }
         }
         std::sort(candidates.begin(), candidates.end());
-<<<<<<< HEAD
-        LOG_TRACE("candidates = " << core::CContainerPrinter::print(candidates));
-
-        for (std::size_t i = 0u;
-             i < candidates.size() && std::fabs(totalRemainder) > 0.5;
-             ++i)
-        {
-=======
         LOG_TRACE(<< "candidates = " << core::CContainerPrinter::print(candidates));
 
         for (std::size_t i = 0u;
              i < candidates.size() && std::fabs(totalRemainder) > 0.5; ++i) {
->>>>>>> 601f3449
             std::size_t j = candidates[i].second;
             unsigned int choice = choices[j];
             choices[j] = (choice + 1u) % 2u;
             totalRemainder += remainders[choices[j]][j] - remainders[choice][j];
         }
     }
-<<<<<<< HEAD
-    LOG_TRACE("choice function = " << core::CContainerPrinter::print(choices));
-=======
     LOG_TRACE(<< "choice function = " << core::CContainerPrinter::print(choices));
->>>>>>> 601f3449
 
     sampling.reserve(weights.size());
     for (std::size_t i = 0u; i < weights.size(); ++i) {
         double number = weights[i] * static_cast<double>(n) / totalWeight;
 
         sampling.push_back(static_cast<std::size_t>(
-<<<<<<< HEAD
-                               choices[i] == 0u ? std::floor(number) : std::ceil(number)));
-=======
             choices[i] == 0u ? std::floor(number) : std::ceil(number)));
->>>>>>> 601f3449
     }
 }
 
@@ -875,13 +805,8 @@
         return;
     }
 
-<<<<<<< HEAD
-    try
-    {
-=======
     try {
->>>>>>> 601f3449
-        boost::math::normal_distribution<> normal(mean, std::sqrt(variance));
+        boost::math::normal normal(mean, std::sqrt(variance));
         sampleQuantiles(normal, n, result);
     } catch (const std::exception& e) {
         LOG_ERROR(<< "Failed to sample normal quantiles: " << e.what()
