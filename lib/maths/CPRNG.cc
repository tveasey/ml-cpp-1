--- conflicted
+++ resolved
@@ -4,17 +4,12 @@
  * you may not use this file except in compliance with the Elastic License.
  */
 
-<<<<<<< HEAD
+#include <maths/CPRNG.h>
+
 #include <core/CPersistUtils.h>
 #include <core/CStringUtils.h>
 
 #include <maths/CChecksum.h>
-=======
->>>>>>> f41389ca
-#include <maths/CPRNG.h>
-
-#include <core/CPersistUtils.h>
-#include <core/CStringUtils.h>
 
 #include <algorithm>
 
@@ -70,6 +65,10 @@
     detail::discard(n, *this);
 }
 
+std::uint64_t CPRNG::CSplitMix64::checksum() const {
+    return m_X;
+}
+
 std::string CPRNG::CSplitMix64::toString() const {
     return core::CStringUtils::typeToString(m_X);
 }
@@ -78,19 +77,9 @@
     return core::CStringUtils::stringToType(state, m_X);
 }
 
-<<<<<<< HEAD
-uint64_t CPRNG::CSplitMix64::checksum() const {
-    return m_X;
-}
-
-const uint64_t CPRNG::CSplitMix64::A(0x9E3779B97F4A7C15);
-const uint64_t CPRNG::CSplitMix64::B(0xBF58476D1CE4E5B9);
-const uint64_t CPRNG::CSplitMix64::C(0x94D049BB133111EB);
-=======
 const CPRNG::CSplitMix64::result_type CPRNG::CSplitMix64::A(0x9E3779B97F4A7C15);
 const CPRNG::CSplitMix64::result_type CPRNG::CSplitMix64::B(0xBF58476D1CE4E5B9);
 const CPRNG::CSplitMix64::result_type CPRNG::CSplitMix64::C(0x94D049BB133111EB);
->>>>>>> f41389ca
 
 CPRNG::CXorOShiro128Plus::CXorOShiro128Plus() {
     this->seed();
@@ -143,6 +132,10 @@
     m_X[1] = x[1];
 }
 
+std::uint64_t CPRNG::CXorOShiro128Plus::checksum() const {
+    return CChecksum::calculate(m_X[0], m_X[1]);
+}
+
 std::string CPRNG::CXorOShiro128Plus::toString() const {
     const result_type* begin = &m_X[0];
     const result_type* end = &m_X[2];
@@ -153,16 +146,8 @@
     return core::CPersistUtils::fromString(state, &m_X[0], &m_X[2]);
 }
 
-<<<<<<< HEAD
-uint64_t CPRNG::CXorOShiro128Plus::checksum() const {
-    return CChecksum::calculate(m_X[0], m_X[1]);
-}
-
-const uint64_t CPRNG::CXorOShiro128Plus::JUMP[] = {0xbeac0467eba5facb, 0xd86b048b86aa9922};
-=======
 const CPRNG::CXorOShiro128Plus::result_type CPRNG::CXorOShiro128Plus::JUMP[] = {
     0xbeac0467eba5facb, 0xd86b048b86aa9922};
->>>>>>> f41389ca
 
 CPRNG::CXorShift1024Mult::CXorShift1024Mult() : m_P(0) {
     this->seed();
@@ -217,6 +202,14 @@
     }
 }
 
+std::uint64_t CPRNG::CXorShift1024Mult::checksum() const {
+    std::uint64_t seed{0};
+    for (auto i = std::begin(m_X); i != std::end(m_X); ++i) {
+        seed = CChecksum::calculate(seed, *i);
+    }
+    return CChecksum::calculate(seed, m_P);
+}
+
 std::string CPRNG::CXorShift1024Mult::toString() const {
     const result_type* begin = &m_X[0];
     const result_type* end = &m_X[16];
@@ -238,21 +231,8 @@
     return core::CPersistUtils::fromString(state, &m_X[0], &m_X[16]);
 }
 
-<<<<<<< HEAD
-uint64_t CPRNG::CXorShift1024Mult::checksum() const {
-    uint64_t seed{0};
-    for (auto i = std::begin(m_X); i != std::end(m_X); ++i) {
-        seed = CChecksum::calculate(seed, *i);
-    }
-    return CChecksum::calculate(seed, m_P);
-}
-
-const uint64_t CPRNG::CXorShift1024Mult::A(1181783497276652981);
-const uint64_t CPRNG::CXorShift1024Mult::JUMP[16] = {
-=======
 const CPRNG::CXorShift1024Mult::result_type CPRNG::CXorShift1024Mult::A(1181783497276652981);
 const CPRNG::CXorShift1024Mult::result_type CPRNG::CXorShift1024Mult::JUMP[16] = {
->>>>>>> f41389ca
     0x84242f96eca9c41d, 0xa3c65b8776f96855, 0x5b34a39f070b5837,
     0x4489affce4f31a1e, 0x2ffeeb0a48316f40, 0xdc2d9891fe68c022,
     0x3659132bb12fea70, 0xaac17d8efa43cab8, 0xc4cb815590989b13,
