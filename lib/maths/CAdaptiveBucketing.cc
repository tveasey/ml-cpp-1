/*
 * Copyright Elasticsearch B.V. and/or licensed to Elasticsearch B.V. under one
 * or more contributor license agreements. Licensed under the Elastic License;
 * you may not use this file except in compliance with the Elastic License.
 */

#include <maths/CAdaptiveBucketing.h>

#include <core/CContainerPrinter.h>
#include <core/CLogger.h>
#include <core/CPersistUtils.h>
#include <core/CStatePersistInserter.h>
#include <core/CStateRestoreTraverser.h>
#include <core/RestoreMacros.h>

#include <maths/CBasicStatisticsPersist.h>
#include <maths/CChecksum.h>
#include <maths/CTools.h>
#include <maths/CToolsDetail.h>

#include <boost/bind.hpp>
#include <boost/range.hpp>

#include <algorithm>
#include <cstddef>
#include <numeric>
#include <utility>
#include <vector>

namespace ml
{
namespace maths
{
namespace
{

using TDoubleMeanAccumulator = CBasicStatistics::SSampleMean<double>::TAccumulator;

//! Clear a vector and recover its memory.
template<typename T>
void clearAndShrink(std::vector<T> &vector)
{
    std::vector<T> empty;
    empty.swap(vector);
}

const std::string DECAY_RATE_TAG{"a"};
const std::string ENDPOINT_TAG{"b"};
const std::string CENTRES_TAG{"c"};
const std::string LP_FORCE_TAG{"d"};
const std::string FORCE_TAG{"e"};
const std::string EMPTY_STRING;

const double SMOOTHING_FUNCTION[]{0.25, 0.5, 0.25};
const std::size_t WIDTH{boost::size(SMOOTHING_FUNCTION) / 2};
const double ALPHA{0.25};
const double EPS{std::numeric_limits<double>::epsilon()};
const double WEIGHTS[]{1.0, 1.0, 1.0, 0.75, 0.5};
const double MINIMUM_DECAY_RATE{0.001};

}

bool CAdaptiveBucketing::acceptRestoreTraverser(core::CStateRestoreTraverser &traverser)
{
    do
    {
        const std::string &name{traverser.name()};
        RESTORE_BUILT_IN(DECAY_RATE_TAG, m_DecayRate)
        RESTORE(ENDPOINT_TAG, core::CPersistUtils::fromString(traverser.value(), m_Endpoints))
        RESTORE(CENTRES_TAG, core::CPersistUtils::fromString(traverser.value(), m_Centres))
        RESTORE(LP_FORCE_TAG, m_LpForce.fromDelimited(traverser.value()))
        RESTORE(FORCE_TAG, m_Force.fromDelimited(traverser.value()))
    }
    while (traverser.next());
    return true;
}

void CAdaptiveBucketing::acceptPersistInserter(core::CStatePersistInserter &inserter) const
{
    inserter.insertValue(DECAY_RATE_TAG, m_DecayRate, core::CIEEE754::E_SinglePrecision);
    inserter.insertValue(ENDPOINT_TAG, core::CPersistUtils::toString(m_Endpoints));
    inserter.insertValue(CENTRES_TAG, core::CPersistUtils::toString(m_Centres));
    inserter.insertValue(LP_FORCE_TAG, m_LpForce.toDelimited());
    inserter.insertValue(FORCE_TAG, m_Force.toDelimited());
}

CAdaptiveBucketing::CAdaptiveBucketing(double decayRate, double minimumBucketLength) :
        m_DecayRate{std::max(decayRate, MINIMUM_DECAY_RATE)},
        m_MinimumBucketLength{minimumBucketLength}
{}

CAdaptiveBucketing::CAdaptiveBucketing(double decayRate,
                                       double minimumBucketLength,
                                       core::CStateRestoreTraverser &traverser) :
        m_DecayRate{std::max(decayRate, MINIMUM_DECAY_RATE)},
        m_MinimumBucketLength{minimumBucketLength}
{
    traverser.traverseSubLevel(boost::bind(&CAdaptiveBucketing::acceptRestoreTraverser, this, _1));
}

void CAdaptiveBucketing::swap(CAdaptiveBucketing &other)
{
    std::swap(m_DecayRate, other.m_DecayRate);
    std::swap(m_MinimumBucketLength, other.m_MinimumBucketLength);
    m_Endpoints.swap(other.m_Endpoints);
    m_Centres.swap(other.m_Centres);
    std::swap(m_LpForce, other.m_LpForce);
    std::swap(m_Force, other.m_Force);
}

bool CAdaptiveBucketing::initialized(void) const
{
    return m_Endpoints.size() > 0;
}

bool CAdaptiveBucketing::initialize(double a, double b, std::size_t n)
{
    if (n == 0)
    {
        LOG_ERROR("Must have at least one bucket");
        return false;
    }

    if (m_MinimumBucketLength > 0.0)
    {
        // Handle the case that the minimum bucket length is
        // longer than the period.
        m_MinimumBucketLength = std::min(m_MinimumBucketLength, b - a);
        n = std::min(n, static_cast<std::size_t>((b - a) / m_MinimumBucketLength));
    }

    m_Endpoints.clear();
    m_Endpoints.reserve(n+1);
    double width{(b - a) / static_cast<double>(n)};
    for (std::size_t i = 0u; i < n+1; ++i)
    {
        m_Endpoints.push_back(a + static_cast<double>(i) * width);
    }
    m_Centres.clear();
    m_Centres.resize(n);

    return true;
}

void CAdaptiveBucketing::initialValues(core_t::TTime start,
                                       core_t::TTime end,
                                       const TFloatMeanAccumulatorVec &values)
{
    if (!this->initialized())
    {
        return;
    }

    core_t::TTime size{static_cast<core_t::TTime>(values.size())};
    core_t::TTime dT{(end - start) / size};
    core_t::TTime dt{static_cast<core_t::TTime>(
            CTools::truncate(m_MinimumBucketLength, 1.0, static_cast<double>(dT)))};

    double scale{std::pow(static_cast<double>(dt) / static_cast<double>(dT), 2.0)};

    for (core_t::TTime time = start + dt/2; time < end; time += dt)
    {
        if (this->inWindow(time))
        {
            core_t::TTime i{(time - start) / dT};
            double value{CBasicStatistics::mean(values[i])};
            double weight{scale * CBasicStatistics::count(values[i])};
            if (weight > 0.0)
            {
<<<<<<< HEAD
                TDoubleMeanVarAccumulator vk{vi};
                vk.age(w * w);
                double nk = CBasicStatistics::count(vk);

                auto centre =  CBasicStatistics::momentsAccumulator(this->count(k-1),
                                                                    static_cast<double>(m_Centres[k-1]))
                             + CBasicStatistics::momentsAccumulator(nk, (ak + bk) / 2.0);

                m_Centres[k-1] = CBasicStatistics::mean(centre);
                this->add(k-1, time, xl, vk);
=======
                std::size_t bucket;
                if (this->bucket(time, bucket))
                {
                    this->add(bucket, time, weight);
                    this->add(bucket, time, value, weight);
                }
>>>>>>> a5e28fac
            }
        }
    }
}

std::size_t CAdaptiveBucketing::size(void) const
{
    return m_Centres.size();
}

void CAdaptiveBucketing::clear(void)
{
    clearAndShrink(m_Endpoints);
    clearAndShrink(m_Centres);
}

void CAdaptiveBucketing::add(std::size_t bucket, core_t::TTime time, double weight)
{
    TDoubleMeanAccumulator centre{
        CBasicStatistics::momentsAccumulator(this->count(bucket),
                                             static_cast<double>(m_Centres[bucket]))};
    centre.add(this->offset(time), weight);
    m_Centres[bucket] = CBasicStatistics::mean(centre);
}

void CAdaptiveBucketing::decayRate(double value)
{
    m_DecayRate = std::max(value, MINIMUM_DECAY_RATE);
}

double CAdaptiveBucketing::decayRate(void) const
{
    return m_DecayRate;
}

void CAdaptiveBucketing::age(double factor)
{
    factor = factor * factor;
    m_LpForce.age(factor);
    m_Force.age(factor);
}

double CAdaptiveBucketing::minimumBucketLength(void) const
{
    return m_MinimumBucketLength;
}

void CAdaptiveBucketing::refine(core_t::TTime time)
{
    using TDoubleDoublePr = std::pair<double, double>;
    using TDoubleDoublePrVec = std::vector<TDoubleDoublePr>;
    using TDoubleSizePr = std::pair<double, std::size_t>;
    using TMinAccumulator = CBasicStatistics::SMin<TDoubleSizePr>::TAccumulator;
    using TMaxAccumulator = CBasicStatistics::SMax<TDoubleSizePr>::TAccumulator;

    LOG_TRACE("refining at " << time);

    std::size_t n{m_Endpoints.size()};
    if (n < 2)
    {
        return;
    }
    --n;

    double a{m_Endpoints[0]};
    double b{m_Endpoints[n]};

    // Extract the bucket means.
    TDoubleDoublePrVec values;
    values.reserve(n);
    for (std::size_t i = 0u; i < n; ++i)
    {
        values.emplace_back(this->count(i), this->predict(i, time, m_Centres[i]));
    }
    LOG_TRACE("values = " << core::CContainerPrinter::print(values));

    // Compute the function range in each bucket, imposing periodic
    // boundary conditions at the start and end of the interval.
    TDoubleVec ranges;
    ranges.reserve(n);
    for (std::size_t i = 0u; i < n; ++i)
    {
        TDoubleDoublePr v[]{values[(n + i - 2) % n],
                            values[(n + i - 1) % n],
                            values[(n + i + 0) % n],
                            values[(n + i + 1) % n],
                            values[(n + i + 2) % n]};

        TMinAccumulator min;
        TMaxAccumulator max;
        for (std::size_t j = 0u; j < sizeof(v)/sizeof(v[0]); ++j)
        {
            if (v[j].first > 0.0)
            {
                min.add({v[j].second, j});
                max.add({v[j].second, j});
            }
        }

        if (min.count() > 0)
        {
            ranges.push_back(  WEIGHTS[max[0].second > min[0].second ?
                                       max[0].second - min[0].second :
                                       min[0].second - max[0].second]
                             * std::pow(max[0].first - min[0].first, 0.75));
        }
        else
        {
            ranges.push_back(0.0);
        }
    }

    // Smooth the ranges by convolving with a smoothing function.
    // We do this in the "time" domain because the smoothing
    // function is narrow. Estimate the averaging error in each
    // bucket by multiplying the smoothed range by the bucket width.
    double totalAveragingError{0.0};
    TDoubleVec averagingErrors;
    averagingErrors.reserve(n);
    for (std::size_t i = 0u; i < n; ++i)
    {
        double ai{m_Endpoints[i]};
        double bi{m_Endpoints[i+1]};

        double error{0.0};
        for (std::size_t j = 0u; j < boost::size(SMOOTHING_FUNCTION); ++j)
        {
            error += SMOOTHING_FUNCTION[j] * ranges[(n + i + j - WIDTH) % n];
        }

        double h{bi - ai};
        error *= h / (b - a);

        averagingErrors.push_back(error);
        totalAveragingError += error;
    }
    LOG_TRACE("averagingErrors = " << core::CContainerPrinter::print(averagingErrors));
    LOG_TRACE("totalAveragingError = " << totalAveragingError);

    double n_{static_cast<double>(n)};
    double step{(1 - n_ * EPS) * totalAveragingError / n_};
    TFloatVec endpoints{m_Endpoints};
    LOG_TRACE("step = " << step);

    // If all the function values are identical then the end points
    // should be equidistant. We check step in case of underflow.
    if (step == 0.0)
    {
        m_Endpoints[0] = a;
        for (std::size_t i = 0u; i < n; ++i)
        {
            m_Endpoints[i] = (b - a) * static_cast<double>(i) / n_;
        }
        m_Endpoints[n] = b;
    }
    else
    {
        // Noise in the bucket mean values creates a "high"
        // frequency mean zero driving force on the buckets'
        // end points desired positions. Once they have stabilized
        // on their desired location for the trend, we are able
        // to detect this by comparing an IIR low pass filtered
        // force and the total force. The lower the ratio the
        // smaller the force we actually apply. Note we want to
        // damp the noise out because the process of adjusting
        // the buckets values loses a small amount of information,
        // see the comments at the start of refresh for more
        // details.
        double alpha{ALPHA * (CBasicStatistics::mean(m_Force) == 0.0 ?
                              1.0 : std::fabs(  CBasicStatistics::mean(m_LpForce))
                                              / CBasicStatistics::mean(m_Force))};
        double force{0.0};

        // Linearly interpolate between the current end points
        // and points separated by equal total averaging error.
        // Interpolating is equivalent to adding a drag term in
        // the differential equation governing the end point
        // dynamics and damps any oscillatory behavior which
        // might otherwise occur.
        double error{0.0};
        for (std::size_t i = 0u, j = 1u; i < n && j < n+1; ++i)
        {
            double ai{endpoints[i]};
            double bi{endpoints[i+1]};
            double h{bi - ai};
            double e{averagingErrors[i]};
            error += e;
            for (double e_ = step - (error - e);
                 error >= step;
                 e_ += step, error -= step)
            {
                double x{h * e_ / averagingErrors[i]};
                m_Endpoints[j] = endpoints[j] + alpha * (ai + x - endpoints[j]);
                force += (ai + x) - endpoints[j];
                LOG_TRACE("interval averaging error = " << e
                          << ", a(i) = " << ai
                          << ", x = " << x
                          << ", endpoint " << endpoints[j]
                          << " -> " << ai + x);
                ++j;
            }
        }
        if (m_MinimumBucketLength > 0.0)
        {
            CTools::spread(a, b, m_MinimumBucketLength, m_Endpoints);
        }

        // By construction, the first and last end point should be
        // close "a" and "b", respectively, but we snap them to "a"
        // and "b" so that the total interval is unchanged.
        m_Endpoints[0] = a;
        m_Endpoints[n] = b;
        LOG_TRACE("refinedEndpoints = " << core::CContainerPrinter::print(m_Endpoints));

        m_LpForce.add(force);
        m_Force.add(std::fabs(force));
    }

    this->refresh(endpoints);
}

bool CAdaptiveBucketing::knots(core_t::TTime time,
                               CSplineTypes::EBoundaryCondition boundary,
                               TDoubleVec &knots,
                               TDoubleVec &values,
                               TDoubleVec &variances) const
{
    knots.clear();
    values.clear();
    variances.clear();

    std::size_t n{m_Centres.size()};
    for (std::size_t i = 0u; i < n; ++i)
    {
        if (this->count(i) > 0.0)
        {
            double wide{3.0 * (m_Endpoints[n] - m_Endpoints[0]) / static_cast<double>(n)};
            LOG_TRACE("period " << m_Endpoints[n] - m_Endpoints[0]
                      << ", # buckets = " << n
                      << ", wide = " << wide);

            // We get two points for each wide bucket but at most
            // one third of the buckets can be wide. In this case
            // we have 2 * n/3 + 2*n/3 knot points.
            knots.reserve(4 * n / 3);
            values.reserve(4 * n / 3);
            variances.reserve(4 * n / 3);

            double a{m_Endpoints[i]};
            double b{m_Endpoints[i+1]};
            double c{m_Centres[i]};
            knots.push_back(m_Endpoints[0]);
            values.push_back(this->predict(i, time, c));
            variances.push_back(this->variance(i));
            for (/**/; i < n; ++i)
            {
                if (this->count(i) > 0.0)
                {
                    a = m_Endpoints[i];
                    b = m_Endpoints[i+1];
                    c = m_Centres[i];
                    double m{this->predict(i, time, c)};
                    double v{this->variance(i)};
                    if (b - a > wide)
                    {
                        knots.push_back(std::max(c - (b - a) / 4.0, a));
                        values.push_back(m);
                        variances.push_back(v);
                        knots.push_back(std::min(c + (b - a) / 4.0, b));
                        values.push_back(m);
                        variances.push_back(v);
                    }
                    else
                    {
                        knots.push_back(c);
                        values.push_back(m);
                        variances.push_back(v);
                    }
                }
            }

            switch (boundary)
            {
            case CSplineTypes::E_Natural:
            case CSplineTypes::E_ParabolicRunout:
                knots.push_back(m_Endpoints[n]);
                values.push_back(values.back());
                variances.push_back(variances.back());
                break;

            case CSplineTypes::E_Periodic:
                values[0] = (values[0] + values.back()) / 2.0;
                variances[0] = (variances[0] + variances.back()) / 2.0;
                knots.push_back(m_Endpoints[n]);
                values.push_back(values[0]);
                variances.push_back(variances[0]);
                break;
            }
        }
    }

    return knots.size() >= 2;
}

const CAdaptiveBucketing::TFloatVec &CAdaptiveBucketing::endpoints(void) const
{
    return m_Endpoints;
}

CAdaptiveBucketing::TFloatVec &CAdaptiveBucketing::endpoints(void)
{
    return m_Endpoints;
}

const CAdaptiveBucketing::TFloatVec &CAdaptiveBucketing::centres(void) const
{
    return m_Centres;
}

CAdaptiveBucketing::TFloatVec &CAdaptiveBucketing::centres(void)
{
    return m_Centres;
}

double CAdaptiveBucketing::count(void) const
{
    double result = 0.0;
    for (std::size_t i = 0u; i < m_Centres.size(); ++i)
    {
        result += this->count(i);
    }
    return result;
}

CAdaptiveBucketing::TDoubleVec CAdaptiveBucketing::values(core_t::TTime time) const
{
    TDoubleVec result;
    result.reserve(m_Centres.size());
    for (std::size_t i = 0u; i < m_Centres.size(); ++i)
    {
        result.push_back(this->predict(i, time, m_Centres[i]));
    }
    return result;
}

CAdaptiveBucketing::TDoubleVec CAdaptiveBucketing::variances(void) const
{
    TDoubleVec result;
    result.reserve(m_Centres.size());
    for (std::size_t i = 0u; i < m_Centres.size(); ++i)
    {
        result.push_back(this->variance(i));
    }
    return result;
}

bool CAdaptiveBucketing::bucket(core_t::TTime time, std::size_t &result) const
{
    double t{this->offset(time)};

    std::size_t i(std::upper_bound(m_Endpoints.begin(),
                                   m_Endpoints.end(), t) - m_Endpoints.begin());
    std::size_t n{m_Endpoints.size()};
    if (t < m_Endpoints[0] || i == n)
    {
        LOG_ERROR("t = " << t
                  << " out of range [" << m_Endpoints[0]
                  << "," << m_Endpoints[n-1] << ")");
        return false;
    }

    result = i - 1;
    return true;
}

uint64_t CAdaptiveBucketing::checksum(uint64_t seed) const
{
    seed = CChecksum::calculate(seed, m_DecayRate);
    seed = CChecksum::calculate(seed, m_MinimumBucketLength);
    seed = CChecksum::calculate(seed, m_Endpoints);
    return CChecksum::calculate(seed, m_Centres);
}

std::size_t CAdaptiveBucketing::memoryUsage(void) const
{
    std::size_t mem{core::CMemory::dynamicSize(m_Endpoints)};
    mem += core::CMemory::dynamicSize(m_Centres);
    return mem;
}

}
}<|MERGE_RESOLUTION|>--- conflicted
+++ resolved
@@ -167,25 +167,12 @@
             double weight{scale * CBasicStatistics::count(values[i])};
             if (weight > 0.0)
             {
-<<<<<<< HEAD
-                TDoubleMeanVarAccumulator vk{vi};
-                vk.age(w * w);
-                double nk = CBasicStatistics::count(vk);
-
-                auto centre =  CBasicStatistics::momentsAccumulator(this->count(k-1),
-                                                                    static_cast<double>(m_Centres[k-1]))
-                             + CBasicStatistics::momentsAccumulator(nk, (ak + bk) / 2.0);
-
-                m_Centres[k-1] = CBasicStatistics::mean(centre);
-                this->add(k-1, time, xl, vk);
-=======
                 std::size_t bucket;
                 if (this->bucket(time, bucket))
                 {
                     this->add(bucket, time, weight);
                     this->add(bucket, time, value, weight);
                 }
->>>>>>> a5e28fac
             }
         }
     }
