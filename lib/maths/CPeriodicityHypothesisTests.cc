--- conflicted
+++ resolved
@@ -445,17 +445,10 @@
 }
 
 //! Extract the residual variance of \p bucket of a trend.
-<<<<<<< HEAD
-TMeanAccumulator residualVariance(const TMeanVarAccumulator &bucket,
-                                  double scale)
-{
-    return CBasicStatistics::momentsAccumulator(scale * CBasicStatistics::count(bucket),
-                                                CBasicStatistics::maximumLikelihoodVariance(bucket));
-=======
 TMeanAccumulator residualVariance(const TMeanVarAccumulator& bucket, double scale) {
-    return CBasicStatistics::accumulator(scale * CBasicStatistics::count(bucket),
-                                         CBasicStatistics::maximumLikelihoodVariance(bucket));
->>>>>>> 601f3449
+    return CBasicStatistics::momentsAccumulator(
+        scale * CBasicStatistics::count(bucket),
+        CBasicStatistics::maximumLikelihoodVariance(bucket));
 }
 
 //! \brief Partially specialized helper class to get the trend
