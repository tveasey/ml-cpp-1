--- conflicted
+++ resolved
@@ -699,7 +699,7 @@
 
 void CTimeSeriesTestForSeasonality::addDiurnal(const TRemoveTrend& removeTrend,
                                                TModelVec& decompositions) const {
-    // Day + year.
+    // day + year.
     m_CandidatePeriods.assign({CSignal::seasonalComponentSummary(this->day()),
                                CSignal::seasonalComponentSummary(this->year())});
     this->removeIfNotTestable(m_CandidatePeriods);
@@ -711,42 +711,17 @@
                                       decompositions);
     }
 
-<<<<<<< HEAD
-    // Weekday/weekend modulation + year.
-=======
->>>>>>> b19f6d85
     m_CandidatePeriods.assign({CSignal::seasonalComponentSummary(this->week()),
                                CSignal::seasonalComponentSummary(this->year())});
     this->removeIfNotTestable(m_CandidatePeriods);
     if (removeTrend(m_CandidatePeriods, m_ValuesMinusTrend, m_ModelTrendSegments)) {
         m_CandidatePeriods = CSignal::tradingDayDecomposition(
             m_ValuesMinusTrend, m_OutlierFraction, this->week(), m_StartOfWeekOverride);
-<<<<<<< HEAD
-=======
-        // Weekday/weekend modulation + year.
->>>>>>> b19f6d85
+        // weekday/weekend modulation + year.
         if (m_CandidatePeriods.size() > 0) {
             CSignal::appendSeasonalComponentSummary(this->year(), m_CandidatePeriods);
             this->removeIfNotTestable(m_CandidatePeriods);
             if (this->includesNewComponents(m_CandidatePeriods)) {
-<<<<<<< HEAD
-                this->testAndAddDecomposition(m_CandidatePeriods, m_ModelTrendSegments,
-                                              m_ValuesMinusTrend, false, decompositions);
-            }
-        } else {
-            // Day + week + year.
-            m_CandidatePeriods.assign(
-                {CSignal::seasonalComponentSummary(this->day()),
-                 CSignal::seasonalComponentSummary(this->week()),
-                 CSignal::seasonalComponentSummary(this->year())});
-            this->removeIfNotTestable(m_CandidatePeriods);
-            if (this->includesNewComponents(m_CandidatePeriods) &&
-                removeTrend(m_CandidatePeriods, m_ValuesMinusTrend, m_ModelTrendSegments)) {
-                this->testAndAddDecomposition(m_CandidatePeriods, m_ModelTrendSegments,
-                                              m_ValuesMinusTrend, false, decompositions);
-            }
-        }
-=======
                 this->testAndAddDecomposition(m_CandidatePeriods,
                                               m_ModelTrendSegments, m_ValuesMinusTrend,
                                               false, // Already modelled
@@ -754,7 +729,7 @@
                                               decompositions);
             }
         }
-        // Day + week + year.
+        // day + week + year.
         m_CandidatePeriods.assign({CSignal::seasonalComponentSummary(this->day()),
                                    CSignal::seasonalComponentSummary(this->week()),
                                    CSignal::seasonalComponentSummary(this->year())});
@@ -766,7 +741,6 @@
                                           true,  // Is diurnal
                                           decompositions);
         }
->>>>>>> b19f6d85
     }
 }
 
@@ -809,41 +783,12 @@
     };
 
     std::size_t numberTrendSegments{trendSegments.empty() ? 0 : trendSegments.size() - 1};
-<<<<<<< HEAD
-
-    TFloatMeanAccumulatorVec residuals{valuesToTest};
-    auto decomposition = this->testDecomposition(
-        periods, numberTrendSegments, 1,
-        [&](const TSeasonalComponentVec&, TFloatMeanAccumulatorVec&) {},
-        valuesToTest, residuals, alreadyModelled);
-    maybeAdd(decomposition);
-
-    TSizeVec scaleSegments{this->scaleSegments(periods, valuesToTest)};
-    LOG_TRACE(<< "scale segments = " << core::CContainerPrinter::print(scaleSegments));
-
-    if (scaleSegments.size() > 2) {
-        auto weight = [&](std::size_t i) {
-            return std::pow(0.9, static_cast<double>(valuesToTest.size() - i - 1));
-        };
-        auto meanScale = [&](const TSeasonalComponentVec& periods_,
-                             TFloatMeanAccumulatorVec& values) {
-            this->meanScale(periods_, scaleSegments, weight, values);
-        };
-
-        residuals = valuesToTest;
-        meanScale(periods, residuals);
-        decomposition = this->testDecomposition(
-            periods, numberTrendSegments, scaleSegments.size() - 1, meanScale,
-            valuesToTest, residuals, alreadyModelled);
-        maybeAdd(decomposition);
-=======
     auto decomposition = this->testDecomposition(periods, numberTrendSegments,
                                                  valuesToTest, alreadyModelled);
     if (this->considerDecompositionForSelection(decomposition, alreadyModelled, isDiurnal)) {
         decomposition.s_AlreadyModelled = alreadyModelled;
         this->removeDiscontinuities(trendSegments, decomposition.s_TrendInitialValues);
         decompositions.push_back(std::move(decomposition));
->>>>>>> b19f6d85
     }
 }
 
@@ -949,45 +894,11 @@
 
         bool componentAlreadyModelled{this->alreadyModelled(periods[i])};
 
-<<<<<<< HEAD
-        SHypothesisStats hypothesis{periods[i]};
-        hypothesis.s_NumberTrendSegments = numberTrendSegments;
-        hypothesis.s_NumberScaleSegments = numberScaleSegments;
-        hypothesis.s_MeanNumberRepeats =
-            CSignal::meanNumberRepeatedValues(m_ValuesToTest, periods[i]);
-        hypothesis.s_WindowRepeats = static_cast<double>(observedRange) /
-                                     static_cast<double>(periods[i].s_WindowRepeat);
-        hypothesis.s_LeastCommonRepeat =
-            static_cast<double>(componentAlreadyModelled
-                                    ? leastCommonRepeat
-                                    : CIntegerTools::lcm(leastCommonRepeat,
-                                                         periods[i].s_WindowRepeat)) /
-            static_cast<double>(observedRange);
-
-        m_Periods.assign(1, periods[i]);
-        CSignal::fitSeasonalComponentsRobust(m_Periods, m_OutlierFraction,
-                                             m_ValuesToTest, m_Components);
-
-        hypothesis.testExplainedVariance(*this, H0);
-        hypothesis.testAutocorrelation(*this);
-        hypothesis.testAmplitude(*this);
-        hypothesis.s_Truth = hypothesis.varianceTestResult(*this) ||
-                             hypothesis.amplitudeTestResult(*this);
-        LOG_TRACE(<< "truth = " << hypothesis.s_Truth.print());
-
-        if (alreadyModelled && hypothesis.evict(*this, i)) {
-            LOG_TRACE(<< "discarding " << periods[i].print());
-            hypothesis.s_DiscardingModel = true;
-            hypotheses.push_back(std::move(hypothesis));
-        } else if (alreadyModelled || hypothesis.s_Truth.boolean()) {
-            LOG_TRACE(<< "selected " << periods[i].print());
-=======
         if (alreadyModelled && bestHypothesis.evict(*this, i)) {
             LOG_TRACE(<< "discarding " << periods[i].print());
             bestHypothesis.s_DiscardingModel = true;
             hypotheses.push_back(std::move(bestHypothesis));
         } else if (alreadyModelled || bestHypothesis.s_Truth.boolean()) {
->>>>>>> b19f6d85
             leastCommonRepeat = componentAlreadyModelled
                                     ? leastCommonRepeat
                                     : CIntegerTools::lcm(leastCommonRepeat,
@@ -1285,14 +1196,6 @@
     }
 }
 
-<<<<<<< HEAD
-CTimeSeriesTestForSeasonality::TSizeVec
-CTimeSeriesTestForSeasonality::scaleSegments(const TSeasonalComponentVec& periods,
-                                             const TFloatMeanAccumulatorVec& values) const {
-    m_TemporaryValues = values;
-    CSignal::fitSeasonalComponentsRobust(periods, m_OutlierFraction,
-                                         m_TemporaryValues, m_Components);
-=======
 bool CTimeSeriesTestForSeasonality::meanScale(const SHypothesisStats& hypothesis,
                                               const TIndexWeight& weight,
                                               TFloatMeanAccumulatorVec& values,
@@ -1303,7 +1206,6 @@
             values, hypothesis.s_Period.period(), hypothesis.s_ScaleSegments, weight);
         return successful;
     }
->>>>>>> b19f6d85
 
     auto seasonality = [&](std::size_t i) {
         double result{0.0};
@@ -1402,12 +1304,8 @@
         std::remove_if(periods.begin(), periods.end(),
                        [this](const auto& period) {
                            std::size_t similar{this->similarModelled(period)};
-<<<<<<< HEAD
-                           return canTestPeriod(m_Values, m_MinimumPeriod, period) == false ||
-=======
                            return canTestPeriod(m_Values, buckets(m_BucketLength, m_MinimumPeriod),
                                                 period) == false ||
->>>>>>> b19f6d85
                                   (similar < m_ModelledPeriodsTestable.size() &&
                                    m_ModelledPeriodsTestable[similar] == false);
                        }),
