--- conflicted
+++ resolved
@@ -65,15 +65,9 @@
         double qu{boost::math::quantile(normal, (100.0 + confidence) / 200.0)};
         return std::make_pair(ql, qu);
     } catch (const std::exception& e) {
-<<<<<<< HEAD
-        LOG_ERROR(<< "Failed calculating confidence interval: "
-                  << e.what() << ", prediction = " << prediction
-                  << ", variance = " << variance << ", confidence = " << confidence);
-=======
         LOG_ERROR(<< "Failed calculating confidence interval: " << e.what()
                   << ", prediction = " << prediction << ", variance = " << variance
                   << ", confidence = " << confidence);
->>>>>>> 8581185c
     }
     return TOptionalDoubleDoublePr{};
 }
