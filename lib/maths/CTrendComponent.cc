/*
 * Copyright Elasticsearch B.V. and/or licensed to Elasticsearch B.V. under one
 * or more contributor license agreements. Licensed under the Elastic License;
 * you may not use this file except in compliance with the Elastic License.
 */

#include <maths/CTrendComponent.h>

#include <core/CStatePersistInserter.h>
#include <core/CStateRestoreTraverser.h>
#include <core/Constants.h>
#include <core/RestoreMacros.h>

#include <maths/CChecksum.h>
#include <maths/CIntegerTools.h>
#include <maths/CLinearAlgebra.h>
#include <maths/CRegressionDetail.h>
#include <maths/CSampling.h>
#include <maths/CTools.h>

#include <boost/bind.hpp>
#include <boost/math/distributions/chi_squared.hpp>
#include <boost/math/distributions/normal.hpp>
#include <boost/range.hpp>

#include <cmath>
#include <exception>
#include <numeric>

namespace ml {
namespace maths {
namespace {
using TOptionalDoubleDoublePr = boost::optional<std::pair<double, double>>;

const double TIME_SCALES[]{144.0, 72.0, 36.0, 12.0, 4.0, 1.0, 0.25, 0.05};
const std::size_t NUMBER_MODELS{boost::size(TIME_SCALES)};
const double MINIMUM_WEIGHT_TO_USE_MODEL_FOR_PREDICTION{0.01};
const double MAX_CONDITION{1e12};
const core_t::TTime UNSET_TIME{0};
const std::size_t NO_CHANGE_LABEL{0};
const std::size_t LEVEL_CHANGE_LABEL{1};

//! Get the desired weight for the regression model.
double modelWeight(double targetDecayRate, double modelDecayRate) {
    return targetDecayRate == modelDecayRate
               ? 1.0
               : std::min(targetDecayRate, modelDecayRate) /
                     std::max(targetDecayRate, modelDecayRate);
}

//! We scale the time used for the regression model to improve
//! the condition of the design matrix.
double scaleTime(core_t::TTime time, core_t::TTime origin) {
    return static_cast<double>(time - origin) / static_cast<double>(core::constants::WEEK);
}

//! Get the \p confidence interval for \p prediction and \p variance.
TOptionalDoubleDoublePr confidenceInterval(double prediction, double variance, double confidence) {
    if (variance == 0.0) {
        return std::make_pair(prediction, prediction);
    }
    try {
        boost::math::normal normal{prediction, std::sqrt(variance)};
        double ql{boost::math::quantile(normal, (100.0 - confidence) / 200.0)};
        double qu{boost::math::quantile(normal, (100.0 + confidence) / 200.0)};
        return std::make_pair(ql, qu);
    } catch (const std::exception& e) {
        LOG_ERROR("Failed calculating confidence interval: "
                  << e.what() << ", prediction = " << prediction
                  << ", variance = " << variance << ", confidence = " << confidence);
    }
    return TOptionalDoubleDoublePr{};
}

CNaiveBayesFeatureDensityFromPrior naiveBayesExemplar(double decayRate) {
    return CNaiveBayesFeatureDensityFromPrior{CNormalMeanPrecConjugate::nonInformativePrior(
        maths_t::E_ContinuousData, TIME_SCALES[NUMBER_MODELS - 1] * decayRate)};
}

CNaiveBayes initialProbabilityOfChangeModel(double decayRate) {
    return CNaiveBayes{naiveBayesExemplar(decayRate),
                       TIME_SCALES[NUMBER_MODELS - 1] * decayRate, -20.0};
}

CNormalMeanPrecConjugate initialMagnitudeOfChangeModel(double decayRate) {
    return CNormalMeanPrecConjugate::nonInformativePrior(maths_t::E_ContinuousData, decayRate);
}

const std::string TARGET_DECAY_RATE_TAG{"a"};
const std::string FIRST_UPDATE_TAG{"b"};
const std::string LAST_UPDATE_TAG{"c"};
const std::string REGRESSION_ORIGIN_TAG{"d"};
const std::string MODEL_TAG{"e"};
const std::string PREDICTION_ERROR_VARIANCE_TAG{"f"};
const std::string VALUE_MOMENTS_TAG{"g"};
const std::string TIME_OF_LAST_LEVEL_CHANGE_TAG{"h"};
const std::string PROBABILITY_OF_LEVEL_CHANGE_MODEL_TAG{"i"};
const std::string MAGNITUDE_OF_LEVEL_CHANGE_MODEL_TAG{"j"};
const std::string WEIGHT_TAG{"a"};
const std::string REGRESSION_TAG{"b"};
const std::string RESIDUAL_MOMENTS_TAG{"c"};
}

CTrendComponent::CTrendComponent(double decayRate)
    : m_DefaultDecayRate(decayRate), m_TargetDecayRate(decayRate),
      m_FirstUpdate(UNSET_TIME), m_LastUpdate(UNSET_TIME),
      m_RegressionOrigin(UNSET_TIME), m_PredictionErrorVariance(0.0),
      m_TimeOfLastLevelChange(UNSET_TIME),
      m_ProbabilityOfLevelChangeModel(initialProbabilityOfChangeModel(decayRate)),
      m_MagnitudeOfLevelChangeModel(initialMagnitudeOfChangeModel(decayRate)) {
    for (std::size_t i = 0u; i < NUMBER_MODELS; ++i) {
        m_TrendModels.emplace_back(modelWeight(1.0, TIME_SCALES[i]));
    }
}

void CTrendComponent::swap(CTrendComponent& other) {
    std::swap(m_DefaultDecayRate, other.m_DefaultDecayRate);
    std::swap(m_TargetDecayRate, other.m_TargetDecayRate);
    std::swap(m_FirstUpdate, other.m_FirstUpdate);
    std::swap(m_LastUpdate, other.m_LastUpdate);
    std::swap(m_RegressionOrigin, other.m_RegressionOrigin);
    m_TrendModels.swap(other.m_TrendModels);
    std::swap(m_PredictionErrorVariance, other.m_PredictionErrorVariance);
    std::swap(m_ValueMoments, other.m_ValueMoments);
    std::swap(m_TimeOfLastLevelChange, other.m_TimeOfLastLevelChange);
    m_ProbabilityOfLevelChangeModel.swap(other.m_ProbabilityOfLevelChangeModel);
    m_MagnitudeOfLevelChangeModel.swap(other.m_MagnitudeOfLevelChangeModel);
}

void CTrendComponent::acceptPersistInserter(core::CStatePersistInserter& inserter) const {
    inserter.insertValue(TARGET_DECAY_RATE_TAG, m_TargetDecayRate);
    inserter.insertValue(FIRST_UPDATE_TAG, m_FirstUpdate);
    inserter.insertValue(LAST_UPDATE_TAG, m_LastUpdate);
    inserter.insertValue(REGRESSION_ORIGIN_TAG, m_RegressionOrigin);
    for (const auto& model : m_TrendModels) {
        inserter.insertLevel(
            MODEL_TAG, boost::bind(&SModel::acceptPersistInserter, &model, _1));
    }
    inserter.insertValue(PREDICTION_ERROR_VARIANCE_TAG, m_PredictionErrorVariance,
                         core::CIEEE754::E_DoublePrecision);
    inserter.insertValue(VALUE_MOMENTS_TAG, m_ValueMoments.toDelimited());
    inserter.insertValue(TIME_OF_LAST_LEVEL_CHANGE_TAG, m_TimeOfLastLevelChange);
    inserter.insertLevel(PROBABILITY_OF_LEVEL_CHANGE_MODEL_TAG,
                         boost::bind(&CNaiveBayes::acceptPersistInserter,
                                     &m_ProbabilityOfLevelChangeModel, _1));
    inserter.insertLevel(MAGNITUDE_OF_LEVEL_CHANGE_MODEL_TAG,
                         boost::bind(&CNormalMeanPrecConjugate::acceptPersistInserter,
                                     &m_MagnitudeOfLevelChangeModel, _1));
}

bool CTrendComponent::acceptRestoreTraverser(const SDistributionRestoreParams& params,
                                             core::CStateRestoreTraverser& traverser) {
    std::size_t i{0};
    do {
        const std::string& name{traverser.name()};
        RESTORE_BUILT_IN(TARGET_DECAY_RATE_TAG, m_TargetDecayRate)
        RESTORE_BUILT_IN(FIRST_UPDATE_TAG, m_FirstUpdate)
        RESTORE_BUILT_IN(LAST_UPDATE_TAG, m_LastUpdate)
        RESTORE_BUILT_IN(REGRESSION_ORIGIN_TAG, m_RegressionOrigin)
        RESTORE(MODEL_TAG, traverser.traverseSubLevel(boost::bind(
                               &SModel::acceptRestoreTraverser, &m_TrendModels[i++], _1)))
        RESTORE_BUILT_IN(PREDICTION_ERROR_VARIANCE_TAG, m_PredictionErrorVariance)
        RESTORE(VALUE_MOMENTS_TAG, m_ValueMoments.fromDelimited(traverser.value()))
        RESTORE_BUILT_IN(TIME_OF_LAST_LEVEL_CHANGE_TAG, m_TimeOfLastLevelChange)
        RESTORE_NO_ERROR(PROBABILITY_OF_LEVEL_CHANGE_MODEL_TAG,
                         m_ProbabilityOfLevelChangeModel = std::move(CNaiveBayes(
                             naiveBayesExemplar(m_DefaultDecayRate), params, traverser)))
        RESTORE_NO_ERROR(MAGNITUDE_OF_LEVEL_CHANGE_MODEL_TAG,
                         m_MagnitudeOfLevelChangeModel =
                             CNormalMeanPrecConjugate(params, traverser))
    } while (traverser.next());
    return true;
}

bool CTrendComponent::initialized() const {
    return m_LastUpdate != UNSET_TIME;
}

void CTrendComponent::clear() {
    m_FirstUpdate = UNSET_TIME;
    m_LastUpdate = UNSET_TIME;
    m_RegressionOrigin = UNSET_TIME;
    for (std::size_t i = 0u; i < NUMBER_MODELS; ++i) {
        m_TrendModels[i] = SModel(modelWeight(1.0, TIME_SCALES[i]));
    }
    m_PredictionErrorVariance = 0.0;
    m_ValueMoments = TMeanVarAccumulator();
    m_TimeOfLastLevelChange = UNSET_TIME;
    m_ProbabilityOfLevelChangeModel = initialProbabilityOfChangeModel(m_DefaultDecayRate);
    m_MagnitudeOfLevelChangeModel = initialMagnitudeOfChangeModel(m_DefaultDecayRate);
}

void CTrendComponent::shiftOrigin(core_t::TTime time) {
    time = CIntegerTools::floor(time, core::constants::WEEK);
    double scaledShift{scaleTime(time, m_RegressionOrigin)};
    if (scaledShift > 0.0) {
        for (auto& model : m_TrendModels) {
            model.s_Regression.shiftAbscissa(-scaledShift);
        }
        m_RegressionOrigin = time;
    }
}

void CTrendComponent::shiftSlope(double decayRate, double shift) {
    for (std::size_t i = 0u; i < NUMBER_MODELS; ++i) {
        double shift_{std::min(m_DefaultDecayRate * TIME_SCALES[i] / decayRate, 1.0) * shift};
        m_TrendModels[i].s_Regression.shiftGradient(shift_);
    }
}

void CTrendComponent::shiftLevel(core_t::TTime time, double value, double shift) {
    for (auto& model : m_TrendModels) {
        model.s_Regression.shiftOrdinate(shift);
    }
    if (m_TimeOfLastLevelChange != UNSET_TIME) {
        double dt{static_cast<double>(time - m_TimeOfLastLevelChange)};
        m_ProbabilityOfLevelChangeModel.addTrainingDataPoint(LEVEL_CHANGE_LABEL,
                                                             {{dt}, {value}});
    }
    m_MagnitudeOfLevelChangeModel.addSamples({shift}, maths_t::CUnitWeights::SINGLE_UNIT);
    m_TimeOfLastLevelChange = time;
}

void CTrendComponent::dontShiftLevel(core_t::TTime time, double value) {
    if (m_TimeOfLastLevelChange != UNSET_TIME) {
        double dt{static_cast<double>(time - m_TimeOfLastLevelChange)};
        m_ProbabilityOfLevelChangeModel.addTrainingDataPoint(NO_CHANGE_LABEL,
                                                             {{dt}, {value}});
    }
}

void CTrendComponent::linearScale(double scale) {
    for (auto& model : m_TrendModels) {
        model.s_Regression.linearScale(scale);
    }
}

void CTrendComponent::add(core_t::TTime time, double value, double weight) {
    // Update the model weights: we weight the components based on the
    // relative difference in the component scale and the target scale.

    for (std::size_t i = 0u; i < NUMBER_MODELS; ++i) {
        m_TrendModels[i].s_Weight.add(
            modelWeight(m_TargetDecayRate, m_DefaultDecayRate * TIME_SCALES[i]));
    }

    // Update the models.

    if (m_FirstUpdate == UNSET_TIME) {
        m_RegressionOrigin = CIntegerTools::floor(time, core::constants::WEEK);
    }

    double prediction{CBasicStatistics::mean(this->value(time, 0.0))};

    double count{this->count()};
<<<<<<< HEAD
    if (count > 0.0)
    {
        TMeanVarAccumulator moments{CBasicStatistics::momentsAccumulator(
                                        count, prediction, m_PredictionErrorVariance)};
=======
    if (count > 0.0) {
        TMeanVarAccumulator moments{CBasicStatistics::accumulator(
            count, prediction, m_PredictionErrorVariance)};
>>>>>>> 601f3449
        moments.add(value, weight);
        m_PredictionErrorVariance = CBasicStatistics::maximumLikelihoodVariance(moments);
    }

    double scaledTime{scaleTime(time, m_RegressionOrigin)};
    for (auto& model : m_TrendModels) {
        model.s_Regression.add(scaledTime, value, weight);
        model.s_ResidualMoments.add(value - model.s_Regression.predict(scaledTime, MAX_CONDITION));
    }
    m_ValueMoments.add(value);

    m_FirstUpdate = m_FirstUpdate == UNSET_TIME ? time : std::min(m_FirstUpdate, time);
    m_LastUpdate = std::max(m_LastUpdate, time);
}

void CTrendComponent::dataType(maths_t::EDataType dataType) {
    m_ProbabilityOfLevelChangeModel.dataType(dataType);
    m_MagnitudeOfLevelChangeModel.dataType(dataType);
}

double CTrendComponent::defaultDecayRate() const {
    return m_DefaultDecayRate;
}

void CTrendComponent::decayRate(double decayRate) {
    m_TargetDecayRate = decayRate;
}

void CTrendComponent::propagateForwardsByTime(core_t::TTime interval) {
    TDoubleVec factors(this->factors(interval));
    double median{CBasicStatistics::median(factors)};
    for (std::size_t i = 0u; i < NUMBER_MODELS; ++i) {
        m_TrendModels[i].s_Weight.age(median);
        m_TrendModels[i].s_Regression.age(factors[i]);
        m_TrendModels[i].s_ResidualMoments.age(std::sqrt(factors[i]));
    }
    double interval_{static_cast<double>(interval) /
                     static_cast<double>(core::constants::DAY)};
    m_ProbabilityOfLevelChangeModel.propagateForwardsByTime(interval_);
    m_MagnitudeOfLevelChangeModel.propagateForwardsByTime(interval_);
}

CTrendComponent::TDoubleDoublePr CTrendComponent::value(core_t::TTime time,
                                                        double confidence) const {
    if (!this->initialized()) {
        return {0.0, 0.0};
    }

    double a{this->weightOfPrediction(time)};
    double b{1.0 - a};
    double scaledTime{scaleTime(time, m_RegressionOrigin)};

    TMeanAccumulator prediction_;

    TDoubleVec weights(this->factors(std::abs(time - m_LastUpdate)));
    double Z{0.0};
    for (std::size_t i = 0u; i < NUMBER_MODELS; ++i) {
        weights[i] *= CBasicStatistics::mean(m_TrendModels[i].s_Weight);
        Z += weights[i];
    }
    for (std::size_t i = 0u; i < NUMBER_MODELS; ++i) {
        if (weights[i] > MINIMUM_WEIGHT_TO_USE_MODEL_FOR_PREDICTION * Z) {
            prediction_.add(m_TrendModels[i].s_Regression.predict(scaledTime, MAX_CONDITION),
                            weights[i]);
        }
    }

    double prediction{a * CBasicStatistics::mean(prediction_) +
                      b * CBasicStatistics::mean(m_ValueMoments)};

    if (confidence > 0.0 && m_PredictionErrorVariance > 0.0) {
        double variance{a * m_PredictionErrorVariance / std::max(this->count(), 1.0) +
                        b * CBasicStatistics::variance(m_ValueMoments) /
                            std::max(CBasicStatistics::count(m_ValueMoments), 1.0)};
        if (auto interval = confidenceInterval(prediction, variance, confidence)) {
            return *interval;
        }
    }

    return {prediction, prediction};
}

CTrendComponent::TDoubleDoublePr CTrendComponent::variance(double confidence) const {
    if (!this->initialized()) {
        return {0.0, 0.0};
    }

    double variance{m_PredictionErrorVariance};

    if (confidence > 0.0 && m_PredictionErrorVariance > 0.0) {
        double df{std::max(this->count(), 2.0) - 1.0};
        try {
            boost::math::chi_squared chi{df};
            double ql{boost::math::quantile(chi, (100.0 - confidence) / 200.0)};
            double qu{boost::math::quantile(chi, (100.0 + confidence) / 200.0)};
            return {ql * variance / df, qu * variance / df};
        } catch (const std::exception& e) {
            LOG_ERROR(<< "Failed calculating confidence interval: " << e.what()
                      << ", df = " << df << ", confidence = " << confidence);
        }
    }

    return {variance, variance};
}

void CTrendComponent::forecast(core_t::TTime startTime,
                               core_t::TTime endTime,
                               core_t::TTime step,
                               double confidence,
                               const TSeasonalForecast& seasonal,
                               const TWriteForecastResult& writer) const {
    if (endTime < startTime) {
        LOG_ERROR(<< "Bad forecast range: [" << startTime << "," << endTime << "]");
        return;
    }
    if (confidence < 0.0 || confidence >= 100.0) {
        LOG_ERROR(<< "Bad confidence interval: " << confidence << "%");
        return;
    }

    endTime = startTime + CIntegerTools::ceil(endTime - startTime, step);

    LOG_TRACE(<< "forecasting = " << this->print());

    TDoubleVec factors(this->factors(step));
    TDoubleVec modelWeights(this->initialForecastModelWeights());
    TDoubleVec errorWeights(this->initialForecastErrorWeights());
    TRegressionArrayVec models(NUMBER_MODELS);
    TMatrixVec modelCovariances(NUMBER_MODELS);
    TDoubleVec residualVariances(NUMBER_MODELS);
    for (std::size_t i = 0u; i < NUMBER_MODELS; ++i) {
        const SModel& model{m_TrendModels[i]};
        model.s_Regression.parameters(models[i], MAX_CONDITION);
        model.s_Regression.covariances(m_PredictionErrorVariance,
                                       modelCovariances[i], MAX_CONDITION);
        modelCovariances[i] /= std::max(model.s_Regression.count(), 1.0);
        residualVariances[i] = CTools::pow2(CBasicStatistics::mean(model.s_ResidualMoments)) +
                               CBasicStatistics::variance(model.s_ResidualMoments);
        LOG_TRACE("params      = " << core::CContainerPrinter::print(models[i]));
        LOG_TRACE("covariances = " << modelCovariances[i].toDelimited())
        LOG_TRACE("variances   = " << residualVariances[i]);
    }
    LOG_TRACE(<< "long time variance = " << CBasicStatistics::variance(m_ValueMoments));

    CForecastLevel level{m_ProbabilityOfLevelChangeModel,
                         m_MagnitudeOfLevelChangeModel, m_TimeOfLastLevelChange};

    TDoubleVec variances(NUMBER_MODELS + 1);
    for (core_t::TTime time = startTime; time < endTime; time += step) {
        double scaledDt{scaleTime(time, startTime)};
        TVector times({0.0, scaledDt, scaledDt * scaledDt});

        double a{this->weightOfPrediction(time)};
        double b{1.0 - a};

        for (std::size_t j = 0u; j < NUMBER_MODELS; ++j) {
            modelWeights[j] *= factors[j];
            errorWeights[j] *= CTools::pow2(factors[j]);
        }

        for (std::size_t j = 0u; j < NUMBER_MODELS; ++j) {
            variances[j] = times.inner(modelCovariances[j] * times) + residualVariances[j];
        }
        variances[NUMBER_MODELS] = CBasicStatistics::variance(m_ValueMoments);
        for (auto v = variances.rbegin(); v != variances.rend(); ++v) {
            *v = *std::min_element(variances.rbegin(), v + 1);
        }
        TMeanAccumulator variance_;
        for (std::size_t j = 0u; j < NUMBER_MODELS; ++j) {
            variance_.add(variances[j], errorWeights[j]);
        }

        double prediction{this->value(modelWeights, models,
                                      scaleTime(time, m_RegressionOrigin))};
        TDouble3Vec seasonal_(seasonal(time));
        TDouble3Vec level_(level.forecast(time, seasonal_[1] + prediction, confidence));

        double ql{0.0};
        double qu{0.0};
        double variance{a * CBasicStatistics::mean(variance_) +
                        b * CBasicStatistics::variance(m_ValueMoments)};
        if (auto interval = confidenceInterval(0.0, variance, confidence)) {
            boost::tie(ql, qu) = *interval;
        }

        writer(time, {level_[0] + seasonal_[0] + prediction + ql,
                      level_[1] + seasonal_[1] + prediction,
                      level_[2] + seasonal_[2] + prediction + qu});
    }
}

core_t::TTime CTrendComponent::observedInterval() const {
    return m_LastUpdate - m_FirstUpdate;
}

double CTrendComponent::parameters() const {
    return static_cast<double>(TRegression::N);
}

uint64_t CTrendComponent::checksum(uint64_t seed) const {
    seed = CChecksum::calculate(seed, m_TargetDecayRate);
    seed = CChecksum::calculate(seed, m_FirstUpdate);
    seed = CChecksum::calculate(seed, m_LastUpdate);
    seed = CChecksum::calculate(seed, m_TrendModels);
    seed = CChecksum::calculate(seed, m_PredictionErrorVariance);
    seed = CChecksum::calculate(seed, m_ValueMoments);
    seed = CChecksum::calculate(seed, m_TimeOfLastLevelChange);
    seed = CChecksum::calculate(seed, m_ProbabilityOfLevelChangeModel);
    return CChecksum::calculate(seed, m_MagnitudeOfLevelChangeModel);
}

std::string CTrendComponent::print() const {
    std::ostringstream result;
    result << "\n===\n";
    result << "Trend Models:";
    for (const auto& model : m_TrendModels) {
        result << "\n" << model.s_Regression.print();
    }
    result << "\n===\n";
    result << "Probability of Change Model:";
    result << m_ProbabilityOfLevelChangeModel.print();
    result << "===\n";
    result << "Magnitude of Change Model:";
    result << m_MagnitudeOfLevelChangeModel.print();
    return result.str();
}

CTrendComponent::TDoubleVec CTrendComponent::factors(core_t::TTime interval) const {
    TDoubleVec result(NUMBER_MODELS);
    double factor{m_DefaultDecayRate * static_cast<double>(interval) /
                  static_cast<double>(core::constants::DAY)};
    for (std::size_t i = 0u; i < NUMBER_MODELS; ++i) {
        result[i] = std::exp(-TIME_SCALES[i] * factor);
    }
    return result;
}

CTrendComponent::TDoubleVec CTrendComponent::initialForecastModelWeights() const {
    TDoubleVec result(NUMBER_MODELS);
    for (std::size_t i = 0u; i < NUMBER_MODELS; ++i) {
        result[i] = std::exp(static_cast<double>(NUMBER_MODELS / 2) -
                             static_cast<double>(i));
    }
    return result;
}

CTrendComponent::TDoubleVec CTrendComponent::initialForecastErrorWeights() const {
    TDoubleVec result(NUMBER_MODELS + 1);
    for (std::size_t i = 0u; i < NUMBER_MODELS; ++i) {
        result[i] = std::exp(static_cast<double>(NUMBER_MODELS / 2) -
                             static_cast<double>(i));
    }
    result[NUMBER_MODELS] = result[NUMBER_MODELS - 1] / std::exp(1.0);
    return result;
}

double CTrendComponent::count() const {
    TMeanAccumulator result;
    for (const auto& model : m_TrendModels) {
        result.add(CTools::fastLog(model.s_Regression.count()),
                   CBasicStatistics::mean(model.s_Weight));
    }
    return std::exp(CBasicStatistics::mean(result));
}

double CTrendComponent::value(const TDoubleVec& weights,
                              const TRegressionArrayVec& models,
                              double time) const {
    TMeanAccumulator prediction;
    for (std::size_t i = 0u; i < models.size(); ++i) {
        prediction.add(CRegression::predict(models[i], time), weights[i]);
    }
    return CBasicStatistics::mean(prediction);
}

double CTrendComponent::weightOfPrediction(core_t::TTime time) const {
    double interval{static_cast<double>(m_LastUpdate - m_FirstUpdate)};
    if (interval == 0.0) {
        return 0.0;
    }

    double extrapolateInterval{static_cast<double>(CBasicStatistics::max(
        time - m_LastUpdate, m_FirstUpdate - time, core_t::TTime(0)))};
    if (extrapolateInterval == 0.0) {
        return 1.0;
    }

    return CTools::logisticFunction(extrapolateInterval / interval, 0.1, 1.0, -1.0);
}

CTrendComponent::SModel::SModel(double weight) {
    s_Weight.add(weight, 0.01);
}

void CTrendComponent::SModel::acceptPersistInserter(core::CStatePersistInserter& inserter) const {
    inserter.insertValue(WEIGHT_TAG, s_Weight.toDelimited());
    inserter.insertLevel(REGRESSION_TAG, boost::bind(&TRegression::acceptPersistInserter,
                                                     &s_Regression, _1));
    inserter.insertValue(RESIDUAL_MOMENTS_TAG, s_ResidualMoments.toDelimited());
}

bool CTrendComponent::SModel::acceptRestoreTraverser(core::CStateRestoreTraverser& traverser) {
    do {
        const std::string& name{traverser.name()};
        RESTORE(WEIGHT_TAG, s_Weight.fromDelimited(traverser.value()))
        RESTORE(REGRESSION_TAG,
                traverser.traverseSubLevel(boost::bind(
                    &TRegression::acceptRestoreTraverser, &s_Regression, _1)))
        RESTORE(RESIDUAL_MOMENTS_TAG, s_ResidualMoments.fromDelimited(traverser.value()))
    } while (traverser.next());
    return true;
}

uint64_t CTrendComponent::SModel::checksum(uint64_t seed) const {
    seed = CChecksum::calculate(seed, s_Weight);
    seed = CChecksum::calculate(seed, s_Regression);
    return CChecksum::calculate(seed, s_ResidualMoments);
}

CTrendComponent::CForecastLevel::CForecastLevel(const CNaiveBayes& probability,
                                                const CNormalMeanPrecConjugate& magnitude,
                                                core_t::TTime timeOfLastChange,
                                                std::size_t numberPaths)
    : m_Probability(probability), m_Magnitude(magnitude), m_Levels(numberPaths),
      m_TimesOfLastChange(numberPaths, timeOfLastChange),
      m_ProbabilitiesOfChange(numberPaths, 0.0) {
    m_Uniform01.reserve(numberPaths);
}

CTrendComponent::TDouble3Vec
CTrendComponent::CForecastLevel::forecast(core_t::TTime time, double prediction, double confidence) {
    TDouble3Vec result{0.0, 0.0, 0.0};

    if (m_Probability.initialized()) {
        CSampling::uniformSample(0.0, 1.0, m_Levels.size(), m_Uniform01);
        bool reorder{false};
        for (std::size_t i = 0u; i < m_Levels.size(); ++i) {
            double dt{static_cast<double>(time - m_TimesOfLastChange[i])};
            double x = m_Levels[i] + prediction;
            double p{m_Probability.classProbability(LEVEL_CHANGE_LABEL, {{dt}, {x}})};
            m_ProbabilitiesOfChange[i] = std::max(m_ProbabilitiesOfChange[i], p);
            if (m_Uniform01[i] < m_ProbabilitiesOfChange[i]) {
                double stepMean{m_Magnitude.marginalLikelihoodMean()};
                double stepVariance{m_Magnitude.marginalLikelihoodVariance()};
                m_Levels[i] += CSampling::normalSample(m_Rng, stepMean, stepVariance);
                m_TimesOfLastChange[i] = time;
                m_ProbabilitiesOfChange[i] = 0.0;
                reorder = true;
            }
        }
        if (reorder) {
            COrderings::simultaneousSort(m_Levels, m_TimesOfLastChange, m_ProbabilitiesOfChange);
        }

        double rollouts{static_cast<double>(m_Levels.size())};
        std::size_t lower{std::min(
            static_cast<std::size_t>((100.0 - confidence) / 200.0 * rollouts + 0.5),
            m_Levels.size())};
        std::size_t upper{std::min(
            static_cast<std::size_t>((100.0 + confidence) / 200.0 * rollouts + 0.5),
            m_Levels.size() - 1)};

        result[0] = m_Levels[lower];
        result[1] = CBasicStatistics::median(m_Levels);
        result[2] = m_Levels[upper];
    }

    return result;
}
}
}<|MERGE_RESOLUTION|>--- conflicted
+++ resolved
@@ -253,16 +253,9 @@
     double prediction{CBasicStatistics::mean(this->value(time, 0.0))};
 
     double count{this->count()};
-<<<<<<< HEAD
-    if (count > 0.0)
-    {
+    if (count > 0.0) {
         TMeanVarAccumulator moments{CBasicStatistics::momentsAccumulator(
-                                        count, prediction, m_PredictionErrorVariance)};
-=======
-    if (count > 0.0) {
-        TMeanVarAccumulator moments{CBasicStatistics::accumulator(
             count, prediction, m_PredictionErrorVariance)};
->>>>>>> 601f3449
         moments.add(value, weight);
         m_PredictionErrorVariance = CBasicStatistics::maximumLikelihoodVariance(moments);
     }
