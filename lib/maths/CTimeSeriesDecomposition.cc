--- conflicted
+++ resolved
@@ -449,11 +449,6 @@
     return pair(scale);
 }
 
-<<<<<<< HEAD
-CTimeSeriesDecomposition::TTimeDoublePrVec
-CTimeSeriesDecomposition::windowValues(core_t::TTime time, bool forced) const {
-    return m_PeriodicityTest.windowValues(time, forced);
-=======
 bool CTimeSeriesDecomposition::mightAddComponents(core_t::TTime time) const {
     for (auto test : {CPeriodicityTest::E_Short, CPeriodicityTest::E_Long}) {
         if (m_PeriodicityTest.shouldTest(test, time)) {
@@ -465,7 +460,6 @@
 
 CTimeSeriesDecomposition::TTimeDoublePrVec CTimeSeriesDecomposition::windowValues() const {
     return m_PeriodicityTest.windowValues();
->>>>>>> ece8ca09
 }
 
 void CTimeSeriesDecomposition::skipTime(core_t::TTime skipInterval) {
