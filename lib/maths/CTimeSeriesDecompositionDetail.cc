--- conflicted
+++ resolved
@@ -217,7 +217,6 @@
     }
 }
 
-<<<<<<< HEAD
 // Change Detector Test State Machine
 // States
 const std::size_t CD_TEST = 0;
@@ -232,8 +231,6 @@
 const TSizeVecVec CD_TRANSITION_FUNCTION{{CD_NOT_TESTING, CD_NOT_TESTING, CD_ERROR},
                                          {CD_TEST, CD_NOT_TESTING, CD_TEST}};
 
-=======
->>>>>>> b19f6d85
 // Seasonality Test State Machine
 // States
 const std::size_t PT_INITIAL = 0;
@@ -286,7 +283,6 @@
 const std::string VERSION_6_3_TAG("6.3");
 const std::string VERSION_6_4_TAG("6.4");
 
-<<<<<<< HEAD
 // Change Detector Test Tags
 // Version 7.11
 const core::TPersistenceTag CHANGE_DETECTOR_TEST_MACHINE_7_11_TAG{"a", "change_detector_test_machine"};
@@ -296,8 +292,6 @@
 const core::TPersistenceTag LAST_CHANGE_TIME_7_11_TAG{"e", "last_change_time"};
 const core::TPersistenceTag MAY_HAVE_CHANGED_7_11_TAG{"f", "maybe_changing"};
 
-=======
->>>>>>> b19f6d85
 // Seasonality Test Tags
 // Version 7.9
 const core::TPersistenceTag SHORT_WINDOW_7_9_TAG{"e", "short_window_7_9"};
@@ -418,7 +412,6 @@
     double trend,
     double seasonal,
     double calendar,
-<<<<<<< HEAD
     CTimeSeriesDecomposition& decomposition,
     const TMakePredictor& makePredictor,
     const TMakeFilteredPredictor& makeSeasonalityTestPreconditioner,
@@ -426,14 +419,6 @@
     : SMessage{time, lastTime}, s_Value{value}, s_Weights{weights}, s_Trend{trend},
       s_Seasonal{seasonal}, s_Calendar{calendar}, s_Decomposition{&decomposition},
       s_MakePredictor{makePredictor}, s_MakeSeasonalityTestPreconditioner{makeSeasonalityTestPreconditioner},
-=======
-    const TPredictor& predictor,
-    const TFilteredPredictor& seasonalityTestPreconditioner,
-    const TMakeTestForSeasonality& makeTestForSeasonality)
-    : SMessage{time, lastTime}, s_Value{value}, s_Weights{weights}, s_Trend{trend},
-      s_Seasonal{seasonal}, s_Calendar{calendar}, s_Predictor{predictor},
-      s_SeasonalityTestPreconditioner{seasonalityTestPreconditioner},
->>>>>>> b19f6d85
       s_MakeTestForSeasonality{makeTestForSeasonality} {
 }
 
@@ -454,7 +439,6 @@
 }
 
 //////// SDetectedTrend ////////
-<<<<<<< HEAD
 
 CTimeSeriesDecompositionDetail::SDetectedTrend::SDetectedTrend(const TPredictor& predictor,
                                                                const TComponentChangeCallback& componentChangeCallback)
@@ -467,18 +451,11 @@
                                                                core_t::TTime lastTime,
                                                                TShockUPtr shock)
     : SMessage{time, lastTime}, s_Shock{std::move(shock)} {
-=======
-
-CTimeSeriesDecompositionDetail::SDetectedTrend::SDetectedTrend(const TPredictor& predictor,
-                                                               const TComponentChangeCallback& componentChangeCallback)
-    : SMessage{0, 0}, s_Predictor{predictor}, s_ComponentChangeCallback{componentChangeCallback} {
->>>>>>> b19f6d85
 }
 
 //////// CHandler ////////
 
 void CTimeSeriesDecompositionDetail::CHandler::handle(const SAddValue&) {
-<<<<<<< HEAD
 }
 
 void CTimeSeriesDecompositionDetail::CHandler::handle(const SDetectedSeasonal&) {
@@ -491,17 +468,6 @@
 }
 
 void CTimeSeriesDecompositionDetail::CHandler::handle(const SDetectedShock&) {
-=======
-}
-
-void CTimeSeriesDecompositionDetail::CHandler::handle(const SDetectedSeasonal&) {
-}
-
-void CTimeSeriesDecompositionDetail::CHandler::handle(const SDetectedCalendar&) {
-}
-
-void CTimeSeriesDecompositionDetail::CHandler::handle(const SDetectedTrend&) {
->>>>>>> b19f6d85
 }
 
 void CTimeSeriesDecompositionDetail::CHandler::mediator(CMediator* mediator) {
@@ -759,11 +725,7 @@
 class CSeasonalityTestParameters {
 public:
     static core_t::TTime test(core_t::TTime bucketLength) {
-<<<<<<< HEAD
-        return bucketLength > 604800;
-=======
         return bucketLength <= 604800;
->>>>>>> b19f6d85
     }
 
     static std::size_t numberBuckets(int window, core_t::TTime bucketLength) {
@@ -879,11 +841,7 @@
           PT_ALPHABET,
           PT_STATES,
           PT_TRANSITION_FUNCTION,
-<<<<<<< HEAD
-          CSeasonalityTestParameters::test(bucketLength) ? PT_NOT_TESTING : PT_INITIAL)},
-=======
           CSeasonalityTestParameters::test(bucketLength) ? PT_INITIAL : PT_NOT_TESTING)},
->>>>>>> b19f6d85
       m_DecayRate{decayRate}, m_BucketLength{bucketLength} {
 }
 
@@ -994,10 +952,6 @@
 void CTimeSeriesDecompositionDetail::CSeasonalityTest::test(const SAddValue& message) {
     core_t::TTime time{message.s_Time};
     core_t::TTime lastTime{message.s_LastTime};
-<<<<<<< HEAD
-=======
-    const auto& preconditioner = message.s_SeasonalityTestPreconditioner;
->>>>>>> b19f6d85
     const auto& makeTest = message.s_MakeTestForSeasonality;
     const auto& makePreconditioner = message.s_MakeSeasonalityTestPreconditioner;
 
@@ -1008,13 +962,9 @@
                 const auto& window = m_Windows[i];
                 core_t::TTime minimumPeriod{
                     CSeasonalityTestParameters::shortestComponent(i, m_BucketLength)};
-<<<<<<< HEAD
                 auto seasonalityTest =
                     makeTest(*window, minimumPeriod, makePreconditioner());
 
-=======
-                auto seasonalityTest = makeTest(*window, minimumPeriod, preconditioner);
->>>>>>> b19f6d85
                 auto decomposition = seasonalityTest.decompose();
                 if (decomposition.componentsChanged()) {
                     decomposition.withinBucketVariance(window->withinBucketVariance());
@@ -1046,20 +996,12 @@
                                                                          core_t::TTime end) {
     if (m_Windows[E_Short] != nullptr) {
         stepwisePropagateForwards(start, end, DAY, [this](double time) {
-<<<<<<< HEAD
-            m_Windows[E_Short]->propagateForwardsByTime(time / 16.0);
-=======
             m_Windows[E_Short]->propagateForwardsByTime(time / 8.0);
->>>>>>> b19f6d85
         });
     }
     if (m_Windows[E_Long] != nullptr) {
         stepwisePropagateForwards(start, end, WEEK, [this](double time) {
-<<<<<<< HEAD
-            m_Windows[E_Long]->propagateForwardsByTime(time / 16.0);
-=======
             m_Windows[E_Long]->propagateForwardsByTime(time / 8.0);
->>>>>>> b19f6d85
         });
     }
 }
@@ -1069,29 +1011,7 @@
     TFloatMeanAccumulatorVec result;
     for (auto i : {E_Short, E_Long}) {
         if (m_Windows[i] != nullptr) {
-<<<<<<< HEAD
-            result = m_Windows[i]->values();
-
-            // Extract the prediction residuals.
-            core_t::TTime beginValuesTime{m_Windows[i]->beginValuesTime()};
-            core_t::TTime bucketLength{m_Windows[i]->bucketLength()};
-            auto segmentation = CTimeSeriesSegmentation::piecewiseLinearScaledSeasonal(
-                result,
-                [&](std::size_t j) {
-                    return predictor(beginValuesTime +
-                                     static_cast<core_t::TTime>(j) * bucketLength);
-                },
-                2, 1e-3);
-            if (segmentation.size() > 2) {
-                result = CTimeSeriesSegmentation::removePiecewiseLinearScaledSeasonal(
-                    std::move(result), predictor, segmentation, 0.1);
-            } else {
-                result = m_Windows[i]->valuesMinusPrediction(std::move(result), predictor);
-            }
-
-=======
             result = m_Windows[i]->valuesMinusPrediction(predictor);
->>>>>>> b19f6d85
             // Add on any noise we smooth away by averaging over longer buckets.
             if (m_Windows[i]->withinBucketVariance() > 0.0) {
                 CPRNG::CXorOShiro128Plus rng;
@@ -1156,15 +1076,10 @@
         auto initialize = [time, this]() {
             for (auto i : {E_Short, E_Long}) {
                 m_Windows[i] = this->newWindow(i);
-<<<<<<< HEAD
-                m_Windows[i]->initialize(CIntegerTools::floor(
-                    time, CSeasonalityTestParameters::maxBucketLength(i, m_BucketLength)));
-=======
                 if (m_Windows[i] != nullptr) {
                     m_Windows[i]->initialize(CIntegerTools::floor(
                         time, CSeasonalityTestParameters::maxBucketLength(i, m_BucketLength)));
                 }
->>>>>>> b19f6d85
             }
         };
 
@@ -1341,11 +1256,7 @@
                                                                       core_t::TTime end) {
     if (m_Test != nullptr) {
         stepwisePropagateForwards(start, end, DAY, [this](double time) {
-<<<<<<< HEAD
-            m_Test->propagateForwardsByTime(time / 16.0);
-=======
             m_Test->propagateForwardsByTime(time / 8.0);
->>>>>>> b19f6d85
         });
     }
 }
@@ -1584,11 +1495,7 @@
         double value{message.s_Value};
         double trend{message.s_Trend};
         const maths_t::TDoubleWeightsAry& weights{message.s_Weights};
-<<<<<<< HEAD
         const TMakePredictor& makePredictor{message.s_MakePredictor};
-=======
-        const TPredictor& predictor{message.s_Predictor};
->>>>>>> b19f6d85
 
         TSeasonalComponentPtrVec seasonalComponents;
         TCalendarComponentPtrVec calendarComponents;
@@ -1659,11 +1566,7 @@
 
         if (testForTrend && this->shouldUseTrendForPrediction()) {
             LOG_DEBUG(<< "Detected trend at " << time);
-<<<<<<< HEAD
             this->mediator()->forward(SDetectedTrend{makePredictor(), m_ComponentChangeCallback});
-=======
-            this->mediator()->forward(SDetectedTrend{predictor, m_ComponentChangeCallback});
->>>>>>> b19f6d85
             m_ModelAnnotationCallback("Detected trend");
         }
     } break;
