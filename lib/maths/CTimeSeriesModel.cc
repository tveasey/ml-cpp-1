--- conflicted
+++ resolved
@@ -75,37 +75,10 @@
 
 const std::size_t MAXIMUM_CORRELATIONS{5000};
 const double MINIMUM_CORRELATE_PRIOR_SAMPLE_COUNT{24.0};
-<<<<<<< HEAD
-=======
-const std::size_t RECENT_SAMPLES_SIZE{12u};
->>>>>>> 7e4fc52e
 const TSize10Vec NOTHING_TO_MARGINALIZE;
 const TSizeDoublePr10Vec NOTHING_TO_CONDITION;
 const double CHANGE_P_VALUE{5e-4};
 
-<<<<<<< HEAD
-=======
-//! Optionally randomly sample from \p indices.
-TOptionalSize randomlySample(CPRNG::CXorOShiro128Plus& rng,
-                             const CModelAddSamplesParams& params,
-                             core_t::TTime bucketLength,
-                             const TSizeVec& indices) {
-    TMeanAccumulator weight{std::accumulate(
-        params.trendWeights().begin(), params.trendWeights().end(), TMeanAccumulator{},
-        [](TMeanAccumulator mean, const maths_t::TDouble2VecWeightsAry& w) {
-            mean.add(maths_t::winsorisationWeight(w)[0]);
-            return mean;
-        })};
-    double p{RECENT_SAMPLES_SIZE * static_cast<double>(bucketLength) /
-             static_cast<double>(core::constants::DAY) * CBasicStatistics::mean(weight)};
-    if (p >= 1.0 || CSampling::uniformSample(rng, 0.0, 1.0) < p) {
-        std::size_t i{CSampling::uniformSample(rng, 0, indices.size())};
-        return indices[i];
-    }
-    return {};
-}
-
->>>>>>> 7e4fc52e
 //! Convert \p value to comma separated string.
 std::string toDelimited(const TTimeDoublePr& value) {
     return core::CStringUtils::typeToString(value.first) + ',' +
@@ -159,11 +132,7 @@
 const std::string TREND_MODEL_6_3_TAG{"f"};
 const std::string RESIDUAL_MODEL_6_3_TAG{"g"};
 const std::string ANOMALY_MODEL_6_3_TAG{"h"};
-<<<<<<< HEAD
-//const std::string SLIDING_WINDOW_6_3_TAG{"i"};
-=======
-const std::string RECENT_SAMPLES_6_3_TAG{"i"};
->>>>>>> 7e4fc52e
+//const std::string RECENT_SAMPLES_6_3_TAG{"i"};
 const std::string CANDIDATE_CHANGE_POINT_6_3_TAG{"j"};
 const std::string CURRENT_CHANGE_INTERVAL_6_3_TAG{"k"};
 const std::string CHANGE_DETECTOR_6_3_TAG{"l"};
@@ -642,12 +611,7 @@
                                           params.bucketLength(),
                                           params.decayRate())
                                     : nullptr),
-<<<<<<< HEAD
       m_CurrentChangeInterval(0), m_Correlations(nullptr) {
-=======
-      m_CurrentChangeInterval(0), m_RecentSamples(RECENT_SAMPLES_SIZE),
-      m_Correlations(nullptr) {
->>>>>>> 7e4fc52e
     if (controllers) {
         m_Controllers = boost::make_unique<TDecayRateController2Ary>(*controllers);
     }
@@ -655,12 +619,7 @@
 
 CUnivariateTimeSeriesModel::CUnivariateTimeSeriesModel(const SModelRestoreParams& params,
                                                        core::CStateRestoreTraverser& traverser)
-<<<<<<< HEAD
     : CModel(params.s_Params), m_IsForecastable(false), m_Correlations(nullptr) {
-=======
-    : CModel(params.s_Params), m_IsForecastable(false),
-      m_RecentSamples(RECENT_SAMPLES_SIZE), m_Correlations(nullptr) {
->>>>>>> 7e4fc52e
     traverser.traverseSubLevel(boost::bind(&CUnivariateTimeSeriesModel::acceptRestoreTraverser,
                                            this, boost::cref(params), _1));
 }
@@ -737,17 +696,8 @@
                          return samples[lhs].second < samples[rhs].second;
                      });
 
-<<<<<<< HEAD
-=======
-    // Maybe remember one of the samples to update the recent samples.
-    TOptionalTimeDoublePr randomSample;
-    if (TOptionalSize index = randomlySample(
-            m_Rng, params, this->params().bucketLength(), valueorder)) {
-        randomSample.reset({samples[*index].first, samples[*index].second[0]});
-    }
 
     // Change detection.
->>>>>>> 7e4fc52e
     EUpdateResult result{this->testAndApplyChange(params, valueorder, samples)};
 
     // Update the data characteristics.
@@ -821,13 +771,6 @@
         m_Correlations->addSamples(m_Id, params, samples, multiplier);
     }
 
-<<<<<<< HEAD
-=======
-    if (randomSample) {
-        m_RecentSamples.push_back({randomSample->first, randomSample->second});
-    }
-
->>>>>>> 7e4fc52e
     return result;
 }
 
@@ -1272,11 +1215,7 @@
     seed = CChecksum::calculate(seed, m_CandidateChangePoint);
     seed = CChecksum::calculate(seed, m_CurrentChangeInterval);
     seed = CChecksum::calculate(seed, m_ChangeDetector);
-<<<<<<< HEAD
     seed = CChecksum::calculate(seed, m_AnomalyModel);
-=======
-    seed = CChecksum::calculate(seed, m_RecentSamples);
->>>>>>> 7e4fc52e
     return CChecksum::calculate(seed, m_Correlations != nullptr);
 }
 
@@ -1290,10 +1229,6 @@
                                     m_MultibucketFeatureModel, mem);
     core::CMemoryDebug::dynamicSize("m_AnomalyModel", m_AnomalyModel, mem);
     core::CMemoryDebug::dynamicSize("m_ChangeDetector", m_ChangeDetector, mem);
-<<<<<<< HEAD
-=======
-    core::CMemoryDebug::dynamicSize("m_RecentSamples", m_RecentSamples, mem);
->>>>>>> 7e4fc52e
 }
 
 std::size_t CUnivariateTimeSeriesModel::memoryUsage() const {
@@ -1303,12 +1238,7 @@
            core::CMemory::dynamicSize(m_MultibucketFeature) +
            core::CMemory::dynamicSize(m_MultibucketFeatureModel) +
            core::CMemory::dynamicSize(m_AnomalyModel) +
-<<<<<<< HEAD
            core::CMemory::dynamicSize(m_ChangeDetector);
-=======
-           core::CMemory::dynamicSize(m_ChangeDetector) +
-           core::CMemory::dynamicSize(m_RecentSamples);
->>>>>>> 7e4fc52e
 }
 
 bool CUnivariateTimeSeriesModel::acceptRestoreTraverser(const SModelRestoreParams& params,
@@ -1358,12 +1288,6 @@
                     &CUnivariateTimeSeriesChangeDetector::acceptRestoreTraverser,
                     m_ChangeDetector.get(), boost::cref(params), _1)),
                 /**/)
-<<<<<<< HEAD
-=======
-            RESTORE(RECENT_SAMPLES_6_3_TAG,
-                    core::CPersistUtils::restore(RECENT_SAMPLES_6_3_TAG,
-                                                 m_RecentSamples, traverser))
->>>>>>> 7e4fc52e
         }
     } else {
         // There is no version string this is historic state.
@@ -1438,10 +1362,6 @@
                              boost::bind(&CTimeSeriesAnomalyModel::acceptPersistInserter,
                                          m_AnomalyModel.get(), _1));
     }
-<<<<<<< HEAD
-=======
-    core::CPersistUtils::persist(RECENT_SAMPLES_6_3_TAG, m_RecentSamples, inserter);
->>>>>>> 7e4fc52e
 }
 
 maths_t::EDataType CUnivariateTimeSeriesModel::dataType() const {
@@ -1457,14 +1377,6 @@
     return result;
 }
 
-<<<<<<< HEAD
-=======
-const CUnivariateTimeSeriesModel::TTimeDoublePrCBuf&
-CUnivariateTimeSeriesModel::recentSamples() const {
-    return m_RecentSamples;
-}
-
->>>>>>> 7e4fc52e
 const CTimeSeriesDecompositionInterface& CUnivariateTimeSeriesModel::trendModel() const {
     return *m_TrendModel;
 }
@@ -1495,10 +1407,6 @@
           !isForForecast && other.m_ChangeDetector
               ? boost::make_unique<CUnivariateTimeSeriesChangeDetector>(*other.m_ChangeDetector)
               : nullptr),
-<<<<<<< HEAD
-=======
-      m_RecentSamples(!isForForecast ? other.m_RecentSamples : TTimeDoublePrCBuf{}),
->>>>>>> 7e4fc52e
       m_Correlations(nullptr) {
     if (!isForForecast && other.m_Controllers != nullptr) {
         m_Controllers = boost::make_unique<TDecayRateController2Ary>(*other.m_Controllers);
@@ -1551,25 +1459,6 @@
     core_t::TTime timeOfChangePoint{m_CandidateChangePoint.first};
     double valueAtChangePoint{m_CandidateChangePoint.second};
 
-<<<<<<< HEAD
-=======
-    for (auto& value : m_RecentSamples) {
-        if (value.first < timeOfChangePoint) {
-            switch (change.s_Description) {
-            case SChangeDescription::E_LevelShift:
-                value.second += change.s_Value[0];
-                break;
-            case SChangeDescription::E_LinearScale:
-                value.second *= change.s_Value[0];
-                break;
-            case SChangeDescription::E_TimeShift:
-                value.first += static_cast<core_t::TTime>(change.s_Value[0]);
-                break;
-            }
-        }
-    }
-
->>>>>>> 7e4fc52e
     change.s_TrendModel->decayRate(m_TrendModel->decayRate());
     m_TrendModel = change.s_TrendModel;
     TTimeDoublePrVec window(m_TrendModel->windowValues(timeOfChangePoint, true));
@@ -1687,7 +1576,6 @@
     }
 }
 
-<<<<<<< HEAD
 void CUnivariateTimeSeriesModel::reinitializeStateGivenNewComponent(const TTimeDoublePrVec& initialValues) {
     m_ResidualModel->setToNonInformative(0.0, m_ResidualModel->decayRate());
     if (initialValues.size() > 0) {
@@ -1695,21 +1583,10 @@
         maths_t::TDoubleWeightsAry1Vec weight{maths_t::countWeight(
             std::max(this->params().learnRate(), std::min(10.0 / numberInitialValues, 1.0)))};
         for (const auto& value : initialValues) {
-=======
-void CUnivariateTimeSeriesModel::reinitializeStateGivenNewComponent() {
-    m_ResidualModel->setToNonInformative(0.0, m_ResidualModel->decayRate());
-    if (!m_RecentSamples.empty()) {
-        double length{static_cast<double>(m_RecentSamples.size())};
-        maths_t::TDoubleWeightsAry1Vec weight{maths_t::countWeight(
-            std::max(this->params().learnRate(), std::min(5.0 / length, 1.0)))};
-        for (const auto& value : m_RecentSamples) {
->>>>>>> 7e4fc52e
             TDouble1Vec sample{m_TrendModel->detrend(value.first, value.second, 0.0)};
             m_ResidualModel->addSamples(sample, weight);
         }
     }
-<<<<<<< HEAD
-=======
     if (m_MultibucketFeature != nullptr) {
         m_MultibucketFeature->clear();
     }
@@ -1717,7 +1594,6 @@
         m_MultibucketFeatureModel->setToNonInformative(
             0.0, m_MultibucketFeatureModel->decayRate());
     }
->>>>>>> 7e4fc52e
     if (m_Correlations != nullptr) {
         m_Correlations->clearCorrelationModels(m_Id);
     }
@@ -2219,12 +2095,7 @@
       m_AnomalyModel(modelAnomalies ? boost::make_unique<CTimeSeriesAnomalyModel>(
                                           params.bucketLength(),
                                           params.decayRate())
-<<<<<<< HEAD
                                     : nullptr) {
-=======
-                                    : nullptr),
-      m_RecentSamples(RECENT_SAMPLES_SIZE) {
->>>>>>> 7e4fc52e
     if (controllers) {
         m_Controllers = boost::make_unique<TDecayRateController2Ary>(*controllers);
     }
@@ -2244,12 +2115,7 @@
                                     : nullptr),
       m_AnomalyModel(other.m_AnomalyModel != nullptr
                          ? boost::make_unique<CTimeSeriesAnomalyModel>(*other.m_AnomalyModel)
-<<<<<<< HEAD
                          : nullptr) {
-=======
-                         : nullptr),
-      m_RecentSamples(other.m_RecentSamples) {
->>>>>>> 7e4fc52e
     if (other.m_Controllers) {
         m_Controllers = boost::make_unique<TDecayRateController2Ary>(*other.m_Controllers);
     }
@@ -2261,11 +2127,7 @@
 
 CMultivariateTimeSeriesModel::CMultivariateTimeSeriesModel(const SModelRestoreParams& params,
                                                            core::CStateRestoreTraverser& traverser)
-<<<<<<< HEAD
     : CModel(params.s_Params) {
-=======
-    : CModel(params.s_Params), m_RecentSamples(RECENT_SAMPLES_SIZE) {
->>>>>>> 7e4fc52e
     traverser.traverseSubLevel(boost::bind(&CMultivariateTimeSeriesModel::acceptRestoreTraverser,
                                            this, boost::cref(params), _1));
 }
@@ -2320,17 +2182,7 @@
                          return samples[lhs].second < samples[rhs].second;
                      });
 
-<<<<<<< HEAD
-=======
-    // Maybe remember one of the samples to update the recent samples.
-    TOptionalTimeDouble2VecPr randomSample;
-    if (TOptionalSize index = randomlySample(
-            m_Rng, params, this->params().bucketLength(), valueorder)) {
-        randomSample.reset({samples[*index].first, samples[*index].second});
-    }
-
     // Update the data characteristics.
->>>>>>> 7e4fc52e
     m_IsNonNegative = params.isNonNegative();
     maths_t::EDataType type{params.type()};
     m_ResidualModel->dataType(type);
@@ -2404,19 +2256,12 @@
         }
     }
 
-<<<<<<< HEAD
-=======
     if (m_AnomalyModel != nullptr) {
         m_AnomalyModel->propagateForwardsByTime(params.propagationInterval());
     }
 
     this->updateDecayRates(params, averageTime, samples_);
 
-    if (randomSample) {
-        m_RecentSamples.push_back({randomSample->first, randomSample->second});
-    }
-
->>>>>>> 7e4fc52e
     return result;
 }
 
@@ -2744,14 +2589,9 @@
     seed = CChecksum::calculate(seed, m_Controllers);
     seed = CChecksum::calculate(seed, m_TrendModel);
     seed = CChecksum::calculate(seed, m_ResidualModel);
-<<<<<<< HEAD
-    return CChecksum::calculate(seed, m_AnomalyModel);
-=======
     seed = CChecksum::calculate(seed, m_MultibucketFeature);
     seed = CChecksum::calculate(seed, m_MultibucketFeatureModel);
-    seed = CChecksum::calculate(seed, m_AnomalyModel);
-    return CChecksum::calculate(seed, m_RecentSamples);
->>>>>>> 7e4fc52e
+    return CChecksum::calculate(seed, m_AnomalyModel);
 }
 
 void CMultivariateTimeSeriesModel::debugMemoryUsage(core::CMemoryUsage::TMemoryUsagePtr mem) const {
@@ -2763,24 +2603,15 @@
     core::CMemoryDebug::dynamicSize("m_MultibucketFeatureModel",
                                     m_MultibucketFeatureModel, mem);
     core::CMemoryDebug::dynamicSize("m_AnomalyModel", m_AnomalyModel, mem);
-<<<<<<< HEAD
-=======
-    core::CMemoryDebug::dynamicSize("m_RecentSamples", m_RecentSamples, mem);
->>>>>>> 7e4fc52e
 }
 
 std::size_t CMultivariateTimeSeriesModel::memoryUsage() const {
     return core::CMemory::dynamicSize(m_Controllers) +
            core::CMemory::dynamicSize(m_TrendModel) +
            core::CMemory::dynamicSize(m_ResidualModel) +
-<<<<<<< HEAD
-           core::CMemory::dynamicSize(m_AnomalyModel);
-=======
            core::CMemory::dynamicSize(m_MultibucketFeature) +
            core::CMemory::dynamicSize(m_MultibucketFeatureModel) +
-           core::CMemory::dynamicSize(m_AnomalyModel) +
-           core::CMemory::dynamicSize(m_RecentSamples);
->>>>>>> 7e4fc52e
+      core::CMemory::dynamicSize(m_AnomalyModel);
 }
 
 bool CMultivariateTimeSeriesModel::acceptRestoreTraverser(const SModelRestoreParams& params,
@@ -2820,12 +2651,6 @@
                     boost::bind(&CTimeSeriesAnomalyModel::acceptRestoreTraverser,
                                 m_AnomalyModel.get(), boost::cref(params), _1)),
                 /**/)
-<<<<<<< HEAD
-=======
-            RESTORE(RECENT_SAMPLES_6_3_TAG,
-                    core::CPersistUtils::restore(RECENT_SAMPLES_6_3_TAG,
-                                                 m_RecentSamples, traverser))
->>>>>>> 7e4fc52e
         }
     } else {
         do {
@@ -2890,10 +2715,6 @@
                              boost::bind(&CTimeSeriesAnomalyModel::acceptPersistInserter,
                                          m_AnomalyModel.get(), _1));
     }
-<<<<<<< HEAD
-=======
-    core::CPersistUtils::persist(RECENT_SAMPLES_6_3_TAG, m_RecentSamples, inserter);
->>>>>>> 7e4fc52e
 }
 
 maths_t::EDataType CMultivariateTimeSeriesModel::dataType() const {
@@ -2909,14 +2730,6 @@
     return result;
 }
 
-<<<<<<< HEAD
-=======
-const CMultivariateTimeSeriesModel::TTimeDouble2VecPrCBuf&
-CMultivariateTimeSeriesModel::recentSamples() const {
-    return m_RecentSamples;
-}
-
->>>>>>> 7e4fc52e
 const CMultivariateTimeSeriesModel::TDecompositionPtr10Vec&
 CMultivariateTimeSeriesModel::trendModel() const {
     return m_TrendModel;
@@ -3037,25 +2850,14 @@
     }
 }
 
-<<<<<<< HEAD
 void CMultivariateTimeSeriesModel::reinitializeStateGivenNewComponent(const TTimeDouble10VecPrVec& initialValues) {
     m_ResidualModel->setToNonInformative(0.0, m_ResidualModel->decayRate());
-    if (!initialValues.empty()) {
+    if (initialValues.size() > 0) {
         std::size_t dimension{this->dimension()};
         double numberInitialValues{static_cast<double>(initialValues.size())};
         maths_t::TDouble10VecWeightsAry1Vec weight{maths_t::countWeight(TDouble10Vec(
             dimension, std::max(this->params().learnRate(), std::min(10.0 / numberInitialValues, 1.0))))};
         for (const auto& value : initialValues) {
-=======
-void CMultivariateTimeSeriesModel::reinitializeStateGivenNewComponent() {
-    m_ResidualModel->setToNonInformative(0.0, m_ResidualModel->decayRate());
-    if (!m_RecentSamples.empty()) {
-        std::size_t dimension{m_ResidualModel->dimension()};
-        double length{static_cast<double>(m_RecentSamples.size())};
-        maths_t::TDouble10VecWeightsAry1Vec weight{maths_t::countWeight(TDouble10Vec(
-            dimension, std::max(this->params().learnRate(), std::min(5.0 / length, 1.0))))};
-        for (const auto& value : m_RecentSamples) {
->>>>>>> 7e4fc52e
             TDouble10Vec1Vec sample{TDouble10Vec(dimension)};
             for (std::size_t i = 0u; i < dimension; ++i) {
                 sample[0][i] = m_TrendModel[i]->detrend(value.first, value.second[i], 0.0);
@@ -3063,8 +2865,6 @@
             m_ResidualModel->addSamples(sample, weight);
         }
     }
-<<<<<<< HEAD
-=======
     if (m_MultibucketFeature != nullptr) {
         m_MultibucketFeature->clear();
     }
@@ -3072,7 +2872,6 @@
         m_MultibucketFeatureModel->setToNonInformative(
             0.0, m_MultibucketFeatureModel->decayRate());
     }
->>>>>>> 7e4fc52e
     if (m_Controllers != nullptr) {
         m_ResidualModel->decayRate(m_ResidualModel->decayRate() /
                                    (*m_Controllers)[E_ResidualControl].multiplier());
