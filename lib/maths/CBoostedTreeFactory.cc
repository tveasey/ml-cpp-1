/*
 * Copyright Elasticsearch B.V. and/or licensed to Elasticsearch B.V. under one
 * or more contributor license agreements. Licensed under the Elastic License;
 * you may not use this file except in compliance with the Elastic License.
 */

#include <maths/CBoostedTreeFactory.h>

#include <core/CJsonStateRestoreTraverser.h>

#include <maths/CBayesianOptimisation.h>
#include <maths/CBoostedTreeImpl.h>
#include <maths/CDataFrameCategoryEncoder.h>
#include <maths/CSampling.h>

namespace ml {
namespace maths {
using namespace boosted_tree_detail;
using TDoubleVec = std::vector<double>;
using TSizeVec = std::vector<std::size_t>;
using TRowItr = core::CDataFrame::TRowItr;

namespace {
const double MIN_REGULARIZER_SCALE{0.1};
const double MAX_REGULARIZER_SCALE{10.0};
const double MIN_ETA_SCALE{0.3};
const double MAX_ETA_SCALE{3.0};
const double MIN_ETA_GROWTH_RATE_SCALE{0.5};
const double MAX_ETA_GROWTH_RATE_SCALE{1.5};
const double MIN_FEATURE_BAG_FRACTION{0.2};
const double MAX_FEATURE_BAG_FRACTION{0.8};
const double MAIN_TRAINING_LOOP_TREE_SIZE_MULTIPLIER{10.0};
}

CBoostedTreeFactory::TBoostedTreeUPtr
CBoostedTreeFactory::buildFor(core::CDataFrame& frame, std::size_t dependentVariable) {

    if (m_Restoring) {

        if (dependentVariable != m_TreeImpl->m_DependentVariable) {
            HANDLE_FATAL(<< "Internal error: expected dependent variable "
                         << m_TreeImpl->m_DependentVariable << " got " << dependentVariable);
        }

        frame.resizeColumns(m_TreeImpl->m_NumberThreads,
                            frame.numberColumns() + this->numberExtraColumnsForTrain());

    } else {

        m_TreeImpl->m_DependentVariable = dependentVariable;

        this->initializeMissingFeatureMasks(frame);
        std::tie(m_TreeImpl->m_TrainingRowMasks, m_TreeImpl->m_TestingRowMasks) =
            this->crossValidationRowMasks();

        frame.resizeColumns(m_TreeImpl->m_NumberThreads,
                            frame.numberColumns() + this->numberExtraColumnsForTrain());

        this->selectFeaturesAndEncodeCategories(frame);
        this->determineFeatureDataTypes(frame);

        if (this->initializeFeatureSampleDistribution()) {
            this->initializeHyperparameters(frame);
            this->initializeHyperparameterOptimisation();
        }
    }

    // TODO can only use factory to create one object since this is moved. This seems trappy.
    return TBoostedTreeUPtr{new CBoostedTree{frame, m_RecordProgress, m_RecordMemoryUsage,
                                             m_RecordTrainingState, std::move(m_TreeImpl)}};
}

std::size_t CBoostedTreeFactory::numberHyperparameterTuningRounds() const {
    return std::max(m_TreeImpl->m_MaximumOptimisationRoundsPerHyperparameter *
                        m_TreeImpl->numberHyperparametersToTune(),
                    std::size_t{1});
}

void CBoostedTreeFactory::initializeHyperparameterOptimisation() const {

    // We need sensible bounds for the region we'll search for optimal values.
    // For all parameters where we have initial estimates we use bounds of the
    // form a * initial and b * initial for a < 1 < b. For other parameters we
    // use a fixed range. Ideally, we'd use the smallest intervals that have a
    // high probability of containing good parameter values. We also parameterise
    // so the probability any subinterval contains a good value is proportional
    // to its length. For parameters whose difference is naturally measured as
    // a ratio, i.e. roughly speaking difference(p_1, p_0) = p_1 / p_0 for p_0
    // less than p_1, this translates to using log parameter values.

    CBayesianOptimisation::TDoubleDoublePrVec boundingBox;
    if (m_TreeImpl->m_LambdaOverride == boost::none) {
        boundingBox.emplace_back(std::log(MIN_REGULARIZER_SCALE * m_TreeImpl->m_Lambda),
                                 std::log(MAX_REGULARIZER_SCALE * m_TreeImpl->m_Lambda));
    }
    if (m_TreeImpl->m_GammaOverride == boost::none) {
        boundingBox.emplace_back(std::log(MIN_REGULARIZER_SCALE * m_TreeImpl->m_Gamma),
                                 std::log(MAX_REGULARIZER_SCALE * m_TreeImpl->m_Gamma));
    }
    if (m_TreeImpl->m_EtaOverride == boost::none) {
        double rate{m_TreeImpl->m_EtaGrowthRatePerTree - 1.0};
        boundingBox.emplace_back(std::log(MIN_ETA_SCALE * m_TreeImpl->m_Eta),
                                 std::log(MAX_ETA_SCALE * m_TreeImpl->m_Eta));
        boundingBox.emplace_back(1.0 + MIN_ETA_GROWTH_RATE_SCALE * rate,
                                 1.0 + MAX_ETA_GROWTH_RATE_SCALE * rate);
    }
    if (m_TreeImpl->m_FeatureBagFractionOverride == boost::none) {
        boundingBox.emplace_back(MIN_FEATURE_BAG_FRACTION, MAX_FEATURE_BAG_FRACTION);
    }

    m_TreeImpl->m_BayesianOptimization = std::make_unique<CBayesianOptimisation>(
        std::move(boundingBox),
        m_BayesianOptimisationRestarts.value_or(CBayesianOptimisation::RESTARTS));
    m_TreeImpl->m_NumberRounds = this->numberHyperparameterTuningRounds();
    m_TreeImpl->m_CurrentRound = 0; // for first start
}

void CBoostedTreeFactory::initializeMissingFeatureMasks(const core::CDataFrame& frame) const {

    m_TreeImpl->m_MissingFeatureRowMasks.resize(frame.numberColumns());

    auto result = frame.readRows(1, [&](TRowItr beginRows, TRowItr endRows) {
        for (auto row = beginRows; row != endRows; ++row) {
            for (std::size_t i = 0; i < row->numberColumns(); ++i) {
                double value{(*row)[i]};
                if (CDataFrameUtils::isMissing(value)) {
                    m_TreeImpl->m_MissingFeatureRowMasks[i].extend(
                        false, row->index() -
                                   m_TreeImpl->m_MissingFeatureRowMasks[i].size());
                    m_TreeImpl->m_MissingFeatureRowMasks[i].extend(true);
                }
            }
        }
    });

    for (auto& mask : m_TreeImpl->m_MissingFeatureRowMasks) {
        mask.extend(false, frame.numberRows() - mask.size());
        LOG_TRACE(<< "# missing = " << mask.manhattan());
    }
}

std::pair<CBoostedTreeImpl::TPackedBitVectorVec, CBoostedTreeImpl::TPackedBitVectorVec>
CBoostedTreeFactory::crossValidationRowMasks() const {

    core::CPackedBitVector allTrainingRowsMask{m_TreeImpl->allTrainingRowsMask()};

    TPackedBitVectorVec trainingRowMasks(m_TreeImpl->m_NumberFolds);

    for (auto row = allTrainingRowsMask.beginOneBits();
         row != allTrainingRowsMask.endOneBits(); ++row) {
        std::size_t fold{CSampling::uniformSample(m_TreeImpl->m_Rng, 0,
                                                  m_TreeImpl->m_NumberFolds)};
        trainingRowMasks[fold].extend(true, *row - trainingRowMasks[fold].size());
        trainingRowMasks[fold].extend(false);
    }

    for (auto& fold : trainingRowMasks) {
        fold.extend(true, allTrainingRowsMask.size() - fold.size());
        fold &= allTrainingRowsMask;
        LOG_TRACE(<< "# training = " << fold.manhattan());
    }

    TPackedBitVectorVec testingRowMasks(m_TreeImpl->m_NumberFolds,
                                        std::move(allTrainingRowsMask));
    for (std::size_t i = 0; i < m_TreeImpl->m_NumberFolds; ++i) {
        testingRowMasks[i] ^= trainingRowMasks[i];
        LOG_TRACE(<< "# testing = " << testingRowMasks[i].manhattan());
    }

    return {trainingRowMasks, testingRowMasks};
}

void CBoostedTreeFactory::selectFeaturesAndEncodeCategories(const core::CDataFrame& frame) const {

    // TODO we should do feature selection per fold.

    TSizeVec regressors(frame.numberColumns() - this->numberExtraColumnsForTrain());
    std::iota(regressors.begin(), regressors.end(), 0);
    regressors.erase(regressors.begin() + m_TreeImpl->m_DependentVariable);
    LOG_TRACE(<< "candidate regressors = " << core::CContainerPrinter::print(regressors));

    m_TreeImpl->m_Encoder = std::make_unique<CDataFrameCategoryEncoder>(
        CMakeDataFrameCategoryEncoder{m_TreeImpl->m_NumberThreads, frame,
                                      m_TreeImpl->m_DependentVariable}
            .minimumRowsPerFeature(m_TreeImpl->m_RowsPerFeature)
            .minimumFrequencyToOneHotEncode(m_MinimumFrequencyToOneHotEncode)
            .rowMask(m_TreeImpl->allTrainingRowsMask())
            .columnMask(std::move(regressors)));
}

void CBoostedTreeFactory::determineFeatureDataTypes(const core::CDataFrame& frame) const {

    TSizeVec columnMask(m_TreeImpl->m_Encoder->numberFeatures());
    std::iota(columnMask.begin(), columnMask.end(), 0);
    columnMask.erase(std::remove_if(columnMask.begin(), columnMask.end(),
                                    [this](std::size_t index) {
                                        return m_TreeImpl->m_Encoder->isBinary(index);
                                    }),
                     columnMask.end());

    m_TreeImpl->m_FeatureDataTypes = CDataFrameUtils::columnDataTypes(
        m_TreeImpl->m_NumberThreads, frame, m_TreeImpl->allTrainingRowsMask(),
        columnMask, m_TreeImpl->m_Encoder.get());
}

bool CBoostedTreeFactory::initializeFeatureSampleDistribution() const {

    // Compute feature sample probabilities.

    TDoubleVec mics(m_TreeImpl->m_Encoder->featureMics());
    LOG_TRACE(<< "candidate regressors MICe = " << core::CContainerPrinter::print(mics));

    if (mics.size() > 0) {
        double Z{std::accumulate(mics.begin(), mics.end(), 0.0,
                                 [](double z, double mic) { return z + mic; })};
        LOG_TRACE(<< "Z = " << Z);
        for (auto& mic : mics) {
            mic /= Z;
        }
        m_TreeImpl->m_FeatureSampleProbabilities = std::move(mics);
        LOG_TRACE(<< "P(sample) = "
                  << core::CContainerPrinter::print(m_TreeImpl->m_FeatureSampleProbabilities));
        return true;
    }
    return false;
}

void CBoostedTreeFactory::initializeHyperparameters(core::CDataFrame& frame) const {

    m_TreeImpl->m_Lambda = m_TreeImpl->m_LambdaOverride.value_or(0.0);
    m_TreeImpl->m_Gamma = m_TreeImpl->m_GammaOverride.value_or(0.0);
    if (m_TreeImpl->m_EtaOverride) {
        m_TreeImpl->m_Eta = *(m_TreeImpl->m_EtaOverride);
    } else {
        // Eta is the learning rate. There is a lot of empirical evidence that
        // this should not be much larger than 0.1. Conceptually, we're making
        // random choices regarding which features we'll use to split when
        // fitting a single tree and we only observe a random sample from the
        // function we're trying to learn. Using more trees with a smaller learning
        // rate reduces the variance that the decisions or particular sample we
        // train with introduces to predictions. The scope for variation increases
        // with the number of features so we use a lower learning rate with more
        // features. Furthermore, the leaf weights naturally decrease as we add
        // more trees, since the prediction errors decrease, so we slowly increase
        // the learning rate to maintain more equal tree weights. This tends to
        // produce forests which generalise as well but are much smaller and so
        // train faster.
        m_TreeImpl->m_Eta = 1.0 / std::max(10.0, std::sqrt(static_cast<double>(
                                                     frame.numberColumns() - 4)));
        m_TreeImpl->m_EtaGrowthRatePerTree = 1.0 + m_TreeImpl->m_Eta / 2.0;
    }
    if (m_TreeImpl->m_MaximumNumberTreesOverride) {
        m_TreeImpl->m_MaximumNumberTrees = *(m_TreeImpl->m_MaximumNumberTreesOverride);
    } else {
        // This needs to be tied to the learn rate to avoid bias.
        m_TreeImpl->m_MaximumNumberTrees =
            static_cast<std::size_t>(2.0 / m_TreeImpl->m_Eta + 0.5);
    }
    if (m_TreeImpl->m_FeatureBagFractionOverride) {
        m_TreeImpl->m_FeatureBagFraction = *(m_TreeImpl->m_FeatureBagFractionOverride);
    }

    if (m_TreeImpl->m_LambdaOverride && m_TreeImpl->m_GammaOverride) {
        // Fall through.
    } else {
        core::CPackedBitVector trainingRowMask{m_TreeImpl->allTrainingRowsMask()};

        auto tree = m_TreeImpl->initializePredictionsAndLossDerivatives(frame, trainingRowMask);

        double L[2];
        double T[2];
        double W[2];

        std::tie(L[0], T[0], W[0]) =
            m_TreeImpl->regularisedLoss(frame, trainingRowMask, {std::move(tree)});
        LOG_TRACE(<< "loss = " << L[0] << ", # leaves = " << T[0]
                  << ", sum square weights = " << W[0]);

        double eta{1.0};
        std::size_t maximumNumberOfTrees{1};
        std::swap(eta, m_TreeImpl->m_Eta);
        std::swap(maximumNumberOfTrees, m_TreeImpl->m_MaximumNumberTrees);
        auto forest = m_TreeImpl->trainForest(frame, trainingRowMask, m_RecordMemoryUsage);
        std::swap(eta, m_TreeImpl->m_Eta);
        std::swap(maximumNumberOfTrees, m_TreeImpl->m_MaximumNumberTrees);

        std::tie(L[1], T[1], W[1]) =
            m_TreeImpl->regularisedLoss(frame, trainingRowMask, forest);
        LOG_TRACE(<< "loss = " << L[1] << ", # leaves = " << T[1]
                  << ", sum square weights = " << W[1]);

        // If we can't improve the loss with no regularisation on the train set
        // we're not going to be able to make much headway! In this case we just
        // force the regularisation parameters to zero and don't try to optimise
        // them.
        double scale{static_cast<double>(m_TreeImpl->m_NumberFolds - 1) /
                     static_cast<double>(m_TreeImpl->m_NumberFolds)};
        double lambda{m_TreeImpl->m_Eta * scale *
                      (L[0] <= L[1] ? 0.0 : (L[0] - L[1]) / (W[1] - W[0]))};
        double gamma{m_TreeImpl->m_Eta * scale *
                     (L[0] <= L[1] ? 0.0 : (L[0] - L[1]) / (T[1] - T[0]))};

        if (lambda == 0.0) {
            m_TreeImpl->m_LambdaOverride = lambda;
        } else if (m_TreeImpl->m_LambdaOverride == boost::none) {
            m_TreeImpl->m_Lambda = m_TreeImpl->m_GammaOverride ? lambda : 0.5 * lambda;
        }
        if (gamma == 0.0) {
            m_TreeImpl->m_GammaOverride = gamma;
        } else if (m_TreeImpl->m_GammaOverride == boost::none) {
            m_TreeImpl->m_Gamma = m_TreeImpl->m_LambdaOverride ? gamma : 0.5 * gamma;
        }
        LOG_TRACE(<< "lambda(initial) = " << m_TreeImpl->m_Lambda
                  << " gamma(initial) = " << m_TreeImpl->m_Gamma);
    }

    m_TreeImpl->m_MaximumTreeSizeMultiplier = MAIN_TRAINING_LOOP_TREE_SIZE_MULTIPLIER;

    if (m_TreeImpl->m_MaximumNumberTreesOverride == boost::none) {
        // We actively optimise for eta and allow it to be up to MIN_ETA_SCALE
        // smaller than the initial value. We need to allow the number of trees
        // to increase proportionally to avoid bias. In practice, we should use
        // fewer if they don't significantly improve the validation error.
        m_TreeImpl->m_MaximumNumberTrees = static_cast<std::size_t>(
            static_cast<double>(m_TreeImpl->m_MaximumNumberTrees) / MIN_ETA_SCALE + 0.5);
    }
}

CBoostedTreeFactory CBoostedTreeFactory::constructFromParameters(std::size_t numberThreads,
                                                                 TLossFunctionUPtr loss) {
    return {false, numberThreads, std::move(loss)};
}

<<<<<<< HEAD
CBoostedTreeFactory CBoostedTreeFactory::constructFromString(std::stringstream& jsonStringStream) {
    CBoostedTreeFactory result{true, 1, nullptr};
=======
CBoostedTreeFactory::TBoostedTreeUPtr
CBoostedTreeFactory::constructFromString(std::istream& jsonStringStream,
                                         core::CDataFrame& frame,
                                         TProgressCallback recordProgress,
                                         TMemoryUsageCallback recordMemoryUsage,
                                         TTrainingStateCallback recordTrainingState) {
>>>>>>> cc81866f
    try {
        core::CJsonStateRestoreTraverser traverser(jsonStringStream);
        if (result.m_TreeImpl->acceptRestoreTraverser(traverser) == false ||
            traverser.haveBadState()) {
            throw std::runtime_error{"failed to restore boosted tree"};
        }
    } catch (const std::exception& e) {
        HANDLE_FATAL(<< "Input error: '" << e.what() << "'. Check logs for more details.");
    }
    return result;
}

CBoostedTreeFactory::CBoostedTreeFactory(bool restoring, std::size_t numberThreads, TLossFunctionUPtr loss)
    : m_Restoring{restoring},
      m_TreeImpl{std::make_unique<CBoostedTreeImpl>(numberThreads, std::move(loss))} {
}

CBoostedTreeFactory::CBoostedTreeFactory(CBoostedTreeFactory&&) = default;

CBoostedTreeFactory& CBoostedTreeFactory::operator=(CBoostedTreeFactory&&) = default;

CBoostedTreeFactory::~CBoostedTreeFactory() = default;

CBoostedTreeFactory& CBoostedTreeFactory::minimumFrequencyToOneHotEncode(double frequency) {
    if (frequency >= 1.0) {
        LOG_WARN(<< "Frequency to one-hot encode must be less than one");
        frequency = 1.0 - std::numeric_limits<double>::epsilon();
    }
    m_MinimumFrequencyToOneHotEncode = frequency;
    return *this;
}

CBoostedTreeFactory& CBoostedTreeFactory::numberFolds(std::size_t numberFolds) {
    if (numberFolds < 2) {
        LOG_WARN(<< "Must use at least two-folds for cross validation");
        numberFolds = 2;
    }
    m_TreeImpl->m_NumberFolds = numberFolds;
    return *this;
}

CBoostedTreeFactory& CBoostedTreeFactory::lambda(double lambda) {
    if (lambda < 0.0) {
        LOG_WARN(<< "Lambda must be non-negative");
        lambda = 0.0;
    }
    m_TreeImpl->m_LambdaOverride = lambda;
    return *this;
}

CBoostedTreeFactory& CBoostedTreeFactory::gamma(double gamma) {
    if (gamma < 0.0) {
        LOG_WARN(<< "Gamma must be non-negative");
        gamma = 0.0;
    }
    m_TreeImpl->m_GammaOverride = gamma;
    return *this;
}

CBoostedTreeFactory& CBoostedTreeFactory::eta(double eta) {
    if (eta < MINIMUM_ETA) {
        LOG_WARN(<< "Truncating supplied learning rate " << eta
                 << " which must be no smaller than " << MINIMUM_ETA);
        eta = std::max(eta, MINIMUM_ETA);
    }
    if (eta > 1.0) {
        LOG_WARN(<< "Using a learning rate greater than one doesn't make sense");
        eta = 1.0;
    }
    m_TreeImpl->m_EtaOverride = eta;
    return *this;
}

CBoostedTreeFactory& CBoostedTreeFactory::maximumNumberTrees(std::size_t maximumNumberTrees) {
    if (maximumNumberTrees == 0) {
        LOG_WARN(<< "Forest must have at least one tree");
        maximumNumberTrees = 1;
    }
    if (maximumNumberTrees > MAXIMUM_NUMBER_TREES) {
        LOG_WARN(<< "Truncating supplied maximum number of trees " << maximumNumberTrees
                 << " which must be no larger than " << MAXIMUM_NUMBER_TREES);
        maximumNumberTrees = std::min(maximumNumberTrees, MAXIMUM_NUMBER_TREES);
    }
    m_TreeImpl->m_MaximumNumberTreesOverride = maximumNumberTrees;
    return *this;
}

CBoostedTreeFactory& CBoostedTreeFactory::featureBagFraction(double featureBagFraction) {
    if (featureBagFraction < 0.0 || featureBagFraction > 1.0) {
        LOG_WARN(<< "Truncating supplied feature bag fraction " << featureBagFraction
                 << " which must be positive and not more than one");
        featureBagFraction = CTools::truncate(featureBagFraction, 0.0, 1.0);
    }
    m_TreeImpl->m_FeatureBagFractionOverride = featureBagFraction;
    return *this;
}

CBoostedTreeFactory&
CBoostedTreeFactory::maximumOptimisationRoundsPerHyperparameter(std::size_t rounds) {
    m_TreeImpl->m_MaximumOptimisationRoundsPerHyperparameter = rounds;
    return *this;
}

CBoostedTreeFactory& CBoostedTreeFactory::bayesianOptimisationRestarts(std::size_t restarts) {
    m_BayesianOptimisationRestarts = std::max(restarts, std::size_t{1});
    return *this;
}

CBoostedTreeFactory& CBoostedTreeFactory::rowsPerFeature(std::size_t rowsPerFeature) {
    if (m_TreeImpl->m_RowsPerFeature == 0) {
        LOG_WARN(<< "Must have at least one training example per feature");
        rowsPerFeature = 1;
    }
    m_TreeImpl->m_RowsPerFeature = rowsPerFeature;
    return *this;
}

CBoostedTreeFactory& CBoostedTreeFactory::progressCallback(TProgressCallback callback) {
    m_RecordProgress = std::move(callback);
    return *this;
}

CBoostedTreeFactory& CBoostedTreeFactory::memoryUsageCallback(TMemoryUsageCallback callback) {
    m_RecordMemoryUsage = std::move(callback);
    return *this;
}

CBoostedTreeFactory& CBoostedTreeFactory::trainingStateCallback(TTrainingStateCallback callback) {
    m_RecordTrainingState = std::move(callback);
    return *this;
}

std::size_t CBoostedTreeFactory::estimateMemoryUsage(std::size_t numberRows,
                                                     std::size_t numberColumns) const {
    double maximumTreeSizeMultiplier{MAIN_TRAINING_LOOP_TREE_SIZE_MULTIPLIER *
                                     m_TreeImpl->m_MaximumTreeSizeMultiplier};
    std::size_t maximumNumberTrees{static_cast<std::size_t>(
        static_cast<double>(m_TreeImpl->m_MaximumNumberTrees) / MIN_ETA_SCALE + 0.5)};

    std::swap(maximumTreeSizeMultiplier, m_TreeImpl->m_MaximumTreeSizeMultiplier);
    std::swap(maximumNumberTrees, m_TreeImpl->m_MaximumNumberTrees);

    std::size_t result{m_TreeImpl->estimateMemoryUsage(numberRows, numberColumns)};

    std::swap(maximumTreeSizeMultiplier, m_TreeImpl->m_MaximumTreeSizeMultiplier);
    std::swap(maximumNumberTrees, m_TreeImpl->m_MaximumNumberTrees);

    return result;
}

std::size_t CBoostedTreeFactory::numberExtraColumnsForTrain() const {
    return m_TreeImpl->numberExtraColumnsForTrain();
}

void CBoostedTreeFactory::noopRecordTrainingState(std::function<void(core::CStatePersistInserter&)>) {
}

void CBoostedTreeFactory::noopRecordProgress(double) {
}

void CBoostedTreeFactory::noopRecordMemoryUsage(std::int64_t) {
}

const double CBoostedTreeFactory::MINIMUM_ETA{1e-3};
const std::size_t CBoostedTreeFactory::MAXIMUM_NUMBER_TREES{
    static_cast<std::size_t>(2.0 / MINIMUM_ETA + 0.5)};
}
}<|MERGE_RESOLUTION|>--- conflicted
+++ resolved
@@ -331,17 +331,8 @@
     return {false, numberThreads, std::move(loss)};
 }
 
-<<<<<<< HEAD
-CBoostedTreeFactory CBoostedTreeFactory::constructFromString(std::stringstream& jsonStringStream) {
+CBoostedTreeFactory CBoostedTreeFactory::constructFromString(std::istream& jsonStringStream) {
     CBoostedTreeFactory result{true, 1, nullptr};
-=======
-CBoostedTreeFactory::TBoostedTreeUPtr
-CBoostedTreeFactory::constructFromString(std::istream& jsonStringStream,
-                                         core::CDataFrame& frame,
-                                         TProgressCallback recordProgress,
-                                         TMemoryUsageCallback recordMemoryUsage,
-                                         TTrainingStateCallback recordTrainingState) {
->>>>>>> cc81866f
     try {
         core::CJsonStateRestoreTraverser traverser(jsonStringStream);
         if (result.m_TreeImpl->acceptRestoreTraverser(traverser) == false ||
