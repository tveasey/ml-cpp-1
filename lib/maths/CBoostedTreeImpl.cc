/*
 * Copyright Elasticsearch B.V. and/or licensed to Elasticsearch B.V. under one
 * or more contributor license agreements. Licensed under the Elastic License;
 * you may not use this file except in compliance with the Elastic License.
 */

#include <maths/CBoostedTreeImpl.h>

#include <core/CLoopProgress.h>
#include <core/CPersistUtils.h>

#include <maths/CBasicStatisticsPersist.h>
#include <maths/CBayesianOptimisation.h>
#include <maths/CDataFrameCategoryEncoder.h>
#include <maths/CQuantileSketch.h>
#include <maths/CSampling.h>
#include <maths/CSetTools.h>

namespace ml {
namespace maths {
using namespace boosted_tree;
using namespace boosted_tree_detail;

namespace {
using TRowRef = core::CDataFrame::TRowRef;

class CScopeRecordMemoryUsage {
public:
    using TMemoryUsageCallback = CBoostedTreeImpl::TMemoryUsageCallback;

public:
    template<typename T>
    CScopeRecordMemoryUsage(const T& object, const TMemoryUsageCallback& recordMemoryUsage)
        : m_RecordMemoryUsage{recordMemoryUsage},
          m_MemoryUsage(core::CMemory::dynamicSize(object)) {
        m_RecordMemoryUsage(m_MemoryUsage);
    }

    ~CScopeRecordMemoryUsage() { m_RecordMemoryUsage(-m_MemoryUsage); }

    CScopeRecordMemoryUsage(const CScopeRecordMemoryUsage&) = delete;

    CScopeRecordMemoryUsage& operator=(const CScopeRecordMemoryUsage&) = delete;

    template<typename T>
    void add(const T& object) {
        std::int64_t memoryUsage(core::CMemory::dynamicSize(object));
        m_MemoryUsage += memoryUsage;
        m_RecordMemoryUsage(memoryUsage);
    }

    template<typename T>
    void remove(const T& object) {
        std::int64_t memoryUsage(core::CMemory::dynamicSize(object));
        m_MemoryUsage -= memoryUsage;
        m_RecordMemoryUsage(-memoryUsage);
    }

private:
    const TMemoryUsageCallback& m_RecordMemoryUsage;
    std::int64_t m_MemoryUsage;
};

std::size_t lossGradientColumn(std::size_t numberColumns) {
    return numberColumns - 2;
}

std::size_t lossCurvatureColumn(std::size_t numberColumns) {
    return numberColumns - 1;
}

double readPrediction(const TRowRef& row) {
    return row[predictionColumn(row.numberColumns())];
}

double readLossGradient(const TRowRef& row) {
    return row[lossGradientColumn(row.numberColumns())];
}

double readLossCurvature(const TRowRef& row) {
    return row[lossCurvatureColumn(row.numberColumns())];
}

double readActual(const TRowRef& row, std::size_t dependentVariable) {
    return row[dependentVariable];
}
}

void CBoostedTreeImpl::CLeafNodeStatistics::addRowDerivatives(const CEncodedDataFrameRowRef& row,
                                                              SDerivatives& derivatives) const {

    const TRowRef& unencodedRow{row.unencodedRow()};
    double gradient{readLossGradient(unencodedRow)};
    double curvature{readLossCurvature(unencodedRow)};

    for (std::size_t i = 0; i < m_CandidateSplits.size(); ++i) {
        double featureValue{row[i]};
        if (CDataFrameUtils::isMissing(featureValue)) {
            derivatives.s_MissingGradients[i] += gradient;
            derivatives.s_MissingCurvatures[i] += curvature;
        } else {
            const auto& featureCandidateSplits = m_CandidateSplits[i];
            auto j = std::upper_bound(featureCandidateSplits.begin(),
                                      featureCandidateSplits.end(), featureValue) -
                     featureCandidateSplits.begin();
            derivatives.s_Gradients[i][j] += gradient;
            derivatives.s_Curvatures[i][j] += curvature;
        }
    }
}

CBoostedTreeImpl::CBoostedTreeImpl(std::size_t numberThreads, CBoostedTree::TLossFunctionUPtr loss)
    : m_NumberThreads{numberThreads}, m_Loss{std::move(loss)},
      m_BestHyperparameters{m_Lambda, m_Gamma, m_Eta, m_EtaGrowthRatePerTree, m_FeatureBagFraction, m_FeatureSampleProbabilities} {
}

CBoostedTreeImpl::CBoostedTreeImpl() = default;

CBoostedTreeImpl::~CBoostedTreeImpl() = default;

CBoostedTreeImpl& CBoostedTreeImpl::operator=(CBoostedTreeImpl&&) = default;

void CBoostedTreeImpl::train(core::CDataFrame& frame,
                             const TProgressCallback& recordProgress,
                             const TMemoryUsageCallback& recordMemoryUsage,
                             const TTrainingStateCallback& recordTrainStateCallback) {

    if (m_DependentVariable >= frame.numberColumns()) {
        HANDLE_FATAL(<< "Internal error: dependent variable '" << m_DependentVariable
                     << "' was incorrectly initialized. Please report this problem.");
        return;
    }

    LOG_TRACE(<< "Main training loop...");

    // We account for cost of setup as one round. The main optimisation loop runs
    // for "m_NumberRounds + 1" rounds and training on the choosen hyperparameter
    // values is counted as one round. This gives a total of m_NumberRounds + 3.
    core::CLoopProgress progress{m_NumberRounds + 3 - m_CurrentRound, recordProgress};
    progress.increment();

    std::uint64_t lastMemoryUsage(this->memoryUsage());
    recordMemoryUsage(lastMemoryUsage);

    if (this->canTrain() == false) {
        // Fallback to using the constant predictor which minimises the loss.

        core::CPackedBitVector trainingRowMask{this->allTrainingRowsMask()};
        m_BestForest.assign(1, this->initializePredictionsAndLossDerivatives(frame, trainingRowMask));
        m_BestForestTestLoss = this->meanLoss(frame, trainingRowMask, m_BestForest);
        LOG_TRACE(<< "Test loss = " << m_BestForestTestLoss);

    } else {
        // Hyperparameter optimisation loop.

        while (m_CurrentRound < m_NumberRounds) {

            LOG_TRACE(<< "Optimisation round = " << m_CurrentRound + 1);

            TMeanVarAccumulator lossMoments{this->crossValidateForest(frame, recordMemoryUsage)};

            this->captureBestHyperparameters(lossMoments);

            // Trap the case that the dependent variable is (effectively) constant.
            // There is no point adjusting hyperparameters in this case - and we run
            // into numerical issues trying - since any forest will do.
            if (std::sqrt(CBasicStatistics::variance(lossMoments)) <
                1e-10 * std::fabs(CBasicStatistics::mean(lossMoments))) {
                break;
            }
            if (this->selectNextHyperparameters(lossMoments, *m_BayesianOptimization) == false) {
                break;
            }

            progress.increment();

            std::int64_t memoryUsage(this->memoryUsage());
            recordMemoryUsage(memoryUsage - lastMemoryUsage);
            lastMemoryUsage = memoryUsage;

            // Store the training state after each hyperparameter search step.
            m_CurrentRound += 1;
            LOG_TRACE(<< "Round " << m_CurrentRound << " state recording started");
            this->recordState(recordTrainStateCallback);
            LOG_TRACE(<< "Round " << m_CurrentRound << " state recording finished");
        }

        LOG_TRACE(<< "Test loss = " << m_BestForestTestLoss);

        this->restoreBestHyperparameters();

        m_BestForest = this->trainForest(frame, this->allTrainingRowsMask(), recordMemoryUsage);
    }

    // Force to at least one here because we can have early exit from loop or take
    // a different path.
    recordProgress(1.0);

    std::int64_t memoryUsage(this->memoryUsage());
    recordMemoryUsage(memoryUsage - lastMemoryUsage);
}

void CBoostedTreeImpl::recordState(const TTrainingStateCallback& recordTrainState) const {
    recordTrainState([this](core::CStatePersistInserter& inserter) {
        this->acceptPersistInserter(inserter);
    });
}

void CBoostedTreeImpl::predict(core::CDataFrame& frame,
                               const TProgressCallback& /*recordProgress*/) const {
    if (m_BestForestTestLoss == INF) {
        HANDLE_FATAL(<< "Internal error: no model available for prediction. "
                     << "Please report this problem.");
        return;
    }
    bool successful;
    std::tie(std::ignore, successful) = frame.writeColumns(
        m_NumberThreads, 0, frame.numberRows(), [&](TRowItr beginRows, TRowItr endRows) {
            for (auto row = beginRows; row != endRows; ++row) {
                row->writeColumn(predictionColumn(row->numberColumns()),
                                 predictRow(m_Encoder->encode(*row), m_BestForest));
            }
        });
    if (successful == false) {
        HANDLE_FATAL(<< "Internal error: failed model inference. "
                     << "Please report this problem.");
    }
}

void CBoostedTreeImpl::write(core::CRapidJsonConcurrentLineWriter& /*writer*/) const {
    // TODO
}

const CBoostedTreeImpl::TDoubleVec& CBoostedTreeImpl::featureWeights() const {
    return m_FeatureSampleProbabilities;
}

std::size_t CBoostedTreeImpl::columnHoldingDependentVariable() const {
    return m_DependentVariable;
}

std::size_t CBoostedTreeImpl::numberExtraColumnsForTrain() {
    return 3;
}

std::size_t CBoostedTreeImpl::estimateMemoryUsage(std::size_t numberRows,
                                                  std::size_t numberColumns) const {
    // The maximum tree size is defined is the maximum number of leaves minus one.
    // A binary tree with n + 1 leaves has 2n + 1 nodes in total.
    std::size_t maximumNumberNodes{2 * this->maximumTreeSize(numberRows) + 1};
    std::size_t forestMemoryUsage{
        m_MaximumNumberTrees * (sizeof(TNodeVec) + maximumNumberNodes * sizeof(CNode))};
    std::size_t extraColumnsMemoryUsage{this->numberExtraColumnsForTrain() *
                                        numberRows * sizeof(CFloatStorage)};
    std::size_t hyperparametersMemoryUsage{numberColumns * sizeof(double)};
    std::size_t leafNodeStatisticsMemoryUsage{
        maximumNumberNodes * CLeafNodeStatistics::estimateMemoryUsage(
                                 numberRows, numberColumns, m_FeatureBagFraction,
                                 m_NumberSplitsPerFeature)};
    std::size_t dataTypeMemoryUsage{numberColumns * sizeof(CDataFrameUtils::SDataType)};
    std::size_t featureSampleProbabilities{numberColumns * sizeof(double)};
    std::size_t missingFeatureMaskMemoryUsage{
        numberColumns * numberRows / PACKED_BIT_VECTOR_MAXIMUM_ROWS_PER_BYTE};
    std::size_t trainTestMaskMemoryUsage{2 * m_NumberFolds * numberRows /
                                         PACKED_BIT_VECTOR_MAXIMUM_ROWS_PER_BYTE};
    std::size_t bayesianOptimisationMemoryUsage{CBayesianOptimisation::estimateMemoryUsage(
        this->numberHyperparametersToTune(), m_NumberRounds)};
    return sizeof(*this) + forestMemoryUsage + extraColumnsMemoryUsage +
           hyperparametersMemoryUsage + leafNodeStatisticsMemoryUsage +
           dataTypeMemoryUsage + featureSampleProbabilities + missingFeatureMaskMemoryUsage +
           trainTestMaskMemoryUsage + bayesianOptimisationMemoryUsage;
}

bool CBoostedTreeImpl::canTrain() const {
    return std::accumulate(m_FeatureSampleProbabilities.begin(),
                           m_FeatureSampleProbabilities.end(), 0.0) > 0.0;
}

core::CPackedBitVector CBoostedTreeImpl::allTrainingRowsMask() const {
    return ~m_MissingFeatureRowMasks[m_DependentVariable];
}

CBoostedTreeImpl::TDoubleDoubleDoubleTr
CBoostedTreeImpl::regularisedLoss(const core::CDataFrame& frame,
                                  const core::CPackedBitVector& trainingRowMask,
                                  const TNodeVecVec& forest) const {

    auto results = frame.readRows(
        m_NumberThreads, 0, frame.numberRows(),
        core::bindRetrievableState(
            [&](double& loss, TRowItr beginRows, TRowItr endRows) {
                for (auto row = beginRows; row != endRows; ++row) {
                    loss += m_Loss->value(readPrediction(*row),
                                          readActual(*row, m_DependentVariable));
                }
            },
            0.0),
        &trainingRowMask);

    double loss{0.0};
    for (const auto& result : results.first) {
        loss += result.s_FunctionState;
    }

    double leafCount{0.0};
    double sumSquareLeafWeights{0.0};
    for (const auto& tree : forest) {
        for (const auto& node : tree) {
            if (node.isLeaf()) {
                leafCount += 1.0;
                sumSquareLeafWeights += CTools::pow2(node.value());
            }
        }
    }

    return {loss, leafCount, 0.5 * sumSquareLeafWeights};
}

CBoostedTreeImpl::TMeanVarAccumulator
CBoostedTreeImpl::crossValidateForest(core::CDataFrame& frame,
                                      const TMemoryUsageCallback& recordMemoryUsage) const {
    TMeanVarAccumulator lossMoments;
    for (std::size_t i = 0; i < m_NumberFolds; ++i) {
        TNodeVecVec forest(this->trainForest(frame, m_TrainingRowMasks[i], recordMemoryUsage));
        double loss{this->meanLoss(frame, m_TestingRowMasks[i], forest)};
        lossMoments.add(loss);
        LOG_TRACE(<< "fold = " << i << " forest size = " << forest.size()
                  << " test set loss = " << loss);
    }
    LOG_TRACE(<< "test mean loss = " << CBasicStatistics::mean(lossMoments)
              << ", sigma = " << std::sqrt(CBasicStatistics::mean(lossMoments)));
    return lossMoments;
}

CBoostedTreeImpl::TNodeVec CBoostedTreeImpl::initializePredictionsAndLossDerivatives(
    core::CDataFrame& frame,
    const core::CPackedBitVector& trainingRowMask) const {

    frame.writeColumns(m_NumberThreads, 0, frame.numberRows(),
                       [](TRowItr beginRows, TRowItr endRows) {
                           for (auto row = beginRows; row != endRows; ++row) {
                               std::size_t numberColumns{row->numberColumns()};
                               row->writeColumn(predictionColumn(numberColumns), 0.0);
                               row->writeColumn(lossGradientColumn(numberColumns), 0.0);
                               row->writeColumn(lossCurvatureColumn(numberColumns), 0.0);
                           }
                       },
                       &trainingRowMask);

    // At the start we will centre the data w.r.t. the given loss function.
    TNodeVec tree(1);
    this->refreshPredictionsAndLossDerivatives(frame, trainingRowMask, 1.0, tree);

    return tree;
}

CBoostedTreeImpl::TNodeVecVec
CBoostedTreeImpl::trainForest(core::CDataFrame& frame,
                              const core::CPackedBitVector& trainingRowMask,
                              const TMemoryUsageCallback& recordMemoryUsage) const {

    LOG_TRACE(<< "Training one forest...");

    std::size_t maximumTreeSize{this->maximumTreeSize(trainingRowMask)};

    TNodeVecVec forest{this->initializePredictionsAndLossDerivatives(frame, trainingRowMask)};
    forest.reserve(m_MaximumNumberTrees);

    CScopeRecordMemoryUsage scopeMemoryUsage{forest, recordMemoryUsage};

    // For each iteration:
    //  1. Compute weighted quantiles for features F
    //  2. Compute candidate split set S from quantiles of F
    //  3. Build one tree on (F, S)
    //  4. Update predictions and loss derivatives

    double eta{m_Eta};
    double oneMinusBias{eta};

    TDoubleVecVec candidateSplits(this->candidateSplits(frame, trainingRowMask));
    scopeMemoryUsage.add(candidateSplits);

    std::size_t retries = 0;
    do {
        auto tree = this->trainTree(frame, trainingRowMask, candidateSplits,
                                    maximumTreeSize, recordMemoryUsage);

        retries = tree.size() == 1 ? retries + 1 : 0;

        if (oneMinusBias > 0.9 && retries == m_MaximumAttemptsToAddTree) {
            break;
        }

        if (tree.size() > 1) {
            scopeMemoryUsage.add(tree);
            this->refreshPredictionsAndLossDerivatives(frame, trainingRowMask, eta, tree);
            forest.push_back(std::move(tree));
            eta = std::min(1.0, m_EtaGrowthRatePerTree * eta);
            oneMinusBias += eta * (1.0 - oneMinusBias);
            retries = 0;
        } else if (oneMinusBias < 1.0) {
            scopeMemoryUsage.add(tree);
            this->refreshPredictionsAndLossDerivatives(frame, trainingRowMask, 1.0, tree);
            oneMinusBias = 1.0;
            forest.push_back(std::move(tree));
        }
        LOG_TRACE(<< "bias = " << (1.0 - oneMinusBias));

        if (m_Loss->isCurvatureConstant() == false) {
            candidateSplits = this->candidateSplits(frame, trainingRowMask);
        }
    } while (forest.size() < m_MaximumNumberTrees);

    LOG_TRACE(<< "Trained one forest");

    return forest;
}

CBoostedTreeImpl::TDoubleVecVec
CBoostedTreeImpl::candidateSplits(const core::CDataFrame& frame,
                                  const core::CPackedBitVector& trainingRowMask) const {

    using TQuantileSketchVec = std::vector<CQuantileSketch>;

    TSizeVec features{this->candidateRegressorFeatures()};
    LOG_TRACE(<< "candidate features = " << core::CContainerPrinter::print(features));

    TSizeVec binaryFeatures(features);
    binaryFeatures.erase(std::remove_if(binaryFeatures.begin(), binaryFeatures.end(),
                                        [this](std::size_t index) {
                                            return m_Encoder->isBinary(index) == false;
                                        }),
                         binaryFeatures.end());
    CSetTools::inplace_set_difference(features, binaryFeatures.begin(),
                                      binaryFeatures.end());
    LOG_TRACE(<< "binary features = " << core::CContainerPrinter::print(binaryFeatures)
              << " other features = " << core::CContainerPrinter::print(features));

    TQuantileSketchVec featureQuantiles;
    CDataFrameUtils::columnQuantiles(
        m_NumberThreads, frame, trainingRowMask, features,
        CQuantileSketch{CQuantileSketch::E_Linear,
                        std::max(2 * m_NumberSplitsPerFeature, std::size_t{50})},
        featureQuantiles, m_Encoder.get(), readLossCurvature);

    TDoubleVecVec candidateSplits(this->numberFeatures());

    for (auto i : binaryFeatures) {
        candidateSplits[i] = TDoubleVec{0.5};
        LOG_TRACE(<< "feature '" << i << "' splits = "
                  << core::CContainerPrinter::print(candidateSplits[i]));
    }
    for (std::size_t i = 0; i < features.size(); ++i) {

        TDoubleVec featureSplits;
        featureSplits.reserve(m_NumberSplitsPerFeature - 1);

        for (std::size_t j = 1; j < m_NumberSplitsPerFeature; ++j) {
            double rank{100.0 * static_cast<double>(j) /
                        static_cast<double>(m_NumberSplitsPerFeature)};
            double q;
            if (featureQuantiles[i].quantile(rank, q)) {
                featureSplits.push_back(q);
            } else {
                LOG_WARN(<< "Failed to compute quantile " << rank << ": ignoring split");
            }
        }

        const auto& dataType = m_FeatureDataTypes[features[i]];

        if (dataType.s_IsInteger) {
            // The key point here is that we know that if two distinct splits fall
            // between two consecutive integers they must produce identical partitions
            // of the data and so always have the same loss. We only need to retain
            // one such split for training. We achieve this by snapping to the midpoint
            // and subsquently deduplicating.
            std::for_each(featureSplits.begin(), featureSplits.end(),
                          [](double& split) { split = std::floor(split) + 0.5; });
        }
        featureSplits.erase(std::unique(featureSplits.begin(), featureSplits.end()),
                            featureSplits.end());
        featureSplits.erase(std::remove_if(featureSplits.begin(), featureSplits.end(),
                                           [&dataType](double split) {
                                               return split < dataType.s_Min ||
                                                      split > dataType.s_Max;
                                           }),
                            featureSplits.end());
        candidateSplits[features[i]] = std::move(featureSplits);

        LOG_TRACE(<< "feature '" << features[i] << "' splits = "
                  << core::CContainerPrinter::print(candidateSplits[features[i]]));
    }

    LOG_TRACE(<< "candidate splits = " << core::CContainerPrinter::print(candidateSplits));

    return candidateSplits;
}

CBoostedTreeImpl::TNodeVec
CBoostedTreeImpl::trainTree(core::CDataFrame& frame,
                            const core::CPackedBitVector& trainingRowMask,
                            const TDoubleVecVec& candidateSplits,
                            const std::size_t maximumTreeSize,
                            const TMemoryUsageCallback& recordMemoryUsage) const {

    LOG_TRACE(<< "Training one tree...");

    using TLeafNodeStatisticsPtr = std::shared_ptr<CLeafNodeStatistics>;
    using TLeafNodeStatisticsPtrQueue =
        std::priority_queue<TLeafNodeStatisticsPtr, std::vector<TLeafNodeStatisticsPtr>, COrderings::SLess>;

    TNodeVec tree(1);
    tree.reserve(2 * maximumTreeSize + 1);

    TLeafNodeStatisticsPtrQueue leaves;
    leaves.push(std::make_shared<CLeafNodeStatistics>(
        0 /*root*/, m_NumberThreads, frame, *m_Encoder, m_Lambda, m_Gamma,
        candidateSplits, this->featureBag(), trainingRowMask));

    // We update local variables because the callback can be expensive if it
    // requires accessing atomics.
    std::int64_t memory{0};
    std::int64_t maxMemory{0};
    TMemoryUsageCallback localRecordMemoryUsage{[&](std::int64_t delta) {
        memory += delta;
        maxMemory = std::max(maxMemory, memory);
    }};
    CScopeRecordMemoryUsage scopeMemoryUsage{leaves, localRecordMemoryUsage};

    // For each iteration we:
    //   1. Find the leaf with the greatest decrease in loss
    //   2. If no split (significantly) reduced the loss we terminate
    //   3. Otherwise we split that leaf

    double totalGain{0.0};

    for (std::size_t i = 0; i < maximumTreeSize; ++i) {

        auto leaf = leaves.top();
        leaves.pop();

        scopeMemoryUsage.remove(leaf);

        if (leaf->gain() < MINIMUM_RELATIVE_GAIN_PER_SPLIT * totalGain) {
            break;
        }

        totalGain += leaf->gain();
        LOG_TRACE(<< "splitting " << leaf->id() << " total gain = " << totalGain);

        std::size_t splitFeature;
        double splitValue;
        std::tie(splitFeature, splitValue) = leaf->bestSplit();

        bool assignMissingToLeft{leaf->assignMissingToLeft()};

        std::size_t leftChildId, rightChildId;
        std::tie(leftChildId, rightChildId) = tree[leaf->id()].split(
            splitFeature, splitValue, assignMissingToLeft, tree);

        TSizeVec featureBag{this->featureBag()};

        core::CPackedBitVector leftChildRowMask;
        core::CPackedBitVector rightChildRowMask;
        bool leftChildHasFewerRows;
        std::tie(leftChildRowMask, rightChildRowMask, leftChildHasFewerRows) =
            tree[leaf->id()].rowMasks(m_NumberThreads, frame, *m_Encoder,
                                      std::move(leaf->rowMask()));

        TLeafNodeStatisticsPtr leftChild;
        TLeafNodeStatisticsPtr rightChild;
        std::tie(leftChild, rightChild) =
            leaf->split(leftChildId, rightChildId, m_NumberThreads, frame,
                        *m_Encoder, m_Lambda, m_Gamma, candidateSplits,
                        std::move(featureBag), std::move(leftChildRowMask),
                        std::move(rightChildRowMask), leftChildHasFewerRows);

        scopeMemoryUsage.add(leftChild);
        scopeMemoryUsage.add(rightChild);

        leaves.push(std::move(leftChild));
        leaves.push(std::move(rightChild));
    }

    tree.shrink_to_fit();

    // Flush the maximum memory used by the leaf statistics to the callback.
    recordMemoryUsage(maxMemory);
    recordMemoryUsage(-maxMemory);

    LOG_TRACE(<< "Trained one tree. # nodes = " << tree.size());

    return tree;
}

std::size_t CBoostedTreeImpl::numberFeatures() const {
    return m_Encoder->numberFeatures();
}

std::size_t CBoostedTreeImpl::featureBagSize() const {
    return static_cast<std::size_t>(std::max(
        std::ceil(m_FeatureBagFraction * static_cast<double>(this->numberFeatures())), 1.0));
}

CBoostedTreeImpl::TSizeVec CBoostedTreeImpl::featureBag() const {

    std::size_t size{this->featureBagSize()};

    TSizeVec features{this->candidateRegressorFeatures()};
    if (size >= features.size()) {
        return features;
    }

    TSizeVec sample;
    TDoubleVec probabilities(m_FeatureSampleProbabilities);
    CSampling::categoricalSampleWithoutReplacement(m_Rng, probabilities, size, sample);

    return sample;
}

void CBoostedTreeImpl::refreshPredictionsAndLossDerivatives(core::CDataFrame& frame,
                                                            const core::CPackedBitVector& trainingRowMask,
                                                            double eta,
                                                            TNodeVec& tree) const {

    using TArgMinLossVec = std::vector<CArgMinLoss>;

    auto result = frame.readRows(
        m_NumberThreads, 0, frame.numberRows(),
        core::bindRetrievableState(
            [&](TArgMinLossVec& leafValues, TRowItr beginRows, TRowItr endRows) {
                for (auto itr = beginRows; itr != endRows; ++itr) {
                    const TRowRef& row{*itr};
                    double prediction{readPrediction(row)};
                    double actual{readActual(row, m_DependentVariable)};
                    leafValues[root(tree).leafIndex(m_Encoder->encode(row), tree)]
                        .add(prediction, actual);
                }
            },
            TArgMinLossVec(tree.size(), m_Loss->minimizer())),
        &trainingRowMask);

    auto leafValues = std::move(result.first[0].s_FunctionState);
    for (std::size_t i = 1; i < result.first.size(); ++i) {
        for (std::size_t j = 0; j < leafValues.size(); ++j) {
            leafValues[j].merge(result.first[i].s_FunctionState[j]);
        }
    }

    for (std::size_t i = 0; i < tree.size(); ++i) {
        tree[i].value(eta * leafValues[i].value());
    }

    LOG_TRACE(<< "tree =\n" << root(tree).print(tree));

    auto results = frame.writeColumns(
        m_NumberThreads, 0, frame.numberRows(),
        core::bindRetrievableState(
            [&](double& loss, TRowItr beginRows, TRowItr endRows) {
                for (auto row = beginRows; row != endRows; ++row) {
                    double prediction{readPrediction(*row) +
                                      root(tree).value(m_Encoder->encode(*row), tree)};
                    double actual{readActual(*row, m_DependentVariable)};

                    std::size_t numberColumns{row->numberColumns()};
                    row->writeColumn(predictionColumn(numberColumns), prediction);
                    row->writeColumn(lossGradientColumn(numberColumns),
                                     m_Loss->gradient(prediction, actual));
                    row->writeColumn(lossCurvatureColumn(numberColumns),
                                     m_Loss->curvature(prediction, actual));

                    loss += m_Loss->value(prediction, actual);
                }
            },
            0.0 /*total loss*/),
        &trainingRowMask);

    double totalLoss{0.0};
    for (const auto& loss : results.first) {
        totalLoss += loss.s_FunctionState;
    }
    LOG_TRACE(<< "training set loss = " << totalLoss);
}

double CBoostedTreeImpl::meanLoss(const core::CDataFrame& frame,
                                  const core::CPackedBitVector& rowMask,
                                  const TNodeVecVec& forest) const {

    auto results = frame.readRows(
        m_NumberThreads, 0, frame.numberRows(),
        core::bindRetrievableState(
            [&](TMeanAccumulator& loss, TRowItr beginRows, TRowItr endRows) {
                for (auto row = beginRows; row != endRows; ++row) {
                    double prediction{predictRow(m_Encoder->encode(*row), forest)};
                    double actual{readActual(*row, m_DependentVariable)};
                    loss.add(m_Loss->value(prediction, actual));
                }
            },
            TMeanAccumulator{}),
        &rowMask);

    TMeanAccumulator loss;
    for (const auto& result : results.first) {
        loss += result.s_FunctionState;
    }

    LOG_TRACE(<< "mean loss = " << CBasicStatistics::mean(loss));

    return CBasicStatistics::mean(loss);
}

CBoostedTreeImpl::TSizeVec CBoostedTreeImpl::candidateRegressorFeatures() const {
    TSizeVec result;
    result.reserve(m_FeatureSampleProbabilities.size());
    for (std::size_t i = 0; i < m_FeatureSampleProbabilities.size(); ++i) {
        if (m_FeatureSampleProbabilities[i] > 0.0) {
            result.push_back(i);
        }
    }
    return result;
}

const CBoostedTreeImpl::CNode& CBoostedTreeImpl::root(const TNodeVec& tree) {
    return tree[0];
}

double CBoostedTreeImpl::predictRow(const CEncodedDataFrameRowRef& row,
                                    const TNodeVecVec& forest) {
    double result{0.0};
    for (const auto& tree : forest) {
        result += root(tree).value(row, tree);
    }
    return result;
}

bool CBoostedTreeImpl::selectNextHyperparameters(const TMeanVarAccumulator& lossMoments,
                                                 CBayesianOptimisation& bopt) {

    TVector parameters{this->numberHyperparametersToTune()};

    // Read parameters for last round.
    int i{0};
    if (m_LambdaOverride == boost::none || m_GammaOverride == boost::none) {
        parameters(i++) = std::log(m_RegularizationScale);
    }
    if (m_LambdaOverride == boost::none && m_GammaOverride == boost::none) {
        parameters(i++) = m_RegularizationGammaFraction;
    }
    if (m_EtaOverride == boost::none) {
        parameters(i++) = std::log(m_Eta);
        parameters(i++) = m_EtaGrowthRatePerTree;
    }
    if (m_FeatureBagFractionOverride == boost::none) {
        parameters(i++) = m_FeatureBagFraction;
    }
    LOG_TRACE(<< "loss moments = " << lossMoments << " for lambda = " << m_Lambda
              << ", gamma = " << m_Gamma << ", eta = " << m_Eta
              << ", eta growth rate per tree = " << m_EtaGrowthRatePerTree
              << ", feature bag fraction = " << m_FeatureBagFraction);

    double meanLoss{CBasicStatistics::mean(lossMoments)};
    // We have a sample moments estimates for the validation error. We use the
    // mean estimate of the validation error for the n-folds and we expect the
    // sample variance of this statistic to be 1 / n * sample variance for the
    // validation error for the individual folds.
    double meanLossVariance{CBasicStatistics::variance(lossMoments) /
                            CBasicStatistics::count(lossMoments)};

    bopt.add(parameters, meanLoss, meanLossVariance);
    if (3 * m_CurrentRound < m_NumberRounds) {
        std::generate_n(parameters.data(), parameters.size(), [&]() {
            return CSampling::uniformSample(m_Rng, 0.0, 1.0);
        });
        TVector minBoundary;
        TVector maxBoundary;
        std::tie(minBoundary, maxBoundary) = bopt.boundingBox();
        parameters = minBoundary + parameters.cwiseProduct(maxBoundary - minBoundary);
    } else {
        parameters = bopt.maximumExpectedImprovement();
    }

    // Write parameters for next round.
    i = 0;
    if (m_LambdaOverride == boost::none || m_GammaOverride == boost::none) {
        m_RegularizationScale = std::exp(parameters(i++));
    }
    if (m_LambdaOverride == boost::none && m_GammaOverride == boost::none) {
        m_RegularizationGammaFraction = parameters(i++);
    }
    if (m_LambdaOverride == boost::none) {
        m_Lambda = m_RegularizationScale * (1.0 - m_RegularizationGammaFraction) * m_BaseLambda;
    }
    if (m_GammaOverride == boost::none) {
        m_Gamma = m_RegularizationScale * m_RegularizationGammaFraction * m_BaseGamma;
    }
    if (m_EtaOverride == boost::none) {
        m_Eta = std::exp(parameters(i++));
        m_EtaGrowthRatePerTree = parameters(i++);
    }
    if (m_FeatureBagFractionOverride == boost::none) {
        m_FeatureBagFraction = parameters(i++);
    }

<<<<<<< HEAD
=======
    LOG_TRACE(<< "round = " << m_CurrentRound << ": lambda = " << m_Lambda
              << ", gamma = " << m_Gamma << ", eta = " << m_Eta
              << ", eta growth rate per tree = " << m_EtaGrowthRatePerTree
              << ", feature bag fraction = " << m_FeatureBagFraction);
>>>>>>> 2ba0ae6e
    return true;
}

void CBoostedTreeImpl::captureBestHyperparameters(const TMeanVarAccumulator& lossMoments) {
    // We capture the parameters with the lowest loss at one standard deviation
    // above the mean: if the mean loss improvement is marginal we therefore
    // prefer the parameters with the least variation in loss across the folds.
    double meanLossVariance{CBasicStatistics::variance(lossMoments) /
                            CBasicStatistics::count(lossMoments)};
    double loss{CBasicStatistics::mean(lossMoments) + std::sqrt(meanLossVariance)};
    if (loss < m_BestForestTestLoss) {
        m_BestForestTestLoss = loss;
        m_BestHyperparameters = SHyperparameters{
            m_Lambda, m_Gamma, m_Eta, m_EtaGrowthRatePerTree, m_FeatureBagFraction, m_FeatureSampleProbabilities};
    }
}

void CBoostedTreeImpl::restoreBestHyperparameters() {
    m_Lambda = m_BestHyperparameters.s_Lambda;
    m_Gamma = m_BestHyperparameters.s_Gamma;
    m_Eta = m_BestHyperparameters.s_Eta;
    m_EtaGrowthRatePerTree = m_BestHyperparameters.s_EtaGrowthRatePerTree;
    m_FeatureBagFraction = m_BestHyperparameters.s_FeatureBagFraction;
    m_FeatureSampleProbabilities = m_BestHyperparameters.s_FeatureSampleProbabilities;
    LOG_TRACE(<< "loss = " << m_BestForestTestLoss << ": lambda* = " << m_Lambda
              << ", gamma* = " << m_Gamma << ", eta* = " << m_Eta
              << ", eta growth rate per tree* = " << m_EtaGrowthRatePerTree
              << ", feature bag fraction* = " << m_FeatureBagFraction);
}

std::size_t CBoostedTreeImpl::numberHyperparametersToTune() const {
    return (m_LambdaOverride ? 0 : 1) + (m_GammaOverride ? 0 : 1) +
           (m_EtaOverride ? 0 : 2) + (m_FeatureBagFractionOverride ? 0 : 1);
}

std::size_t CBoostedTreeImpl::maximumTreeSize(const core::CPackedBitVector& trainingRowMask) const {
    return this->maximumTreeSize(static_cast<std::size_t>(trainingRowMask.manhattan()));
}

std::size_t CBoostedTreeImpl::maximumTreeSize(std::size_t numberRows) const {
    return static_cast<std::size_t>(std::ceil(
        m_MaximumTreeSizeMultiplier * std::sqrt(static_cast<double>(numberRows))));
}

const std::size_t CBoostedTreeImpl::PACKED_BIT_VECTOR_MAXIMUM_ROWS_PER_BYTE{256};

namespace {
<<<<<<< HEAD
const std::string BASE_GAMMA_TAG{"base_gamma_tag"};
const std::string BASE_LAMBDA_TAG{"base_Lambda_tag"};
=======
const std::string RANDOM_NUMBER_GENERATOR_TAG{"random_number_generator"};
>>>>>>> 2ba0ae6e
const std::string BAYESIAN_OPTIMIZATION_TAG{"bayesian_optimization"};
const std::string BEST_FOREST_TAG{"best_forest"};
const std::string BEST_FOREST_TEST_LOSS_TAG{"best_forest_test_loss"};
const std::string BEST_HYPERPARAMETERS_TAG{"best_hyperparameters"};
const std::string CURRENT_ROUND_TAG{"current_round"};
const std::string DEPENDENT_VARIABLE_TAG{"dependent_variable"};
const std::string ENCODER_TAG{"encoder_tag"};
const std::string ETA_GROWTH_RATE_PER_TREE_TAG{"eta_growth_rate_per_tree"};
const std::string ETA_OVERRIDE_TAG{"eta_override"};
const std::string ETA_TAG{"eta"};
const std::string FEATURE_BAG_FRACTION_OVERRIDE_TAG{"feature_bag_fraction_override"};
const std::string FEATURE_BAG_FRACTION_TAG{"feature_bag_fraction"};
const std::string FEATURE_DATA_TYPES_TAG{"feature_data_types"};
const std::string FEATURE_SAMPLE_PROBABILITIES_TAG{"feature_sample_probabilities"};
const std::string GAMMA_OVERRIDE_TAG{"gamma_override"};
const std::string GAMMA_TAG{"gamma"};
const std::string LAMBDA_OVERRIDE_TAG{"lambda_override"};
const std::string LAMBDA_TAG{"lambda"};
const std::string LOSS_TAG{"loss"};
const std::string MAXIMUM_ATTEMPTS_TO_ADD_TREE_TAG{"maximum_attempts_to_add_tree"};
const std::string MAXIMUM_NUMBER_TREES_OVERRIDE_TAG{"maximum_number_trees_override"};
const std::string MAXIMUM_NUMBER_TREES_TAG{"maximum_number_trees"};
const std::string MAXIMUM_OPTIMISATION_ROUNDS_PER_HYPERPARAMETER_TAG{
    "maximum_optimisation_rounds_per_hyperparameter"};
const std::string MAXIMUM_TREE_SIZE_MULTIPLIER_TAG{"maximum_tree_size_multiplier"};
const std::string MISSING_FEATURE_ROW_MASKS_TAG{"missing_feature_row_masks"};
const std::string NUMBER_FOLDS_TAG{"number_folds"};
const std::string NUMBER_ROUNDS_TAG{"number_rounds"};
const std::string NUMBER_SPLITS_PER_FEATURE_TAG{"number_splits_per_feature"};
const std::string NUMBER_THREADS_TAG{"number_threads"};
const std::string REGULARIZATION_SCALE_TAG{"regularization_scale"};
const std::string REGULARIZATION_GAMMA_FRACTION_TAG{"regularization_gamma_fraction"};
const std::string ROWS_PER_FEATURE_TAG{"rows_per_feature"};
const std::string TESTING_ROW_MASKS_TAG{"testing_row_masks"};
const std::string TRAINING_ROW_MASKS_TAG{"training_row_masks"};

const std::string LEFT_CHILD_TAG{"left_child"};
const std::string RIGHT_CHILD_TAG{"right_child"};
const std::string SPLIT_FEATURE_TAG{"split_feature"};
const std::string ASSIGN_MISSING_TO_LEFT_TAG{"assign_missing_to_left "};
const std::string NODE_VALUE_TAG{"node_value"};
const std::string SPLIT_VALUE_TAG{"split_value"};

const std::string HYPERPARAM_LAMBDA_TAG{"hyperparam_lambda"};
const std::string HYPERPARAM_GAMMA_TAG{"hyperparam_gamma"};
const std::string HYPERPARAM_ETA_TAG{"hyperparam_eta"};
const std::string HYPERPARAM_ETA_GROWTH_RATE_PER_TREE_TAG{"hyperparam_eta_growth_rate_per_tree"};
const std::string HYPERPARAM_FEATURE_BAG_FRACTION_TAG{"hyperparam_feature_bag_fraction"};
const std::string HYPERPARAM_FEATURE_SAMPLE_PROBABILITIES_TAG{"hyperparam_feature_sample_probabilities"};
}

void CBoostedTreeImpl::acceptPersistInserter(core::CStatePersistInserter& inserter) const {
    core::CPersistUtils::persist(BASE_GAMMA_TAG, m_BaseGamma, inserter);
    core::CPersistUtils::persist(BASE_LAMBDA_TAG, m_BaseLambda, inserter);
    core::CPersistUtils::persist(BAYESIAN_OPTIMIZATION_TAG, *m_BayesianOptimization, inserter);
    core::CPersistUtils::persist(BEST_FOREST_TEST_LOSS_TAG, m_BestForestTestLoss, inserter);
    inserter.insertValue(RANDOM_NUMBER_GENERATOR_TAG, m_Rng.toString());
    core::CPersistUtils::persist(CURRENT_ROUND_TAG, m_CurrentRound, inserter);
    core::CPersistUtils::persist(DEPENDENT_VARIABLE_TAG, m_DependentVariable, inserter);
    core::CPersistUtils::persist(ENCODER_TAG, *m_Encoder, inserter);
    core::CPersistUtils::persist(ETA_GROWTH_RATE_PER_TREE_TAG,
                                 m_EtaGrowthRatePerTree, inserter);
    core::CPersistUtils::persist(ETA_TAG, m_Eta, inserter);
    core::CPersistUtils::persist(FEATURE_BAG_FRACTION_TAG, m_FeatureBagFraction, inserter);
    core::CPersistUtils::persist(FEATURE_DATA_TYPES_TAG, m_FeatureDataTypes, inserter);
    core::CPersistUtils::persist(FEATURE_SAMPLE_PROBABILITIES_TAG,
                                 m_FeatureSampleProbabilities, inserter);
    core::CPersistUtils::persist(GAMMA_TAG, m_Gamma, inserter);
    core::CPersistUtils::persist(LAMBDA_TAG, m_Lambda, inserter);
    core::CPersistUtils::persist(MAXIMUM_ATTEMPTS_TO_ADD_TREE_TAG,
                                 m_MaximumAttemptsToAddTree, inserter);
    core::CPersistUtils::persist(MAXIMUM_OPTIMISATION_ROUNDS_PER_HYPERPARAMETER_TAG,
                                 m_MaximumOptimisationRoundsPerHyperparameter, inserter);
    core::CPersistUtils::persist(MAXIMUM_TREE_SIZE_MULTIPLIER_TAG,
                                 m_MaximumTreeSizeMultiplier, inserter);
    core::CPersistUtils::persist(MISSING_FEATURE_ROW_MASKS_TAG,
                                 m_MissingFeatureRowMasks, inserter);
    core::CPersistUtils::persist(NUMBER_FOLDS_TAG, m_NumberFolds, inserter);
    core::CPersistUtils::persist(NUMBER_ROUNDS_TAG, m_NumberRounds, inserter);
    core::CPersistUtils::persist(NUMBER_SPLITS_PER_FEATURE_TAG,
                                 m_NumberSplitsPerFeature, inserter);
    core::CPersistUtils::persist(NUMBER_THREADS_TAG, m_NumberThreads, inserter);
    core::CPersistUtils::persist(REGULARIZATION_SCALE_TAG, m_RegularizationScale, inserter);
    core::CPersistUtils::persist(REGULARIZATION_GAMMA_FRACTION_TAG,
                                 m_RegularizationGammaFraction, inserter);
    core::CPersistUtils::persist(ROWS_PER_FEATURE_TAG, m_RowsPerFeature, inserter);
    core::CPersistUtils::persist(TESTING_ROW_MASKS_TAG, m_TestingRowMasks, inserter);
    core::CPersistUtils::persist(MAXIMUM_NUMBER_TREES_TAG, m_MaximumNumberTrees, inserter);
    core::CPersistUtils::persist(TRAINING_ROW_MASKS_TAG, m_TrainingRowMasks, inserter);
    core::CPersistUtils::persist(BEST_FOREST_TAG, m_BestForest, inserter);
    core::CPersistUtils::persist(BEST_HYPERPARAMETERS_TAG, m_BestHyperparameters, inserter);
    core::CPersistUtils::persist(ETA_OVERRIDE_TAG, m_EtaOverride, inserter);
    core::CPersistUtils::persist(FEATURE_BAG_FRACTION_OVERRIDE_TAG,
                                 m_FeatureBagFractionOverride, inserter);
    core::CPersistUtils::persist(GAMMA_OVERRIDE_TAG, m_GammaOverride, inserter);
    core::CPersistUtils::persist(LAMBDA_OVERRIDE_TAG, m_LambdaOverride, inserter);
    core::CPersistUtils::persist(MAXIMUM_NUMBER_TREES_OVERRIDE_TAG,
                                 m_MaximumNumberTreesOverride, inserter);
    inserter.insertValue(LOSS_TAG, m_Loss->name());
}

void CBoostedTreeImpl::CNode::acceptPersistInserter(core::CStatePersistInserter& inserter) const {
    core::CPersistUtils::persist(LEFT_CHILD_TAG, m_LeftChild, inserter);
    core::CPersistUtils::persist(RIGHT_CHILD_TAG, m_RightChild, inserter);
    core::CPersistUtils::persist(SPLIT_FEATURE_TAG, m_SplitFeature, inserter);
    core::CPersistUtils::persist(ASSIGN_MISSING_TO_LEFT_TAG, m_AssignMissingToLeft, inserter);
    core::CPersistUtils::persist(NODE_VALUE_TAG, m_NodeValue, inserter);
    core::CPersistUtils::persist(SPLIT_VALUE_TAG, m_SplitValue, inserter);
}

void CBoostedTreeImpl::SHyperparameters::acceptPersistInserter(core::CStatePersistInserter& inserter) const {
    core::CPersistUtils::persist(HYPERPARAM_LAMBDA_TAG, s_Lambda, inserter);
    core::CPersistUtils::persist(HYPERPARAM_GAMMA_TAG, s_Gamma, inserter);
    core::CPersistUtils::persist(HYPERPARAM_ETA_TAG, s_Eta, inserter);
    core::CPersistUtils::persist(HYPERPARAM_ETA_GROWTH_RATE_PER_TREE_TAG,
                                 s_EtaGrowthRatePerTree, inserter);
    core::CPersistUtils::persist(HYPERPARAM_FEATURE_BAG_FRACTION_TAG,
                                 s_FeatureBagFraction, inserter);
    core::CPersistUtils::persist(HYPERPARAM_FEATURE_SAMPLE_PROBABILITIES_TAG,
                                 s_FeatureSampleProbabilities, inserter);
}

bool CBoostedTreeImpl::SHyperparameters::acceptRestoreTraverser(core::CStateRestoreTraverser& traverser) {
    do {
        const std::string& name = traverser.name();
        RESTORE(HYPERPARAM_LAMBDA_TAG,
                core::CPersistUtils::restore(HYPERPARAM_LAMBDA_TAG, s_Lambda, traverser))
        RESTORE(HYPERPARAM_GAMMA_TAG,
                core::CPersistUtils::restore(HYPERPARAM_GAMMA_TAG, s_Gamma, traverser))
        RESTORE(HYPERPARAM_ETA_TAG,
                core::CPersistUtils::restore(HYPERPARAM_ETA_TAG, s_Eta, traverser))
        RESTORE(HYPERPARAM_ETA_GROWTH_RATE_PER_TREE_TAG,
                core::CPersistUtils::restore(HYPERPARAM_ETA_GROWTH_RATE_PER_TREE_TAG,
                                             s_EtaGrowthRatePerTree, traverser))
        RESTORE(HYPERPARAM_FEATURE_BAG_FRACTION_TAG,
                core::CPersistUtils::restore(HYPERPARAM_FEATURE_BAG_FRACTION_TAG,
                                             s_FeatureBagFraction, traverser))
        RESTORE(HYPERPARAM_FEATURE_SAMPLE_PROBABILITIES_TAG,
                core::CPersistUtils::restore(HYPERPARAM_FEATURE_SAMPLE_PROBABILITIES_TAG,
                                             s_FeatureSampleProbabilities, traverser))
    } while (traverser.next());
    return true;
}

bool CBoostedTreeImpl::CNode::acceptRestoreTraverser(core::CStateRestoreTraverser& traverser) {
    do {
        const std::string& name = traverser.name();
        RESTORE(LEFT_CHILD_TAG,
                core::CPersistUtils::restore(LEFT_CHILD_TAG, m_LeftChild, traverser))
        RESTORE(RIGHT_CHILD_TAG,
                core::CPersistUtils::restore(RIGHT_CHILD_TAG, m_RightChild, traverser))
        RESTORE(SPLIT_FEATURE_TAG,
                core::CPersistUtils::restore(SPLIT_FEATURE_TAG, m_SplitFeature, traverser))
        RESTORE(ASSIGN_MISSING_TO_LEFT_TAG,
                core::CPersistUtils::restore(ASSIGN_MISSING_TO_LEFT_TAG,
                                             m_AssignMissingToLeft, traverser))
        RESTORE(NODE_VALUE_TAG,
                core::CPersistUtils::restore(NODE_VALUE_TAG, m_NodeValue, traverser))
        RESTORE(SPLIT_VALUE_TAG,
                core::CPersistUtils::restore(SPLIT_VALUE_TAG, m_SplitValue, traverser))
    } while (traverser.next());
    return true;
}

bool CBoostedTreeImpl::restoreLoss(CBoostedTree::TLossFunctionUPtr& loss,
                                   core::CStateRestoreTraverser& traverser) {
    const std::string& lossFunctionName{traverser.value()};
    if (lossFunctionName == CMse::NAME) {
        loss = std::make_unique<CMse>();
        return true;
    }
    LOG_ERROR(<< "Error restoring loss function. Unknown loss function type '"
              << lossFunctionName << "'.");
    return false;
}

bool CBoostedTreeImpl::acceptRestoreTraverser(core::CStateRestoreTraverser& traverser) {
    do {
        const std::string& name = traverser.name();
        RESTORE(BASE_GAMMA_TAG,
                core::CPersistUtils::restore(BASE_GAMMA_TAG, m_BaseGamma, traverser))
        RESTORE(BASE_LAMBDA_TAG,
                core::CPersistUtils::restore(BASE_LAMBDA_TAG, m_BaseLambda, traverser))
        RESTORE_NO_ERROR(BAYESIAN_OPTIMIZATION_TAG,
                         m_BayesianOptimization =
                             std::make_unique<CBayesianOptimisation>(traverser))
        RESTORE(BEST_FOREST_TEST_LOSS_TAG,
                core::CPersistUtils::restore(BEST_FOREST_TEST_LOSS_TAG,
                                             m_BestForestTestLoss, traverser))
        RESTORE(RANDOM_NUMBER_GENERATOR_TAG, m_Rng.fromString(traverser.value()))

        RESTORE(CURRENT_ROUND_TAG,
                core::CPersistUtils::restore(CURRENT_ROUND_TAG, m_CurrentRound, traverser))
        RESTORE(DEPENDENT_VARIABLE_TAG,
                core::CPersistUtils::restore(DEPENDENT_VARIABLE_TAG,
                                             m_DependentVariable, traverser))
        RESTORE_NO_ERROR(ENCODER_TAG,
                         m_Encoder = std::make_unique<CDataFrameCategoryEncoder>(traverser))
        RESTORE(ETA_GROWTH_RATE_PER_TREE_TAG,
                core::CPersistUtils::restore(ETA_GROWTH_RATE_PER_TREE_TAG,
                                             m_EtaGrowthRatePerTree, traverser))
        RESTORE(ETA_TAG, core::CPersistUtils::restore(ETA_TAG, m_Eta, traverser))
        RESTORE(FEATURE_BAG_FRACTION_TAG,
                core::CPersistUtils::restore(FEATURE_BAG_FRACTION_TAG,
                                             m_FeatureBagFraction, traverser))
        RESTORE(FEATURE_DATA_TYPES_TAG,
                core::CPersistUtils::restore(FEATURE_DATA_TYPES_TAG,
                                             m_FeatureDataTypes, traverser));
        RESTORE(FEATURE_SAMPLE_PROBABILITIES_TAG,
                core::CPersistUtils::restore(FEATURE_SAMPLE_PROBABILITIES_TAG,
                                             m_FeatureSampleProbabilities, traverser))
        RESTORE(GAMMA_TAG, core::CPersistUtils::restore(GAMMA_TAG, m_Gamma, traverser))
        RESTORE(LAMBDA_TAG, core::CPersistUtils::restore(LAMBDA_TAG, m_Lambda, traverser))
        RESTORE(MAXIMUM_ATTEMPTS_TO_ADD_TREE_TAG,
                core::CPersistUtils::restore(MAXIMUM_ATTEMPTS_TO_ADD_TREE_TAG,
                                             m_MaximumAttemptsToAddTree, traverser))
        RESTORE(MAXIMUM_OPTIMISATION_ROUNDS_PER_HYPERPARAMETER_TAG,
                core::CPersistUtils::restore(
                    MAXIMUM_OPTIMISATION_ROUNDS_PER_HYPERPARAMETER_TAG,
                    m_MaximumOptimisationRoundsPerHyperparameter, traverser))
        RESTORE(MAXIMUM_TREE_SIZE_MULTIPLIER_TAG,
                core::CPersistUtils::restore(MAXIMUM_TREE_SIZE_MULTIPLIER_TAG,
                                             m_MaximumTreeSizeMultiplier, traverser))
        RESTORE(MISSING_FEATURE_ROW_MASKS_TAG,
                core::CPersistUtils::restore(MISSING_FEATURE_ROW_MASKS_TAG,
                                             m_MissingFeatureRowMasks, traverser))
        RESTORE(NUMBER_FOLDS_TAG,
                core::CPersistUtils::restore(NUMBER_FOLDS_TAG, m_NumberFolds, traverser))
        RESTORE(NUMBER_ROUNDS_TAG,
                core::CPersistUtils::restore(NUMBER_ROUNDS_TAG, m_NumberRounds, traverser))
        RESTORE(NUMBER_SPLITS_PER_FEATURE_TAG,
                core::CPersistUtils::restore(NUMBER_SPLITS_PER_FEATURE_TAG,
                                             m_NumberSplitsPerFeature, traverser))
        RESTORE(NUMBER_THREADS_TAG,
                core::CPersistUtils::restore(NUMBER_THREADS_TAG, m_NumberThreads, traverser))
        RESTORE(ROWS_PER_FEATURE_TAG,
                core::CPersistUtils::restore(ROWS_PER_FEATURE_TAG, m_RowsPerFeature, traverser))
        RESTORE(TESTING_ROW_MASKS_TAG,
                core::CPersistUtils::restore(TESTING_ROW_MASKS_TAG, m_TestingRowMasks, traverser))
        RESTORE(MAXIMUM_NUMBER_TREES_TAG,
                core::CPersistUtils::restore(MAXIMUM_NUMBER_TREES_TAG,
                                             m_MaximumNumberTrees, traverser))
        RESTORE(REGULARIZATION_SCALE_TAG,
                core::CPersistUtils::restore(REGULARIZATION_SCALE_TAG,
                                             m_RegularizationScale, traverser))
        RESTORE(REGULARIZATION_GAMMA_FRACTION_TAG,
                core::CPersistUtils::restore(REGULARIZATION_GAMMA_FRACTION_TAG,
                                             m_RegularizationGammaFraction, traverser))
        RESTORE(TRAINING_ROW_MASKS_TAG,
                core::CPersistUtils::restore(TRAINING_ROW_MASKS_TAG, m_TrainingRowMasks, traverser))
        RESTORE(BEST_FOREST_TAG,
                core::CPersistUtils::restore(BEST_FOREST_TAG, m_BestForest, traverser))
        RESTORE(BEST_HYPERPARAMETERS_TAG,
                core::CPersistUtils::restore(BEST_HYPERPARAMETERS_TAG,
                                             m_BestHyperparameters, traverser))
        RESTORE(ETA_OVERRIDE_TAG,
                core::CPersistUtils::restore(ETA_OVERRIDE_TAG, m_EtaOverride, traverser))
        RESTORE(FEATURE_BAG_FRACTION_OVERRIDE_TAG,
                core::CPersistUtils::restore(FEATURE_BAG_FRACTION_OVERRIDE_TAG,
                                             m_FeatureBagFractionOverride, traverser))
        RESTORE(GAMMA_OVERRIDE_TAG,
                core::CPersistUtils::restore(GAMMA_OVERRIDE_TAG, m_GammaOverride, traverser))
        RESTORE(LAMBDA_OVERRIDE_TAG,
                core::CPersistUtils::restore(LAMBDA_OVERRIDE_TAG, m_LambdaOverride, traverser))
        RESTORE(MAXIMUM_NUMBER_TREES_OVERRIDE_TAG,
                core::CPersistUtils::restore(MAXIMUM_NUMBER_TREES_OVERRIDE_TAG,
                                             m_MaximumNumberTreesOverride, traverser))
        RESTORE(LOSS_TAG, restoreLoss(m_Loss, traverser))
    } while (traverser.next());
    return true;
}

std::size_t CBoostedTreeImpl::memoryUsage() const {
    std::size_t mem{core::CMemory::dynamicSize(m_Loss)};
    mem += core::CMemory::dynamicSize(m_Encoder);
    mem += core::CMemory::dynamicSize(m_FeatureSampleProbabilities);
    mem += core::CMemory::dynamicSize(m_MissingFeatureRowMasks);
    mem += core::CMemory::dynamicSize(m_TrainingRowMasks);
    mem += core::CMemory::dynamicSize(m_TestingRowMasks);
    mem += core::CMemory::dynamicSize(m_BestForest);
    mem += core::CMemory::dynamicSize(m_BayesianOptimization);
    return mem;
}

const double CBoostedTreeImpl::MINIMUM_RELATIVE_GAIN_PER_SPLIT{1e-7};
const double CBoostedTreeImpl::INF{std::numeric_limits<double>::max()};
}
}<|MERGE_RESOLUTION|>--- conflicted
+++ resolved
@@ -753,7 +753,7 @@
     if (m_FeatureBagFractionOverride == boost::none) {
         parameters(i++) = m_FeatureBagFraction;
     }
-    LOG_TRACE(<< "loss moments = " << lossMoments << " for lambda = " << m_Lambda
+    LOG_TRACE(<< "rount = " << m_CurrentRound << ": loss moments = " << lossMoments << " for lambda = " << m_Lambda
               << ", gamma = " << m_Gamma << ", eta = " << m_Eta
               << ", eta growth rate per tree = " << m_EtaGrowthRatePerTree
               << ", feature bag fraction = " << m_FeatureBagFraction);
@@ -801,13 +801,6 @@
         m_FeatureBagFraction = parameters(i++);
     }
 
-<<<<<<< HEAD
-=======
-    LOG_TRACE(<< "round = " << m_CurrentRound << ": lambda = " << m_Lambda
-              << ", gamma = " << m_Gamma << ", eta = " << m_Eta
-              << ", eta growth rate per tree = " << m_EtaGrowthRatePerTree
-              << ", feature bag fraction = " << m_FeatureBagFraction);
->>>>>>> 2ba0ae6e
     return true;
 }
 
@@ -855,12 +848,8 @@
 const std::size_t CBoostedTreeImpl::PACKED_BIT_VECTOR_MAXIMUM_ROWS_PER_BYTE{256};
 
 namespace {
-<<<<<<< HEAD
 const std::string BASE_GAMMA_TAG{"base_gamma_tag"};
 const std::string BASE_LAMBDA_TAG{"base_Lambda_tag"};
-=======
-const std::string RANDOM_NUMBER_GENERATOR_TAG{"random_number_generator"};
->>>>>>> 2ba0ae6e
 const std::string BAYESIAN_OPTIMIZATION_TAG{"bayesian_optimization"};
 const std::string BEST_FOREST_TAG{"best_forest"};
 const std::string BEST_FOREST_TEST_LOSS_TAG{"best_forest_test_loss"};
@@ -891,6 +880,7 @@
 const std::string NUMBER_ROUNDS_TAG{"number_rounds"};
 const std::string NUMBER_SPLITS_PER_FEATURE_TAG{"number_splits_per_feature"};
 const std::string NUMBER_THREADS_TAG{"number_threads"};
+const std::string RANDOM_NUMBER_GENERATOR_TAG{"random_number_generator"};
 const std::string REGULARIZATION_SCALE_TAG{"regularization_scale"};
 const std::string REGULARIZATION_GAMMA_FRACTION_TAG{"regularization_gamma_fraction"};
 const std::string ROWS_PER_FEATURE_TAG{"rows_per_feature"};
