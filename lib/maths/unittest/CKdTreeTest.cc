/*
 * Copyright Elasticsearch B.V. and/or licensed to Elasticsearch B.V. under one
 * or more contributor license agreements. Licensed under the Elastic License;
 * you may not use this file except in compliance with the Elastic License.
 */

#include "CKdTreeTest.h"

#include <core/CLogger.h>

#include <maths/CBasicStatistics.h>
#include <maths/CKdTree.h>
#include <maths/CLinearAlgebra.h>
#include <maths/CLinearAlgebraTools.h>
#include <maths/COrderings.h>

#include <test/CRandomNumbers.h>

#include <vector>

using namespace ml;

<<<<<<< HEAD
namespace
{
using TDoubleVec = std::vector<double>;
using TVector2 = maths::CVectorNx1<double, 2>;
using TDoubleVector2Pr = std::pair<double, TVector2>;
using TDoubleVector2PrVec = std::vector<TDoubleVector2Pr>;
using TVector2Vec = std::vector<TVector2>;
using TVector5 = maths::CVectorNx1<double, 5>;
using TDoubleVector5Pr = std::pair<double, TVector5>;
using TDoubleVector5PrVec = std::vector<TDoubleVector5Pr>;
using TVector5Vec = std::vector<TVector5>;
using TVector = maths::CVector<double>;

class CVectorCountMoves : public TVector
{
    public:
        CVectorCountMoves(const TVector &vector) :
                TVector(vector), m_Moved(0)
        {}
        CVectorCountMoves(const CVectorCountMoves &other) :
                TVector(static_cast<const TVector&>(other)), m_Moved(other.m_Moved)
        {}
        CVectorCountMoves(CVectorCountMoves &&other) :
                TVector(static_cast<TVector&&>(other)), m_Moved(other.m_Moved + 1)
        {}

        CVectorCountMoves &operator=(const CVectorCountMoves &other)
        {
            static_cast<TVector&>(*this) = static_cast<const TVector&>(other);
            m_Moved = other.m_Moved;
            return *this;
        }
        CVectorCountMoves &operator=(CVectorCountMoves &&other)
        {
            static_cast<TVector&>(*this) = static_cast<TVector&&>(other);
            ++m_Moved;
            return *this;
        }

        std::size_t moves(void) const { return m_Moved; }

    private:
        std::size_t m_Moved;
};
using TVectorCountMovesVec = std::vector<CVectorCountMoves>;

template<typename POINT>
void nearestNeightbours(std::size_t k,
                        const std::vector<POINT> &points,
                        const POINT &point,
                        std::vector<std::pair<double, POINT>> &result)
{
    using TDoublePointPr = std::pair<double, POINT>;
    using TMinDoublePointPrAccumulator =
            maths::CBasicStatistics::COrderStatisticsHeap<TDoublePointPr>;

    result.clear();
    if (k > 0)
    {
        TMinDoublePointPrAccumulator result_(k);
        for (const auto &point_ : points)
        {
            if (&point != &point_)
            {
                result_.add({maths::las::distance(point, point_), point_});
            }
        }
        result_.sort();
        result.assign(result_.begin(), result_.end());
    }
}

template<typename POINT>
std::string print(const POINT &t)
{
=======
using TDoubleVec = std::vector<double>;
using TVector2 = maths::CVectorNx1<double, 2>;
using TDoubleVector2Pr = std::pair<double, TVector2>;
using TVector2Vec = std::vector<TVector2>;
using TVector5 = maths::CVectorNx1<double, 5>;
using TDoubleVector5Pr = std::pair<double, TVector5>;
using TVector5Vec = std::vector<TVector5>;

template<typename T>
std::string print(const T& t) {
>>>>>>> 601f3449
    std::ostringstream o;
    o << t;
    return o.str();
}
}

void CKdTreeTest::testBuild() {
    const std::size_t numberTests = 200;

    test::CRandomNumbers rng;

    for (std::size_t i = 0u; i < numberTests; ++i) {
        TDoubleVec samples;
        rng.generateUniformSamples(-100.0, 100.0, 2 * (i + 1), samples);

        TVector2Vec points;
<<<<<<< HEAD
        for (std::size_t j = 0u; j < samples.size(); j += 2)
        {
            points.emplace_back(&samples[j], &samples[j + 2]);
=======
        for (std::size_t j = 0u; j < samples.size(); j += 2) {
            points.push_back(TVector2(&samples[j], &samples[j + 2]));
>>>>>>> 601f3449
        }

        maths::CKdTree<TVector2> kdTree;
        kdTree.build(points);
        CPPUNIT_ASSERT(kdTree.checkInvariants());
    }

    for (std::size_t i = 0u; i < numberTests; ++i) {
        TDoubleVec samples;
        rng.generateUniformSamples(-100.0, 100.0, 5 * (i + 1), samples);

        TVector5Vec points;
<<<<<<< HEAD
        for (std::size_t j = 0u; j < samples.size(); j += 5)
        {
            points.emplace_back(&samples[j], &samples[j + 5]);
=======
        for (std::size_t j = 0u; j < samples.size(); j += 5) {
            points.push_back(TVector5(&samples[j], &samples[j + 5]));
>>>>>>> 601f3449
        }

        maths::CKdTree<TVector5> kdTree;
        kdTree.build(points);
        CPPUNIT_ASSERT(kdTree.checkInvariants());
    }
}

<<<<<<< HEAD
void CKdTreeTest::testBuildWithMove(void)
{
    LOG_DEBUG("+----------------------------------+");
    LOG_DEBUG("|  CKdTreeTest::testBuildWithMove  |");
    LOG_DEBUG("+----------------------------------+");

    test::CRandomNumbers rng;

    TDoubleVec samples;
    rng.generateUniformSamples(-100.0, 100.0, 50, samples);

    TVectorCountMovesVec points;
    for (std::size_t i = 0u; i < samples.size(); /**/)
    {
        TVector point(5);
        while (i++ < 5)
        {
            point(i % 5) = samples[i];
        }
        points.emplace_back(point);
    }

    std::size_t moveCounts[]{0u, 0u};
    {
        maths::CKdTree<CVectorCountMoves> kdTree;
        kdTree.build(points);
        for (const auto &point : kdTree)
        {
            moveCounts[0] += point.moves();
        }
    }
    {
        maths::CKdTree<CVectorCountMoves> kdTree;
        kdTree.build(std::move(points));
        for (const auto &point : kdTree)
        {
            moveCounts[1] += point.moves();
        }
    }
    LOG_DEBUG("move count = " << moveCounts[1] - moveCounts[0]);
    CPPUNIT_ASSERT(moveCounts[1] > moveCounts[0] + points.size());
}

void CKdTreeTest::testNearestNeighbour(void)
{
    LOG_DEBUG("+-------------------------------------+");
    LOG_DEBUG("|  CKdTreeTest::testNearestNeighbour  |");
    LOG_DEBUG("+-------------------------------------+");

    const std::size_t numberTests = 200u;
=======
void CKdTreeTest::testNearestNeighbour() {
    const std::size_t numberTests = 200;
>>>>>>> 601f3449

    test::CRandomNumbers rng;

    for (std::size_t i = 0u; i < numberTests; ++i) {
        TDoubleVec samples;
        rng.generateUniformSamples(-100.0, 100.0, 2 * (i + 1), samples);

        TVector2Vec points;
<<<<<<< HEAD
        for (std::size_t j = 0u; j < samples.size(); j += 2)
        {
            points.emplace_back(&samples[j], &samples[j + 2]);
=======
        for (std::size_t j = 0u; j < samples.size(); j += 2) {
            points.push_back(TVector2(&samples[j], &samples[j + 2]));
>>>>>>> 601f3449
        }

        maths::CKdTree<TVector2> kdTree;
        kdTree.build(points);
        CPPUNIT_ASSERT(kdTree.checkInvariants());

        rng.generateUniformSamples(-150.0, 150.0, 2 * 10, samples);

        TVector2Vec tests;
<<<<<<< HEAD
        for (std::size_t j = 0u; j < samples.size(); j += 2)
        {
            tests.emplace_back(&samples[j], &samples[j + 2]);
=======
        for (std::size_t j = 0u; j < samples.size(); j += 2) {
            tests.push_back(TVector2(&samples[j], &samples[j + 2]));
>>>>>>> 601f3449
        }

        if (i % 10 == 0) {
            LOG_DEBUG(<< "*** Test " << i << " ***");
        }
<<<<<<< HEAD
        for (std::size_t j = 0u; j < tests.size(); ++j)
        {
            TDoubleVector2PrVec expectedNearest;
            nearestNeightbours(1, points, tests[j], expectedNearest);
=======
        for (std::size_t j = 0u; j < tests.size(); ++j) {
            using TMinAccumulator =
                maths::CBasicStatistics::COrderStatisticsStack<TDoubleVector2Pr, 1, maths::COrderings::SFirstLess>;

            TMinAccumulator expectedNearest;
            for (std::size_t k = 0u; k < points.size(); ++k) {
                expectedNearest.add(
                    TDoubleVector2Pr((tests[j] - points[k]).euclidean(), points[k]));
            }
>>>>>>> 601f3449

            const TVector2* nearest = kdTree.nearestNeighbour(tests[j]);
            CPPUNIT_ASSERT(nearest);
            if (i % 10 == 0) {
                LOG_DEBUG(<< "Expected nearest = " << expectedNearest[0].second
                          << ", expected distance = " << expectedNearest[0].first);
                LOG_DEBUG(<< "Nearest          = " << *nearest << ", actual distance   = "
                          << (tests[j] - *nearest).euclidean());
            }
            CPPUNIT_ASSERT_EQUAL(print(expectedNearest[0].second), print(*nearest));
<<<<<<< HEAD
        }
    }
}

void CKdTreeTest::testNearestNeighbours(void)
{
    LOG_DEBUG("+--------------------------------------+");
    LOG_DEBUG("|  CKdTreeTest::testNearestNeighbours  |");
    LOG_DEBUG("+--------------------------------------+");

    const std::size_t numberTests = 200u;

    test::CRandomNumbers rng;

    for (std::size_t i = 0u; i < numberTests; ++i)
    {
        TDoubleVec samples;
        rng.generateUniformSamples(-100.0, 100.0, 5 * 300, samples);

        TVector5Vec points;
        for (std::size_t j = 0u; j < samples.size(); j += 5)
        {
            points.emplace_back(&samples[j], &samples[j + 5]);
        }

        maths::CKdTree<TVector5> kdTree;
        kdTree.build(points);
        CPPUNIT_ASSERT(kdTree.checkInvariants());

        rng.generateUniformSamples(-100.0, 100.0, 5 * 10, samples);

        TVector5Vec tests;
        for (std::size_t j = 0u; j < samples.size(); j += 5)
        {
            tests.emplace_back(&samples[j], &samples[j + 5]);
        }

        if (i % 10 == 0)
        {
            LOG_DEBUG("*** Test " << i << " ***");
        }
        for (std::size_t j = 0u; j < tests.size(); ++j)
        {
            TDoubleVector5PrVec expectedNeighbours;
            nearestNeightbours(2 * j, points, tests[j], expectedNeighbours);

            TVector5Vec neighbours;
            kdTree.nearestNeighbours(2 * j, tests[j], neighbours);
            CPPUNIT_ASSERT_EQUAL(expectedNeighbours.size(), neighbours.size());
            for (std::size_t k = 0u; k < expectedNeighbours.size(); ++k)
            {
                if (i % 10 == 0)
                {
                    LOG_DEBUG("Expected nearest = " << expectedNeighbours[k].second
                              << ", expected distance = " << expectedNeighbours[k].first);
                    LOG_DEBUG("Nearest          = " << neighbours[k]
                              << ", actual distance   = " << (tests[j] - neighbours[k]).euclidean());
                }
                CPPUNIT_ASSERT_EQUAL(print(expectedNeighbours[k].second), print(neighbours[k]));
            }
=======
>>>>>>> 601f3449
        }
    }
}

CppUnit::Test* CKdTreeTest::suite() {
    CppUnit::TestSuite* suiteOfTests = new CppUnit::TestSuite("CKdTreeTest");

<<<<<<< HEAD
    suiteOfTests->addTest( new CppUnit::TestCaller<CKdTreeTest>(
                                   "CKdTreeTest::testBuild",
                                   &CKdTreeTest::testBuild) );
    suiteOfTests->addTest( new CppUnit::TestCaller<CKdTreeTest>(
                                   "CKdTreeTest::testBuildWithMove",
                                   &CKdTreeTest::testBuildWithMove) );
    suiteOfTests->addTest( new CppUnit::TestCaller<CKdTreeTest>(
                                   "CKdTreeTest::testNearestNeighbour",
                                   &CKdTreeTest::testNearestNeighbour) );
    suiteOfTests->addTest( new CppUnit::TestCaller<CKdTreeTest>(
                                   "CKdTreeTest::testNearestNeighbours",
                                   &CKdTreeTest::testNearestNeighbours) );
=======
    suiteOfTests->addTest(new CppUnit::TestCaller<CKdTreeTest>(
        "CKdTreeTest::testBuild", &CKdTreeTest::testBuild));
    suiteOfTests->addTest(new CppUnit::TestCaller<CKdTreeTest>(
        "CKdTreeTest::testNearestNeighbour", &CKdTreeTest::testNearestNeighbour));
>>>>>>> 601f3449

    return suiteOfTests;
}<|MERGE_RESOLUTION|>--- conflicted
+++ resolved
@@ -20,9 +20,7 @@
 
 using namespace ml;
 
-<<<<<<< HEAD
-namespace
-{
+namespace {
 using TDoubleVec = std::vector<double>;
 using TVector2 = maths::CVectorNx1<double, 2>;
 using TDoubleVector2Pr = std::pair<double, TVector2>;
@@ -34,57 +32,46 @@
 using TVector5Vec = std::vector<TVector5>;
 using TVector = maths::CVector<double>;
 
-class CVectorCountMoves : public TVector
-{
-    public:
-        CVectorCountMoves(const TVector &vector) :
-                TVector(vector), m_Moved(0)
-        {}
-        CVectorCountMoves(const CVectorCountMoves &other) :
-                TVector(static_cast<const TVector&>(other)), m_Moved(other.m_Moved)
-        {}
-        CVectorCountMoves(CVectorCountMoves &&other) :
-                TVector(static_cast<TVector&&>(other)), m_Moved(other.m_Moved + 1)
-        {}
-
-        CVectorCountMoves &operator=(const CVectorCountMoves &other)
-        {
-            static_cast<TVector&>(*this) = static_cast<const TVector&>(other);
-            m_Moved = other.m_Moved;
-            return *this;
-        }
-        CVectorCountMoves &operator=(CVectorCountMoves &&other)
-        {
-            static_cast<TVector&>(*this) = static_cast<TVector&&>(other);
-            ++m_Moved;
-            return *this;
-        }
-
-        std::size_t moves(void) const { return m_Moved; }
-
-    private:
-        std::size_t m_Moved;
+class CVectorCountMoves : public TVector {
+public:
+    CVectorCountMoves(const TVector& vector) : TVector(vector), m_Moved(0) {}
+    CVectorCountMoves(const CVectorCountMoves& other)
+        : TVector(static_cast<const TVector&>(other)), m_Moved(other.m_Moved) {}
+    CVectorCountMoves(CVectorCountMoves&& other)
+        : TVector(static_cast<TVector&&>(other)), m_Moved(other.m_Moved + 1) {}
+
+    CVectorCountMoves& operator=(const CVectorCountMoves& other) {
+        static_cast<TVector&>(*this) = static_cast<const TVector&>(other);
+        m_Moved = other.m_Moved;
+        return *this;
+    }
+    CVectorCountMoves& operator=(CVectorCountMoves&& other) {
+        static_cast<TVector&>(*this) = static_cast<TVector&&>(other);
+        ++m_Moved;
+        return *this;
+    }
+
+    std::size_t moves() const { return m_Moved; }
+
+private:
+    std::size_t m_Moved;
 };
 using TVectorCountMovesVec = std::vector<CVectorCountMoves>;
 
 template<typename POINT>
 void nearestNeightbours(std::size_t k,
-                        const std::vector<POINT> &points,
-                        const POINT &point,
-                        std::vector<std::pair<double, POINT>> &result)
-{
+                        const std::vector<POINT>& points,
+                        const POINT& point,
+                        std::vector<std::pair<double, POINT>>& result) {
     using TDoublePointPr = std::pair<double, POINT>;
     using TMinDoublePointPrAccumulator =
-            maths::CBasicStatistics::COrderStatisticsHeap<TDoublePointPr>;
+        maths::CBasicStatistics::COrderStatisticsHeap<TDoublePointPr>;
 
     result.clear();
-    if (k > 0)
-    {
+    if (k > 0) {
         TMinDoublePointPrAccumulator result_(k);
-        for (const auto &point_ : points)
-        {
-            if (&point != &point_)
-            {
+        for (const auto& point_ : points) {
+            if (&point != &point_) {
                 result_.add({maths::las::distance(point, point_), point_});
             }
         }
@@ -94,20 +81,7 @@
 }
 
 template<typename POINT>
-std::string print(const POINT &t)
-{
-=======
-using TDoubleVec = std::vector<double>;
-using TVector2 = maths::CVectorNx1<double, 2>;
-using TDoubleVector2Pr = std::pair<double, TVector2>;
-using TVector2Vec = std::vector<TVector2>;
-using TVector5 = maths::CVectorNx1<double, 5>;
-using TDoubleVector5Pr = std::pair<double, TVector5>;
-using TVector5Vec = std::vector<TVector5>;
-
-template<typename T>
-std::string print(const T& t) {
->>>>>>> 601f3449
+std::string print(const POINT& t) {
     std::ostringstream o;
     o << t;
     return o.str();
@@ -124,14 +98,8 @@
         rng.generateUniformSamples(-100.0, 100.0, 2 * (i + 1), samples);
 
         TVector2Vec points;
-<<<<<<< HEAD
-        for (std::size_t j = 0u; j < samples.size(); j += 2)
-        {
+        for (std::size_t j = 0u; j < samples.size(); j += 2) {
             points.emplace_back(&samples[j], &samples[j + 2]);
-=======
-        for (std::size_t j = 0u; j < samples.size(); j += 2) {
-            points.push_back(TVector2(&samples[j], &samples[j + 2]));
->>>>>>> 601f3449
         }
 
         maths::CKdTree<TVector2> kdTree;
@@ -144,14 +112,8 @@
         rng.generateUniformSamples(-100.0, 100.0, 5 * (i + 1), samples);
 
         TVector5Vec points;
-<<<<<<< HEAD
-        for (std::size_t j = 0u; j < samples.size(); j += 5)
-        {
+        for (std::size_t j = 0u; j < samples.size(); j += 5) {
             points.emplace_back(&samples[j], &samples[j + 5]);
-=======
-        for (std::size_t j = 0u; j < samples.size(); j += 5) {
-            points.push_back(TVector5(&samples[j], &samples[j + 5]));
->>>>>>> 601f3449
         }
 
         maths::CKdTree<TVector5> kdTree;
@@ -160,24 +122,16 @@
     }
 }
 
-<<<<<<< HEAD
-void CKdTreeTest::testBuildWithMove(void)
-{
-    LOG_DEBUG("+----------------------------------+");
-    LOG_DEBUG("|  CKdTreeTest::testBuildWithMove  |");
-    LOG_DEBUG("+----------------------------------+");
-
+void CKdTreeTest::testBuildWithMove() {
     test::CRandomNumbers rng;
 
     TDoubleVec samples;
     rng.generateUniformSamples(-100.0, 100.0, 50, samples);
 
     TVectorCountMovesVec points;
-    for (std::size_t i = 0u; i < samples.size(); /**/)
-    {
+    for (std::size_t i = 0u; i < samples.size(); /**/) {
         TVector point(5);
-        while (i++ < 5)
-        {
+        while (i++ < 5) {
             point(i % 5) = samples[i];
         }
         points.emplace_back(point);
@@ -187,34 +141,23 @@
     {
         maths::CKdTree<CVectorCountMoves> kdTree;
         kdTree.build(points);
-        for (const auto &point : kdTree)
-        {
+        for (const auto& point : kdTree) {
             moveCounts[0] += point.moves();
         }
     }
     {
         maths::CKdTree<CVectorCountMoves> kdTree;
         kdTree.build(std::move(points));
-        for (const auto &point : kdTree)
-        {
+        for (const auto& point : kdTree) {
             moveCounts[1] += point.moves();
         }
     }
-    LOG_DEBUG("move count = " << moveCounts[1] - moveCounts[0]);
+    LOG_DEBUG(<< "move count = " << moveCounts[1] - moveCounts[0]);
     CPPUNIT_ASSERT(moveCounts[1] > moveCounts[0] + points.size());
 }
 
-void CKdTreeTest::testNearestNeighbour(void)
-{
-    LOG_DEBUG("+-------------------------------------+");
-    LOG_DEBUG("|  CKdTreeTest::testNearestNeighbour  |");
-    LOG_DEBUG("+-------------------------------------+");
-
+void CKdTreeTest::testNearestNeighbour() {
     const std::size_t numberTests = 200u;
-=======
-void CKdTreeTest::testNearestNeighbour() {
-    const std::size_t numberTests = 200;
->>>>>>> 601f3449
 
     test::CRandomNumbers rng;
 
@@ -223,52 +166,27 @@
         rng.generateUniformSamples(-100.0, 100.0, 2 * (i + 1), samples);
 
         TVector2Vec points;
-<<<<<<< HEAD
-        for (std::size_t j = 0u; j < samples.size(); j += 2)
-        {
+        for (std::size_t j = 0u; j < samples.size(); j += 2) {
             points.emplace_back(&samples[j], &samples[j + 2]);
-=======
+        }
+
+        maths::CKdTree<TVector2> kdTree;
+        kdTree.build(points);
+        CPPUNIT_ASSERT(kdTree.checkInvariants());
+
+        rng.generateUniformSamples(-150.0, 150.0, 2 * 10, samples);
+
+        TVector2Vec tests;
         for (std::size_t j = 0u; j < samples.size(); j += 2) {
-            points.push_back(TVector2(&samples[j], &samples[j + 2]));
->>>>>>> 601f3449
-        }
-
-        maths::CKdTree<TVector2> kdTree;
-        kdTree.build(points);
-        CPPUNIT_ASSERT(kdTree.checkInvariants());
-
-        rng.generateUniformSamples(-150.0, 150.0, 2 * 10, samples);
-
-        TVector2Vec tests;
-<<<<<<< HEAD
-        for (std::size_t j = 0u; j < samples.size(); j += 2)
-        {
             tests.emplace_back(&samples[j], &samples[j + 2]);
-=======
-        for (std::size_t j = 0u; j < samples.size(); j += 2) {
-            tests.push_back(TVector2(&samples[j], &samples[j + 2]));
->>>>>>> 601f3449
         }
 
         if (i % 10 == 0) {
             LOG_DEBUG(<< "*** Test " << i << " ***");
         }
-<<<<<<< HEAD
-        for (std::size_t j = 0u; j < tests.size(); ++j)
-        {
+        for (std::size_t j = 0u; j < tests.size(); ++j) {
             TDoubleVector2PrVec expectedNearest;
             nearestNeightbours(1, points, tests[j], expectedNearest);
-=======
-        for (std::size_t j = 0u; j < tests.size(); ++j) {
-            using TMinAccumulator =
-                maths::CBasicStatistics::COrderStatisticsStack<TDoubleVector2Pr, 1, maths::COrderings::SFirstLess>;
-
-            TMinAccumulator expectedNearest;
-            for (std::size_t k = 0u; k < points.size(); ++k) {
-                expectedNearest.add(
-                    TDoubleVector2Pr((tests[j] - points[k]).euclidean(), points[k]));
-            }
->>>>>>> 601f3449
 
             const TVector2* nearest = kdTree.nearestNeighbour(tests[j]);
             CPPUNIT_ASSERT(nearest);
@@ -279,29 +197,21 @@
                           << (tests[j] - *nearest).euclidean());
             }
             CPPUNIT_ASSERT_EQUAL(print(expectedNearest[0].second), print(*nearest));
-<<<<<<< HEAD
-        }
-    }
-}
-
-void CKdTreeTest::testNearestNeighbours(void)
-{
-    LOG_DEBUG("+--------------------------------------+");
-    LOG_DEBUG("|  CKdTreeTest::testNearestNeighbours  |");
-    LOG_DEBUG("+--------------------------------------+");
-
+        }
+    }
+}
+
+void CKdTreeTest::testNearestNeighbours() {
     const std::size_t numberTests = 200u;
 
     test::CRandomNumbers rng;
 
-    for (std::size_t i = 0u; i < numberTests; ++i)
-    {
+    for (std::size_t i = 0u; i < numberTests; ++i) {
         TDoubleVec samples;
         rng.generateUniformSamples(-100.0, 100.0, 5 * 300, samples);
 
         TVector5Vec points;
-        for (std::size_t j = 0u; j < samples.size(); j += 5)
-        {
+        for (std::size_t j = 0u; j < samples.size(); j += 5) {
             points.emplace_back(&samples[j], &samples[j + 5]);
         }
 
@@ -312,36 +222,31 @@
         rng.generateUniformSamples(-100.0, 100.0, 5 * 10, samples);
 
         TVector5Vec tests;
-        for (std::size_t j = 0u; j < samples.size(); j += 5)
-        {
+        for (std::size_t j = 0u; j < samples.size(); j += 5) {
             tests.emplace_back(&samples[j], &samples[j + 5]);
         }
 
-        if (i % 10 == 0)
-        {
-            LOG_DEBUG("*** Test " << i << " ***");
-        }
-        for (std::size_t j = 0u; j < tests.size(); ++j)
-        {
+        if (i % 10 == 0) {
+            LOG_DEBUG(<< "*** Test " << i << " ***");
+        }
+        for (std::size_t j = 0u; j < tests.size(); ++j) {
             TDoubleVector5PrVec expectedNeighbours;
             nearestNeightbours(2 * j, points, tests[j], expectedNeighbours);
 
             TVector5Vec neighbours;
             kdTree.nearestNeighbours(2 * j, tests[j], neighbours);
             CPPUNIT_ASSERT_EQUAL(expectedNeighbours.size(), neighbours.size());
-            for (std::size_t k = 0u; k < expectedNeighbours.size(); ++k)
-            {
-                if (i % 10 == 0)
-                {
-                    LOG_DEBUG("Expected nearest = " << expectedNeighbours[k].second
-                              << ", expected distance = " << expectedNeighbours[k].first);
-                    LOG_DEBUG("Nearest          = " << neighbours[k]
-                              << ", actual distance   = " << (tests[j] - neighbours[k]).euclidean());
+            for (std::size_t k = 0u; k < expectedNeighbours.size(); ++k) {
+                if (i % 10 == 0) {
+                    LOG_DEBUG(<< "Expected nearest = " << expectedNeighbours[k].second
+                              << ", expected distance = "
+                              << expectedNeighbours[k].first);
+                    LOG_DEBUG(<< "Nearest          = " << neighbours[k] << ", actual distance   = "
+                              << (tests[j] - neighbours[k]).euclidean());
                 }
-                CPPUNIT_ASSERT_EQUAL(print(expectedNeighbours[k].second), print(neighbours[k]));
+                CPPUNIT_ASSERT_EQUAL(print(expectedNeighbours[k].second),
+                                     print(neighbours[k]));
             }
-=======
->>>>>>> 601f3449
         }
     }
 }
@@ -349,25 +254,14 @@
 CppUnit::Test* CKdTreeTest::suite() {
     CppUnit::TestSuite* suiteOfTests = new CppUnit::TestSuite("CKdTreeTest");
 
-<<<<<<< HEAD
-    suiteOfTests->addTest( new CppUnit::TestCaller<CKdTreeTest>(
-                                   "CKdTreeTest::testBuild",
-                                   &CKdTreeTest::testBuild) );
-    suiteOfTests->addTest( new CppUnit::TestCaller<CKdTreeTest>(
-                                   "CKdTreeTest::testBuildWithMove",
-                                   &CKdTreeTest::testBuildWithMove) );
-    suiteOfTests->addTest( new CppUnit::TestCaller<CKdTreeTest>(
-                                   "CKdTreeTest::testNearestNeighbour",
-                                   &CKdTreeTest::testNearestNeighbour) );
-    suiteOfTests->addTest( new CppUnit::TestCaller<CKdTreeTest>(
-                                   "CKdTreeTest::testNearestNeighbours",
-                                   &CKdTreeTest::testNearestNeighbours) );
-=======
     suiteOfTests->addTest(new CppUnit::TestCaller<CKdTreeTest>(
         "CKdTreeTest::testBuild", &CKdTreeTest::testBuild));
     suiteOfTests->addTest(new CppUnit::TestCaller<CKdTreeTest>(
+        "CKdTreeTest::testBuildWithMove", &CKdTreeTest::testBuildWithMove));
+    suiteOfTests->addTest(new CppUnit::TestCaller<CKdTreeTest>(
         "CKdTreeTest::testNearestNeighbour", &CKdTreeTest::testNearestNeighbour));
->>>>>>> 601f3449
+    suiteOfTests->addTest(new CppUnit::TestCaller<CKdTreeTest>(
+        "CKdTreeTest::testNearestNeighbours", &CKdTreeTest::testNearestNeighbours));
 
     return suiteOfTests;
 }