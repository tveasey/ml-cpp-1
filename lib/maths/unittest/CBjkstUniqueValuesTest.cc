--- conflicted
+++ resolved
@@ -88,14 +88,9 @@
         double e6 = static_cast<double>(approxUniqueValues6.number());
         double error6 = std::fabs(e6 - n) / std::max(e6, n);
 
-<<<<<<< HEAD
-        if (i % 20 == 0)
-        {
-            LOG_DEBUG("error5 = " << error5 << ", error6 = " << error6);
-        }
-=======
-        LOG_DEBUG(<< "error5 = " << error5 << ", error6 = " << error6);
->>>>>>> 601f3449
+        if (i % 20 == 0) {
+            LOG_DEBUG(<< "error5 = " << error5 << ", error6 = " << error6);
+        }
         CPPUNIT_ASSERT(error5 < 0.35);
         CPPUNIT_ASSERT(error6 < 0.30);
 
@@ -141,18 +136,10 @@
     TMeanAccumulator meanRelativeErrorBeforeRemove;
     TMeanAccumulator meanRelativeErrorAfterRemove;
 
-<<<<<<< HEAD
-    for (std::size_t t = 0u; t < numberTests; ++t)
-    {
-        if (t % 10 == 0)
-        {
-            LOG_DEBUG("*** test = " << t+1 << " ***");
-        }
-=======
     for (std::size_t t = 0u; t < numberTests; ++t) {
-        LOG_DEBUG(<< "*** test = " << t + 1 << " ***");
-
->>>>>>> 601f3449
+        if (t % 10 == 0) {
+            LOG_DEBUG(<< "*** test = " << t + 1 << " ***");
+        }
         maths::CBjkstUniqueValues sketch(2, 150);
         TUInt32Set unique;
         for (std::size_t i = 0u; i < categories.size(); ++i) {
@@ -160,16 +147,10 @@
             sketch.add(category);
             unique.insert(category);
         }
-<<<<<<< HEAD
-        if (t % 10 == 0)
-        {
-            LOG_DEBUG("exact  = " << unique.size());
-            LOG_DEBUG("approx = " << sketch.number());
-        }
-=======
-        LOG_DEBUG(<< "exact  = " << unique.size());
-        LOG_DEBUG(<< "approx = " << sketch.number());
->>>>>>> 601f3449
+        if (t % 10 == 0) {
+            LOG_DEBUG(<< "exact  = " << unique.size());
+            LOG_DEBUG(<< "approx = " << sketch.number());
+        }
         CPPUNIT_ASSERT_DOUBLES_EQUAL(static_cast<double>(unique.size()),
                                      static_cast<double>(sketch.number()),
                                      0.3 * static_cast<double>(unique.size()));
@@ -183,16 +164,10 @@
             sketch.remove(category);
             unique.erase(category);
         }
-<<<<<<< HEAD
-        if (t % 10 == 0)
-        {
-            LOG_DEBUG("exact  = " << unique.size());
-            LOG_DEBUG("approx = " << sketch.number());
-        }
-=======
-        LOG_DEBUG(<< "exact  = " << unique.size());
-        LOG_DEBUG(<< "approx = " << sketch.number());
->>>>>>> 601f3449
+        if (t % 10 == 0) {
+            LOG_DEBUG(<< "exact  = " << unique.size());
+            LOG_DEBUG(<< "approx = " << sketch.number());
+        }
         CPPUNIT_ASSERT_DOUBLES_EQUAL(static_cast<double>(unique.size()),
                                      static_cast<double>(sketch.number()),
                                      0.25 * static_cast<double>(unique.size()));
@@ -296,16 +271,10 @@
         uint32_t category = static_cast<uint32_t>(categories[i]);
         sketch.add(category);
         unique.insert(category);
-<<<<<<< HEAD
-        if (i % 20 == 0)
-        {
-            LOG_DEBUG("exact  = " << unique.size());
-            LOG_DEBUG("approx = " << sketch.number());
-        }
-=======
-        LOG_DEBUG(<< "exact  = " << unique.size());
-        LOG_DEBUG(<< "approx = " << sketch.number());
->>>>>>> 601f3449
+        if (i % 20 == 0) {
+            LOG_DEBUG(<< "exact  = " << unique.size());
+            LOG_DEBUG(<< "approx = " << sketch.number());
+        }
         CPPUNIT_ASSERT_DOUBLES_EQUAL(static_cast<double>(unique.size()),
                                      static_cast<double>(sketch.number()),
                                      0.15 * static_cast<double>(unique.size()));
