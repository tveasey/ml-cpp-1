--- conflicted
+++ resolved
@@ -26,16 +26,17 @@
 
 #include <stdlib.h>
 
+using namespace ml;
+
 namespace {
 
 using TDoubleVec = std::vector<double>;
-using TMeanAccumulator = ml::maths::CBasicStatistics::SSampleMean<double>::TAccumulator;
-using TMeanVarAccumulator = ml::maths::CBasicStatistics::SSampleMeanVar<double>::TAccumulator;
-using TMeanVarSkewAccumulator =
-    ml::maths::CBasicStatistics::SSampleMeanVarSkew<double>::TAccumulator;
-using TMeanAccumulator2Vec = ml::core::CSmallVector<TMeanAccumulator, 2>;
-using TMeanVarAccumulator2Vec = ml::core::CSmallVector<TMeanVarAccumulator, 2>;
-using TMeanVarSkewAccumulator2Vec = ml::core::CSmallVector<TMeanVarSkewAccumulator, 2>;
+using TMeanAccumulator = maths::CBasicStatistics::SSampleMean<double>::TAccumulator;
+using TMeanVarAccumulator = maths::CBasicStatistics::SSampleMeanVar<double>::TAccumulator;
+using TMeanVarSkewAccumulator = maths::CBasicStatistics::SSampleMeanVarSkew<double>::TAccumulator;
+using TMeanAccumulator2Vec = core::CSmallVector<TMeanAccumulator, 2>;
+using TMeanVarAccumulator2Vec = core::CSmallVector<TMeanVarAccumulator, 2>;
+using TMeanVarSkewAccumulator2Vec = core::CSmallVector<TMeanVarSkewAccumulator, 2>;
 using TMeanAccumulatorVec = std::vector<TMeanAccumulator>;
 using TMeanVarAccumulatorVec = std::vector<TMeanVarAccumulator>;
 using TMeanVarSkewAccumulatorVec = std::vector<TMeanVarSkewAccumulator>;
@@ -46,12 +47,12 @@
     using result_type = bool;
 
     template<typename T>
-    bool operator()(std::vector<T>& restored, ml::core::CStateRestoreTraverser& traverser) const {
-        return ml::core::CPersistUtils::restore(TAG, restored, traverser);
+    bool operator()(std::vector<T>& restored, core::CStateRestoreTraverser& traverser) const {
+        return core::CPersistUtils::restore(TAG, restored, traverser);
     }
 
     template<typename T>
-    bool operator()(T& restored, ml::core::CStateRestoreTraverser& traverser) const {
+    bool operator()(T& restored, core::CStateRestoreTraverser& traverser) const {
         return restored.fromDelimited(traverser.value());
     }
 };
@@ -87,10 +88,10 @@
 void CBasicStatisticsTest::testMean() {
     double sample[] = {0.9, 10.0, 5.6, 1.23, -12.3, 445.2, 0.0, 1.2};
 
-    ml::maths::CBasicStatistics::TDoubleVec sampleVec(
+    maths::CBasicStatistics::TDoubleVec sampleVec(
         sample, sample + sizeof(sample) / sizeof(sample[0]));
 
-    double mean = ml::maths::CBasicStatistics::mean(sampleVec);
+    double mean = maths::CBasicStatistics::mean(sampleVec);
 
     // Compare with hand calculated value
     CPPUNIT_ASSERT_EQUAL(56.47875, mean);
@@ -106,19 +107,19 @@
         acc = std::for_each(samples, samples + count, acc);
 
         CPPUNIT_ASSERT_EQUAL(
-            count, static_cast<size_t>(ml::maths::CBasicStatistics::count(acc)));
-
-        CPPUNIT_ASSERT_DOUBLES_EQUAL(1.72875, ml::maths::CBasicStatistics::mean(acc), 0.000005);
-
-        double n0 = ml::maths::CBasicStatistics::count(acc);
-        ml::maths::CBasicStatistics::scale(0.5, acc);
-        double n1 = ml::maths::CBasicStatistics::count(acc);
+            count, static_cast<size_t>(maths::CBasicStatistics::count(acc)));
+
+        CPPUNIT_ASSERT_DOUBLES_EQUAL(1.72875, maths::CBasicStatistics::mean(acc), 0.000005);
+
+        double n0 = maths::CBasicStatistics::count(acc);
+        maths::CBasicStatistics::scale(0.5, acc);
+        double n1 = maths::CBasicStatistics::count(acc);
         CPPUNIT_ASSERT_EQUAL(n1, 0.5 * n0);
     }
 
     LOG_DEBUG(<< "Test mean float");
     {
-        using TFloatMeanAccumulator = ml::maths::CBasicStatistics::SSampleMean<float>::TAccumulator;
+        using TFloatMeanAccumulator = maths::CBasicStatistics::SSampleMean<float>::TAccumulator;
 
         float samples[] = {0.9f, 10.0f, 5.6f, 1.23f, -12.3f, 7.2f, 0.0f, 1.2f};
 
@@ -128,9 +129,9 @@
         acc = std::for_each(samples, samples + count, acc);
 
         CPPUNIT_ASSERT_EQUAL(
-            count, static_cast<size_t>(ml::maths::CBasicStatistics::count(acc)));
-
-        CPPUNIT_ASSERT_DOUBLES_EQUAL(1.72875, ml::maths::CBasicStatistics::mean(acc), 0.000005);
+            count, static_cast<size_t>(maths::CBasicStatistics::count(acc)));
+
+        CPPUNIT_ASSERT_DOUBLES_EQUAL(1.72875, maths::CBasicStatistics::mean(acc), 0.000005);
     }
 
     LOG_DEBUG(<< "Test mean and variance");
@@ -143,16 +144,15 @@
         acc = std::for_each(samples, samples + count, acc);
 
         CPPUNIT_ASSERT_EQUAL(
-            count, static_cast<size_t>(ml::maths::CBasicStatistics::count(acc)));
-
-        CPPUNIT_ASSERT_DOUBLES_EQUAL(1.72875, ml::maths::CBasicStatistics::mean(acc), 0.000005);
-
-        CPPUNIT_ASSERT_DOUBLES_EQUAL(
-            44.90633, ml::maths::CBasicStatistics::variance(acc), 0.000005);
-
-        double n0 = ml::maths::CBasicStatistics::count(acc);
-        ml::maths::CBasicStatistics::scale(0.5, acc);
-        double n1 = ml::maths::CBasicStatistics::count(acc);
+            count, static_cast<size_t>(maths::CBasicStatistics::count(acc)));
+
+        CPPUNIT_ASSERT_DOUBLES_EQUAL(1.72875, maths::CBasicStatistics::mean(acc), 0.000005);
+
+        CPPUNIT_ASSERT_DOUBLES_EQUAL(44.90633, maths::CBasicStatistics::variance(acc), 0.000005);
+
+        double n0 = maths::CBasicStatistics::count(acc);
+        maths::CBasicStatistics::scale(0.5, acc);
+        double n1 = maths::CBasicStatistics::count(acc);
         CPPUNIT_ASSERT_EQUAL(n1, 0.5 * n0);
     }
 
@@ -166,19 +166,17 @@
         acc = std::for_each(samples, samples + count, acc);
 
         CPPUNIT_ASSERT_EQUAL(
-            count, static_cast<size_t>(ml::maths::CBasicStatistics::count(acc)));
-
-        CPPUNIT_ASSERT_DOUBLES_EQUAL(1.72875, ml::maths::CBasicStatistics::mean(acc), 0.000005);
-
-        CPPUNIT_ASSERT_DOUBLES_EQUAL(
-            44.90633, ml::maths::CBasicStatistics::variance(acc), 0.000005);
-
-        CPPUNIT_ASSERT_DOUBLES_EQUAL(
-            -0.82216, ml::maths::CBasicStatistics::skewness(acc), 0.000005);
-
-        double n0 = ml::maths::CBasicStatistics::count(acc);
-        ml::maths::CBasicStatistics::scale(0.5, acc);
-        double n1 = ml::maths::CBasicStatistics::count(acc);
+            count, static_cast<size_t>(maths::CBasicStatistics::count(acc)));
+
+        CPPUNIT_ASSERT_DOUBLES_EQUAL(1.72875, maths::CBasicStatistics::mean(acc), 0.000005);
+
+        CPPUNIT_ASSERT_DOUBLES_EQUAL(44.90633, maths::CBasicStatistics::variance(acc), 0.000005);
+
+        CPPUNIT_ASSERT_DOUBLES_EQUAL(-0.82216, maths::CBasicStatistics::skewness(acc), 0.000005);
+
+        double n0 = maths::CBasicStatistics::count(acc);
+        maths::CBasicStatistics::scale(0.5, acc);
+        double n1 = maths::CBasicStatistics::count(acc);
         CPPUNIT_ASSERT_EQUAL(n1, 0.5 * n0);
     }
 
@@ -198,8 +196,8 @@
                 }
             }
 
-            CPPUNIT_ASSERT_DOUBLES_EQUAL(ml::maths::CBasicStatistics::mean(acc1),
-                                         ml::maths::CBasicStatistics::mean(acc2), 1e-10);
+            CPPUNIT_ASSERT_DOUBLES_EQUAL(maths::CBasicStatistics::mean(acc1),
+                                         maths::CBasicStatistics::mean(acc2), 1e-10);
         }
 
         {
@@ -213,10 +211,10 @@
                 }
             }
 
-            CPPUNIT_ASSERT_DOUBLES_EQUAL(ml::maths::CBasicStatistics::mean(acc1),
-                                         ml::maths::CBasicStatistics::mean(acc2), 1e-10);
-            CPPUNIT_ASSERT_DOUBLES_EQUAL(ml::maths::CBasicStatistics::variance(acc1),
-                                         ml::maths::CBasicStatistics::variance(acc2), 1e-10);
+            CPPUNIT_ASSERT_DOUBLES_EQUAL(maths::CBasicStatistics::mean(acc1),
+                                         maths::CBasicStatistics::mean(acc2), 1e-10);
+            CPPUNIT_ASSERT_DOUBLES_EQUAL(maths::CBasicStatistics::variance(acc1),
+                                         maths::CBasicStatistics::variance(acc2), 1e-10);
         }
 
         {
@@ -230,12 +228,12 @@
                 }
             }
 
-            CPPUNIT_ASSERT_DOUBLES_EQUAL(ml::maths::CBasicStatistics::mean(acc1),
-                                         ml::maths::CBasicStatistics::mean(acc2), 1e-10);
-            CPPUNIT_ASSERT_DOUBLES_EQUAL(ml::maths::CBasicStatistics::variance(acc1),
-                                         ml::maths::CBasicStatistics::variance(acc2), 1e-10);
-            CPPUNIT_ASSERT_DOUBLES_EQUAL(ml::maths::CBasicStatistics::skewness(acc1),
-                                         ml::maths::CBasicStatistics::skewness(acc2), 1e-10);
+            CPPUNIT_ASSERT_DOUBLES_EQUAL(maths::CBasicStatistics::mean(acc1),
+                                         maths::CBasicStatistics::mean(acc2), 1e-10);
+            CPPUNIT_ASSERT_DOUBLES_EQUAL(maths::CBasicStatistics::variance(acc1),
+                                         maths::CBasicStatistics::variance(acc2), 1e-10);
+            CPPUNIT_ASSERT_DOUBLES_EQUAL(maths::CBasicStatistics::skewness(acc1),
+                                         maths::CBasicStatistics::skewness(acc2), 1e-10);
         }
     }
 
@@ -257,10 +255,10 @@
 
             CPPUNIT_ASSERT_EQUAL(
                 count1 + count2,
-                static_cast<size_t>(ml::maths::CBasicStatistics::count(acc1 + acc2)));
+                static_cast<size_t>(maths::CBasicStatistics::count(acc1 + acc2)));
 
             CPPUNIT_ASSERT_DOUBLES_EQUAL(
-                1.72875, ml::maths::CBasicStatistics::mean(acc1 + acc2), 0.000005);
+                1.72875, maths::CBasicStatistics::mean(acc1 + acc2), 0.000005);
         }
 
         {
@@ -272,13 +270,13 @@
 
             CPPUNIT_ASSERT_EQUAL(
                 count1 + count2,
-                static_cast<size_t>(ml::maths::CBasicStatistics::count(acc1 + acc2)));
+                static_cast<size_t>(maths::CBasicStatistics::count(acc1 + acc2)));
 
             CPPUNIT_ASSERT_DOUBLES_EQUAL(
-                1.72875, ml::maths::CBasicStatistics::mean(acc1 + acc2), 0.000005);
+                1.72875, maths::CBasicStatistics::mean(acc1 + acc2), 0.000005);
 
             CPPUNIT_ASSERT_DOUBLES_EQUAL(
-                44.90633, ml::maths::CBasicStatistics::variance(acc1 + acc2), 0.000005);
+                44.90633, maths::CBasicStatistics::variance(acc1 + acc2), 0.000005);
         }
 
         {
@@ -290,22 +288,22 @@
 
             CPPUNIT_ASSERT_EQUAL(
                 count1 + count2,
-                static_cast<size_t>(ml::maths::CBasicStatistics::count(acc1 + acc2)));
+                static_cast<size_t>(maths::CBasicStatistics::count(acc1 + acc2)));
 
             CPPUNIT_ASSERT_DOUBLES_EQUAL(
-                1.72875, ml::maths::CBasicStatistics::mean(acc1 + acc2), 0.000005);
+                1.72875, maths::CBasicStatistics::mean(acc1 + acc2), 0.000005);
 
             CPPUNIT_ASSERT_DOUBLES_EQUAL(
-                44.90633, ml::maths::CBasicStatistics::variance(acc1 + acc2), 0.000005);
+                44.90633, maths::CBasicStatistics::variance(acc1 + acc2), 0.000005);
 
             CPPUNIT_ASSERT_DOUBLES_EQUAL(
-                -0.82216, ml::maths::CBasicStatistics::skewness(acc1 + acc2), 0.000005);
+                -0.82216, maths::CBasicStatistics::skewness(acc1 + acc2), 0.000005);
         }
     }
 
     LOG_DEBUG(<< "Test subtraction");
     {
-        ml::test::CRandomNumbers rng;
+        test::CRandomNumbers rng;
 
         LOG_DEBUG(<< "Test mean");
         {
@@ -327,16 +325,16 @@
 
                 TMeanAccumulator sum = acc1 + acc2;
 
-                CPPUNIT_ASSERT_EQUAL(ml::maths::CBasicStatistics::count(acc1),
-                                     ml::maths::CBasicStatistics::count(sum - acc2));
-                CPPUNIT_ASSERT_DOUBLES_EQUAL(
-                    ml::maths::CBasicStatistics::mean(acc1),
-                    ml::maths::CBasicStatistics::mean(sum - acc2), 1e-10);
-                CPPUNIT_ASSERT_EQUAL(ml::maths::CBasicStatistics::count(acc2),
-                                     ml::maths::CBasicStatistics::count(sum - acc1));
-                CPPUNIT_ASSERT_DOUBLES_EQUAL(
-                    ml::maths::CBasicStatistics::mean(acc2),
-                    ml::maths::CBasicStatistics::mean(sum - acc1), 1e-10);
+                CPPUNIT_ASSERT_EQUAL(maths::CBasicStatistics::count(acc1),
+                                     maths::CBasicStatistics::count(sum - acc2));
+                CPPUNIT_ASSERT_DOUBLES_EQUAL(maths::CBasicStatistics::mean(acc1),
+                                             maths::CBasicStatistics::mean(sum - acc2),
+                                             1e-10);
+                CPPUNIT_ASSERT_EQUAL(maths::CBasicStatistics::count(acc2),
+                                     maths::CBasicStatistics::count(sum - acc1));
+                CPPUNIT_ASSERT_DOUBLES_EQUAL(maths::CBasicStatistics::mean(acc2),
+                                             maths::CBasicStatistics::mean(sum - acc1),
+                                             1e-10);
             }
         }
         LOG_DEBUG(<< "Test mean and variance");
@@ -359,22 +357,22 @@
 
                 TMeanVarAccumulator sum = acc1 + acc2;
 
-                CPPUNIT_ASSERT_EQUAL(ml::maths::CBasicStatistics::count(acc1),
-                                     ml::maths::CBasicStatistics::count(sum - acc2));
+                CPPUNIT_ASSERT_EQUAL(maths::CBasicStatistics::count(acc1),
+                                     maths::CBasicStatistics::count(sum - acc2));
+                CPPUNIT_ASSERT_DOUBLES_EQUAL(maths::CBasicStatistics::mean(acc1),
+                                             maths::CBasicStatistics::mean(sum - acc2),
+                                             1e-10);
                 CPPUNIT_ASSERT_DOUBLES_EQUAL(
-                    ml::maths::CBasicStatistics::mean(acc1),
-                    ml::maths::CBasicStatistics::mean(sum - acc2), 1e-10);
+                    maths::CBasicStatistics::variance(acc1),
+                    maths::CBasicStatistics::variance(sum - acc2), 1e-10);
+                CPPUNIT_ASSERT_EQUAL(maths::CBasicStatistics::count(acc2),
+                                     maths::CBasicStatistics::count(sum - acc1));
+                CPPUNIT_ASSERT_DOUBLES_EQUAL(maths::CBasicStatistics::mean(acc2),
+                                             maths::CBasicStatistics::mean(sum - acc1),
+                                             1e-10);
                 CPPUNIT_ASSERT_DOUBLES_EQUAL(
-                    ml::maths::CBasicStatistics::variance(acc1),
-                    ml::maths::CBasicStatistics::variance(sum - acc2), 1e-10);
-                CPPUNIT_ASSERT_EQUAL(ml::maths::CBasicStatistics::count(acc2),
-                                     ml::maths::CBasicStatistics::count(sum - acc1));
-                CPPUNIT_ASSERT_DOUBLES_EQUAL(
-                    ml::maths::CBasicStatistics::mean(acc2),
-                    ml::maths::CBasicStatistics::mean(sum - acc1), 1e-10);
-                CPPUNIT_ASSERT_DOUBLES_EQUAL(
-                    ml::maths::CBasicStatistics::variance(acc2),
-                    ml::maths::CBasicStatistics::variance(sum - acc1), 1e-10);
+                    maths::CBasicStatistics::variance(acc2),
+                    maths::CBasicStatistics::variance(sum - acc1), 1e-10);
             }
         }
         LOG_DEBUG(<< "Test mean, variance and skew");
@@ -397,41 +395,41 @@
 
                 TMeanVarSkewAccumulator sum = acc1 + acc2;
 
-                CPPUNIT_ASSERT_EQUAL(ml::maths::CBasicStatistics::count(acc1),
-                                     ml::maths::CBasicStatistics::count(sum - acc2));
+                CPPUNIT_ASSERT_EQUAL(maths::CBasicStatistics::count(acc1),
+                                     maths::CBasicStatistics::count(sum - acc2));
+                CPPUNIT_ASSERT_DOUBLES_EQUAL(maths::CBasicStatistics::mean(acc1),
+                                             maths::CBasicStatistics::mean(sum - acc2),
+                                             1e-10);
                 CPPUNIT_ASSERT_DOUBLES_EQUAL(
-                    ml::maths::CBasicStatistics::mean(acc1),
-                    ml::maths::CBasicStatistics::mean(sum - acc2), 1e-10);
+                    maths::CBasicStatistics::variance(acc1),
+                    maths::CBasicStatistics::variance(sum - acc2), 1e-10);
                 CPPUNIT_ASSERT_DOUBLES_EQUAL(
-                    ml::maths::CBasicStatistics::variance(acc1),
-                    ml::maths::CBasicStatistics::variance(sum - acc2), 1e-10);
+                    maths::CBasicStatistics::skewness(acc1),
+                    maths::CBasicStatistics::skewness(sum - acc2), 1e-10);
+                CPPUNIT_ASSERT_EQUAL(maths::CBasicStatistics::count(acc2),
+                                     maths::CBasicStatistics::count(sum - acc1));
+                CPPUNIT_ASSERT_DOUBLES_EQUAL(maths::CBasicStatistics::mean(acc2),
+                                             maths::CBasicStatistics::mean(sum - acc1),
+                                             1e-10);
                 CPPUNIT_ASSERT_DOUBLES_EQUAL(
-                    ml::maths::CBasicStatistics::skewness(acc1),
-                    ml::maths::CBasicStatistics::skewness(sum - acc2), 1e-10);
-                CPPUNIT_ASSERT_EQUAL(ml::maths::CBasicStatistics::count(acc2),
-                                     ml::maths::CBasicStatistics::count(sum - acc1));
+                    maths::CBasicStatistics::variance(acc2),
+                    maths::CBasicStatistics::variance(sum - acc1), 1e-10);
                 CPPUNIT_ASSERT_DOUBLES_EQUAL(
-                    ml::maths::CBasicStatistics::mean(acc2),
-                    ml::maths::CBasicStatistics::mean(sum - acc1), 1e-10);
-                CPPUNIT_ASSERT_DOUBLES_EQUAL(
-                    ml::maths::CBasicStatistics::variance(acc2),
-                    ml::maths::CBasicStatistics::variance(sum - acc1), 1e-10);
-                CPPUNIT_ASSERT_DOUBLES_EQUAL(
-                    ml::maths::CBasicStatistics::skewness(acc2),
-                    ml::maths::CBasicStatistics::skewness(sum - acc1), 1e-10);
+                    maths::CBasicStatistics::skewness(acc2),
+                    maths::CBasicStatistics::skewness(sum - acc1), 1e-10);
             }
         }
     }
 
     LOG_DEBUG(<< "test vector") {
         using TVectorMeanAccumulator =
-            ml::maths::CBasicStatistics::SSampleMean<ml::maths::CVectorNx1<double, 4>>::TAccumulator;
+            maths::CBasicStatistics::SSampleMean<maths::CVectorNx1<double, 4>>::TAccumulator;
         using TVectorMeanVarAccumulator =
-            ml::maths::CBasicStatistics::SSampleMeanVar<ml::maths::CVectorNx1<double, 4>>::TAccumulator;
+            maths::CBasicStatistics::SSampleMeanVar<maths::CVectorNx1<double, 4>>::TAccumulator;
         using TVectorMeanVarSkewAccumulator =
-            ml::maths::CBasicStatistics::SSampleMeanVarSkew<ml::maths::CVectorNx1<double, 4>>::TAccumulator;
-
-        ml::test::CRandomNumbers rng;
+            maths::CBasicStatistics::SSampleMeanVarSkew<maths::CVectorNx1<double, 4>>::TAccumulator;
+
+        test::CRandomNumbers rng;
 
         {
             LOG_DEBUG(<< "Test mean");
@@ -443,7 +441,7 @@
             TVectorMeanAccumulator vectorMean;
 
             for (std::size_t i = 0u; i < samples.size(); ++i) {
-                ml::maths::CVectorNx1<double, 4> v;
+                maths::CVectorNx1<double, 4> v;
                 for (std::size_t j = 0u; j < 4; ++i, ++j) {
                     means[j].add(samples[i]);
                     v(j) = samples[i];
@@ -451,12 +449,11 @@
                 LOG_DEBUG(<< "v = " << v);
                 vectorMean.add(v);
 
-                CPPUNIT_ASSERT_EQUAL(ml::maths::CBasicStatistics::count(means[0]),
-                                     ml::maths::CBasicStatistics::count(vectorMean));
+                CPPUNIT_ASSERT_EQUAL(maths::CBasicStatistics::count(means[0]),
+                                     maths::CBasicStatistics::count(vectorMean));
                 for (std::size_t j = 0u; j < 4; ++j) {
-                    CPPUNIT_ASSERT_EQUAL(
-                        ml::maths::CBasicStatistics::mean(means[j]),
-                        (ml::maths::CBasicStatistics::mean(vectorMean))(j));
+                    CPPUNIT_ASSERT_EQUAL(maths::CBasicStatistics::mean(means[j]),
+                                         (maths::CBasicStatistics::mean(vectorMean))(j));
                 }
             }
         }
@@ -470,7 +467,7 @@
             TVectorMeanVarAccumulator vectorMeanAndVariances;
 
             for (std::size_t i = 0u; i < samples.size(); ++i) {
-                ml::maths::CVectorNx1<double, 4> v;
+                maths::CVectorNx1<double, 4> v;
                 for (std::size_t j = 0u; j < 4; ++i, ++j) {
                     meansAndVariances[j].add(samples[i]);
                     v(j) = samples[i];
@@ -479,15 +476,15 @@
                 vectorMeanAndVariances.add(v);
 
                 CPPUNIT_ASSERT_EQUAL(
-                    ml::maths::CBasicStatistics::count(meansAndVariances[0]),
-                    ml::maths::CBasicStatistics::count(vectorMeanAndVariances));
+                    maths::CBasicStatistics::count(meansAndVariances[0]),
+                    maths::CBasicStatistics::count(vectorMeanAndVariances));
                 for (std::size_t j = 0u; j < 4; ++j) {
                     CPPUNIT_ASSERT_EQUAL(
-                        ml::maths::CBasicStatistics::mean(meansAndVariances[j]),
-                        (ml::maths::CBasicStatistics::mean(vectorMeanAndVariances))(j));
+                        maths::CBasicStatistics::mean(meansAndVariances[j]),
+                        (maths::CBasicStatistics::mean(vectorMeanAndVariances))(j));
                     CPPUNIT_ASSERT_EQUAL(
-                        ml::maths::CBasicStatistics::variance(meansAndVariances[j]),
-                        (ml::maths::CBasicStatistics::variance(vectorMeanAndVariances))(j));
+                        maths::CBasicStatistics::variance(meansAndVariances[j]),
+                        (maths::CBasicStatistics::variance(vectorMeanAndVariances))(j));
                 }
             }
         }
@@ -501,7 +498,7 @@
             TVectorMeanVarSkewAccumulator vectorMeanVarianceAndSkew;
 
             for (std::size_t i = 0u; i < samples.size(); ++i) {
-                ml::maths::CVectorNx1<double, 4> v;
+                maths::CVectorNx1<double, 4> v;
                 for (std::size_t j = 0u; j < 4; ++i, ++j) {
                     meansVariancesAndSkews[j].add(samples[i]);
                     v(j) = samples[i];
@@ -510,18 +507,18 @@
                 vectorMeanVarianceAndSkew.add(v);
 
                 CPPUNIT_ASSERT_EQUAL(
-                    ml::maths::CBasicStatistics::count(meansVariancesAndSkews[0]),
-                    ml::maths::CBasicStatistics::count(vectorMeanVarianceAndSkew));
+                    maths::CBasicStatistics::count(meansVariancesAndSkews[0]),
+                    maths::CBasicStatistics::count(vectorMeanVarianceAndSkew));
                 for (std::size_t j = 0u; j < 4; ++j) {
                     CPPUNIT_ASSERT_EQUAL(
-                        ml::maths::CBasicStatistics::mean(meansVariancesAndSkews[j]),
-                        (ml::maths::CBasicStatistics::mean(vectorMeanVarianceAndSkew))(j));
+                        maths::CBasicStatistics::mean(meansVariancesAndSkews[j]),
+                        (maths::CBasicStatistics::mean(vectorMeanVarianceAndSkew))(j));
                     CPPUNIT_ASSERT_EQUAL(
-                        ml::maths::CBasicStatistics::variance(meansVariancesAndSkews[j]),
-                        (ml::maths::CBasicStatistics::variance(vectorMeanVarianceAndSkew))(j));
+                        maths::CBasicStatistics::variance(meansVariancesAndSkews[j]),
+                        (maths::CBasicStatistics::variance(vectorMeanVarianceAndSkew))(j));
                     CPPUNIT_ASSERT_EQUAL(
-                        ml::maths::CBasicStatistics::skewness(meansVariancesAndSkews[j]),
-                        (ml::maths::CBasicStatistics::skewness(vectorMeanVarianceAndSkew))(j));
+                        maths::CBasicStatistics::skewness(meansVariancesAndSkews[j]),
+                        (maths::CBasicStatistics::skewness(vectorMeanVarianceAndSkew))(j));
                 }
             }
         }
@@ -536,19 +533,19 @@
             moments[0].add(3.0);
 
             {
-                ml::core::CRapidXmlStatePersistInserter inserter("root");
-                ml::core::CPersistUtils::persist(TAG, moments, inserter);
+                core::CRapidXmlStatePersistInserter inserter("root");
+                core::CPersistUtils::persist(TAG, moments, inserter);
                 std::string xml;
                 inserter.toXml(xml);
                 LOG_DEBUG(<< "Moments XML representation:\n" << xml);
 
-                ml::core::CRapidXmlParser parser;
+                core::CRapidXmlParser parser;
                 CPPUNIT_ASSERT(parser.parseStringIgnoreCdata(xml));
-                ml::core::CRapidXmlStateRestoreTraverser traverser(parser);
+                core::CRapidXmlStateRestoreTraverser traverser(parser);
                 TMeanAccumulatorVec restored;
                 CPPUNIT_ASSERT(traverser.traverseSubLevel(
                     boost::bind(SRestore(), boost::ref(restored), _1)));
-                LOG_DEBUG(<< "restored = " << ml::core::CContainerPrinter::print(restored));
+                LOG_DEBUG(<< "restored = " << core::CContainerPrinter::print(restored));
                 CPPUNIT_ASSERT_EQUAL(moments.size(), restored.size());
                 for (std::size_t i = 0u; i < restored.size(); ++i) {
                     CPPUNIT_ASSERT_EQUAL(moments[i].checksum(), restored[i].checksum());
@@ -564,19 +561,19 @@
             moments[2].add(12.0);
 
             {
-                ml::core::CRapidXmlStatePersistInserter inserter("root");
-                ml::core::CPersistUtils::persist(TAG, moments, inserter);
+                core::CRapidXmlStatePersistInserter inserter("root");
+                core::CPersistUtils::persist(TAG, moments, inserter);
                 std::string xml;
                 inserter.toXml(xml);
                 LOG_DEBUG(<< "Moments XML representation:\n" << xml);
 
-                ml::core::CRapidXmlParser parser;
+                core::CRapidXmlParser parser;
                 CPPUNIT_ASSERT(parser.parseStringIgnoreCdata(xml));
-                ml::core::CRapidXmlStateRestoreTraverser traverser(parser);
+                core::CRapidXmlStateRestoreTraverser traverser(parser);
                 TMeanAccumulatorVec restored;
                 CPPUNIT_ASSERT(traverser.traverseSubLevel(
                     boost::bind(SRestore(), boost::ref(restored), _1)));
-                LOG_DEBUG(<< "restored = " << ml::core::CContainerPrinter::print(restored));
+                LOG_DEBUG(<< "restored = " << core::CContainerPrinter::print(restored));
                 CPPUNIT_ASSERT_EQUAL(moments.size(), restored.size());
                 for (std::size_t i = 0u; i < restored.size(); ++i) {
                     CPPUNIT_ASSERT_EQUAL(moments[i].checksum(), restored[i].checksum());
@@ -590,19 +587,19 @@
             moments[0].add(3.0);
             moments[0].add(3.5);
             {
-                ml::core::CRapidXmlStatePersistInserter inserter("root");
-                ml::core::CPersistUtils::persist(TAG, moments, inserter);
+                core::CRapidXmlStatePersistInserter inserter("root");
+                core::CPersistUtils::persist(TAG, moments, inserter);
                 std::string xml;
                 inserter.toXml(xml);
                 LOG_DEBUG(<< "Moments XML representation:\n" << xml);
 
-                ml::core::CRapidXmlParser parser;
+                core::CRapidXmlParser parser;
                 CPPUNIT_ASSERT(parser.parseStringIgnoreCdata(xml));
-                ml::core::CRapidXmlStateRestoreTraverser traverser(parser);
+                core::CRapidXmlStateRestoreTraverser traverser(parser);
                 TMeanVarAccumulatorVec restored;
                 CPPUNIT_ASSERT(traverser.traverseSubLevel(
                     boost::bind(SRestore(), boost::ref(restored), _1)));
-                LOG_DEBUG(<< "restored = " << ml::core::CContainerPrinter::print(restored));
+                LOG_DEBUG(<< "restored = " << core::CContainerPrinter::print(restored));
                 CPPUNIT_ASSERT_EQUAL(moments.size(), restored.size());
                 for (std::size_t i = 0u; i < restored.size(); ++i) {
                     CPPUNIT_ASSERT_EQUAL(moments[i].checksum(), restored[i].checksum());
@@ -619,19 +616,19 @@
             moments[2].add(12.0);
             moments[2].add(12.0);
             {
-                ml::core::CRapidXmlStatePersistInserter inserter("root");
-                ml::core::CPersistUtils::persist(TAG, moments, inserter);
+                core::CRapidXmlStatePersistInserter inserter("root");
+                core::CPersistUtils::persist(TAG, moments, inserter);
                 std::string xml;
                 inserter.toXml(xml);
                 LOG_DEBUG(<< "Moments XML representation:\n" << xml);
 
-                ml::core::CRapidXmlParser parser;
+                core::CRapidXmlParser parser;
                 CPPUNIT_ASSERT(parser.parseStringIgnoreCdata(xml));
-                ml::core::CRapidXmlStateRestoreTraverser traverser(parser);
+                core::CRapidXmlStateRestoreTraverser traverser(parser);
                 TMeanVarAccumulatorVec restored;
                 CPPUNIT_ASSERT(traverser.traverseSubLevel(
                     boost::bind(SRestore(), boost::ref(restored), _1)));
-                LOG_DEBUG(<< "restored = " << ml::core::CContainerPrinter::print(restored));
+                LOG_DEBUG(<< "restored = " << core::CContainerPrinter::print(restored));
                 CPPUNIT_ASSERT_EQUAL(moments.size(), restored.size());
                 for (std::size_t i = 0u; i < restored.size(); ++i) {
                     CPPUNIT_ASSERT_EQUAL(moments[i].checksum(), restored[i].checksum());
@@ -645,19 +642,19 @@
             moments[0].add(3.0);
             moments[0].add(3.5);
             {
-                ml::core::CRapidXmlStatePersistInserter inserter("root");
-                ml::core::CPersistUtils::persist(TAG, moments, inserter);
+                core::CRapidXmlStatePersistInserter inserter("root");
+                core::CPersistUtils::persist(TAG, moments, inserter);
                 std::string xml;
                 inserter.toXml(xml);
                 LOG_DEBUG(<< "Moments XML representation:\n" << xml);
 
-                ml::core::CRapidXmlParser parser;
+                core::CRapidXmlParser parser;
                 CPPUNIT_ASSERT(parser.parseStringIgnoreCdata(xml));
-                ml::core::CRapidXmlStateRestoreTraverser traverser(parser);
+                core::CRapidXmlStateRestoreTraverser traverser(parser);
                 TMeanVarSkewAccumulatorVec restored;
                 CPPUNIT_ASSERT(traverser.traverseSubLevel(
                     boost::bind(SRestore(), boost::ref(restored), _1)));
-                LOG_DEBUG(<< "restored = " << ml::core::CContainerPrinter::print(restored));
+                LOG_DEBUG(<< "restored = " << core::CContainerPrinter::print(restored));
                 CPPUNIT_ASSERT_EQUAL(moments.size(), restored.size());
                 for (std::size_t i = 0u; i < restored.size(); ++i) {
                     CPPUNIT_ASSERT_EQUAL(moments[i].checksum(), restored[i].checksum());
@@ -674,19 +671,19 @@
             moments[2].add(12.0);
             moments[2].add(12.0);
             {
-                ml::core::CRapidXmlStatePersistInserter inserter("root");
-                ml::core::CPersistUtils::persist(TAG, moments, inserter);
+                core::CRapidXmlStatePersistInserter inserter("root");
+                core::CPersistUtils::persist(TAG, moments, inserter);
                 std::string xml;
                 inserter.toXml(xml);
                 LOG_DEBUG(<< "Moments XML representation:\n" << xml);
 
-                ml::core::CRapidXmlParser parser;
+                core::CRapidXmlParser parser;
                 CPPUNIT_ASSERT(parser.parseStringIgnoreCdata(xml));
-                ml::core::CRapidXmlStateRestoreTraverser traverser(parser);
+                core::CRapidXmlStateRestoreTraverser traverser(parser);
                 TMeanVarSkewAccumulatorVec restored;
                 CPPUNIT_ASSERT(traverser.traverseSubLevel(
                     boost::bind(SRestore(), boost::ref(restored), _1)));
-                LOG_DEBUG(<< "restored = " << ml::core::CContainerPrinter::print(restored));
+                LOG_DEBUG(<< "restored = " << core::CContainerPrinter::print(restored));
                 CPPUNIT_ASSERT_EQUAL(moments.size(), restored.size());
                 for (std::size_t i = 0u; i < restored.size(); ++i) {
                     CPPUNIT_ASSERT_EQUAL(moments[i].checksum(), restored[i].checksum());
@@ -696,15 +693,15 @@
     }
 
     CPPUNIT_ASSERT_EQUAL(
-        true, ml::core::memory_detail::SDynamicSizeAlwaysZero<TMeanAccumulator>::value());
+        true, core::memory_detail::SDynamicSizeAlwaysZero<TMeanAccumulator>::value());
     CPPUNIT_ASSERT_EQUAL(
-        true, ml::core::memory_detail::SDynamicSizeAlwaysZero<TMeanVarAccumulator>::value());
+        true, core::memory_detail::SDynamicSizeAlwaysZero<TMeanVarAccumulator>::value());
     CPPUNIT_ASSERT_EQUAL(
-        true, ml::core::memory_detail::SDynamicSizeAlwaysZero<TMeanVarSkewAccumulator>::value());
+        true, core::memory_detail::SDynamicSizeAlwaysZero<TMeanVarSkewAccumulator>::value());
 }
 
 void CBasicStatisticsTest::testVectorCentralMoments() {
-    using TDouble2Vec = ml::core::CSmallVector<double, 2>;
+    using TDouble2Vec = core::CSmallVector<double, 2>;
 
     {
         TMeanAccumulator2Vec moments1(2);
@@ -719,18 +716,16 @@
         moments2[0].add(2.9);
         moments2[1].add(4.0);
         moments2[1].add(3.0);
-        TDouble2Vec counts1 = ml::maths::CBasicStatistics::count(moments1);
-        TDouble2Vec means1 = ml::maths::CBasicStatistics::mean(moments1);
-        TDoubleVec counts2 = ml::maths::CBasicStatistics::count(moments2);
-        TDoubleVec means2 = ml::maths::CBasicStatistics::mean(moments2);
-        CPPUNIT_ASSERT_EQUAL(std::string("[3, 2]"),
-                             ml::core::CContainerPrinter::print(counts1));
+        TDouble2Vec counts1 = maths::CBasicStatistics::count(moments1);
+        TDouble2Vec means1 = maths::CBasicStatistics::mean(moments1);
+        TDoubleVec counts2 = maths::CBasicStatistics::count(moments2);
+        TDoubleVec means2 = maths::CBasicStatistics::mean(moments2);
+        CPPUNIT_ASSERT_EQUAL(std::string("[3, 2]"), core::CContainerPrinter::print(counts1));
         CPPUNIT_ASSERT_EQUAL(std::string("[3.3, 3.5]"),
-                             ml::core::CContainerPrinter::print(means1));
-        CPPUNIT_ASSERT_EQUAL(std::string("[3, 2]"),
-                             ml::core::CContainerPrinter::print(counts2));
+                             core::CContainerPrinter::print(means1));
+        CPPUNIT_ASSERT_EQUAL(std::string("[3, 2]"), core::CContainerPrinter::print(counts2));
         CPPUNIT_ASSERT_EQUAL(std::string("[3.3, 3.5]"),
-                             ml::core::CContainerPrinter::print(means2));
+                             core::CContainerPrinter::print(means2));
     }
     {
         TMeanVarAccumulator2Vec moments1(2);
@@ -745,30 +740,24 @@
         moments2[1].add(3.0);
         moments2[1].add(4.0);
         moments2[1].add(5.0);
-        TDouble2Vec counts1 = ml::maths::CBasicStatistics::count(moments1);
-        TDouble2Vec means1 = ml::maths::CBasicStatistics::mean(moments1);
-        TDouble2Vec vars1 = ml::maths::CBasicStatistics::variance(moments1);
-        TDouble2Vec mlvars1 = ml::maths::CBasicStatistics::maximumLikelihoodVariance(moments1);
-        TDoubleVec counts2 = ml::maths::CBasicStatistics::count(moments2);
-        TDoubleVec means2 = ml::maths::CBasicStatistics::mean(moments2);
-        TDoubleVec vars2 = ml::maths::CBasicStatistics::variance(moments2);
-        TDouble2Vec mlvars2 = ml::maths::CBasicStatistics::maximumLikelihoodVariance(moments2);
-        CPPUNIT_ASSERT_EQUAL(std::string("[2, 3]"),
-                             ml::core::CContainerPrinter::print(counts1));
-        CPPUNIT_ASSERT_EQUAL(std::string("[3, 4]"),
-                             ml::core::CContainerPrinter::print(means1));
-        CPPUNIT_ASSERT_EQUAL(std::string("[2, 1]"),
-                             ml::core::CContainerPrinter::print(vars1));
+        TDouble2Vec counts1 = maths::CBasicStatistics::count(moments1);
+        TDouble2Vec means1 = maths::CBasicStatistics::mean(moments1);
+        TDouble2Vec vars1 = maths::CBasicStatistics::variance(moments1);
+        TDouble2Vec mlvars1 = maths::CBasicStatistics::maximumLikelihoodVariance(moments1);
+        TDoubleVec counts2 = maths::CBasicStatistics::count(moments2);
+        TDoubleVec means2 = maths::CBasicStatistics::mean(moments2);
+        TDoubleVec vars2 = maths::CBasicStatistics::variance(moments2);
+        TDouble2Vec mlvars2 = maths::CBasicStatistics::maximumLikelihoodVariance(moments2);
+        CPPUNIT_ASSERT_EQUAL(std::string("[2, 3]"), core::CContainerPrinter::print(counts1));
+        CPPUNIT_ASSERT_EQUAL(std::string("[3, 4]"), core::CContainerPrinter::print(means1));
+        CPPUNIT_ASSERT_EQUAL(std::string("[2, 1]"), core::CContainerPrinter::print(vars1));
         CPPUNIT_ASSERT_EQUAL(std::string("[1, 0.6666667]"),
-                             ml::core::CContainerPrinter::print(mlvars1));
-        CPPUNIT_ASSERT_EQUAL(std::string("[2, 3]"),
-                             ml::core::CContainerPrinter::print(counts2));
-        CPPUNIT_ASSERT_EQUAL(std::string("[3, 4]"),
-                             ml::core::CContainerPrinter::print(means2));
-        CPPUNIT_ASSERT_EQUAL(std::string("[2, 1]"),
-                             ml::core::CContainerPrinter::print(vars2));
+                             core::CContainerPrinter::print(mlvars1));
+        CPPUNIT_ASSERT_EQUAL(std::string("[2, 3]"), core::CContainerPrinter::print(counts2));
+        CPPUNIT_ASSERT_EQUAL(std::string("[3, 4]"), core::CContainerPrinter::print(means2));
+        CPPUNIT_ASSERT_EQUAL(std::string("[2, 1]"), core::CContainerPrinter::print(vars2));
         CPPUNIT_ASSERT_EQUAL(std::string("[1, 0.6666667]"),
-                             ml::core::CContainerPrinter::print(mlvars2));
+                             core::CContainerPrinter::print(mlvars2));
     }
     {
         TMeanVarSkewAccumulator2Vec moments1(2);
@@ -783,36 +772,28 @@
         moments2[1].add(2.0);
         moments2[1].add(5.0);
         moments2[1].add(5.0);
-        TDouble2Vec counts1 = ml::maths::CBasicStatistics::count(moments1);
-        TDouble2Vec means1 = ml::maths::CBasicStatistics::mean(moments1);
-        TDouble2Vec vars1 = ml::maths::CBasicStatistics::variance(moments1);
-        TDouble2Vec mlvars1 = ml::maths::CBasicStatistics::maximumLikelihoodVariance(moments1);
-        TDouble2Vec skews1 = ml::maths::CBasicStatistics::skewness(moments1);
-        TDoubleVec counts2 = ml::maths::CBasicStatistics::count(moments2);
-        TDoubleVec means2 = ml::maths::CBasicStatistics::mean(moments2);
-        TDoubleVec vars2 = ml::maths::CBasicStatistics::variance(moments2);
-        TDouble2Vec mlvars2 = ml::maths::CBasicStatistics::maximumLikelihoodVariance(moments2);
-        TDouble2Vec skews2 = ml::maths::CBasicStatistics::skewness(moments2);
-        CPPUNIT_ASSERT_EQUAL(std::string("[2, 3]"),
-                             ml::core::CContainerPrinter::print(counts1));
-        CPPUNIT_ASSERT_EQUAL(std::string("[3, 4]"),
-                             ml::core::CContainerPrinter::print(means1));
-        CPPUNIT_ASSERT_EQUAL(std::string("[2, 3]"),
-                             ml::core::CContainerPrinter::print(vars1));
-        CPPUNIT_ASSERT_EQUAL(std::string("[1, 2]"),
-                             ml::core::CContainerPrinter::print(mlvars1));
+        TDouble2Vec counts1 = maths::CBasicStatistics::count(moments1);
+        TDouble2Vec means1 = maths::CBasicStatistics::mean(moments1);
+        TDouble2Vec vars1 = maths::CBasicStatistics::variance(moments1);
+        TDouble2Vec mlvars1 = maths::CBasicStatistics::maximumLikelihoodVariance(moments1);
+        TDouble2Vec skews1 = maths::CBasicStatistics::skewness(moments1);
+        TDoubleVec counts2 = maths::CBasicStatistics::count(moments2);
+        TDoubleVec means2 = maths::CBasicStatistics::mean(moments2);
+        TDoubleVec vars2 = maths::CBasicStatistics::variance(moments2);
+        TDouble2Vec mlvars2 = maths::CBasicStatistics::maximumLikelihoodVariance(moments2);
+        TDouble2Vec skews2 = maths::CBasicStatistics::skewness(moments2);
+        CPPUNIT_ASSERT_EQUAL(std::string("[2, 3]"), core::CContainerPrinter::print(counts1));
+        CPPUNIT_ASSERT_EQUAL(std::string("[3, 4]"), core::CContainerPrinter::print(means1));
+        CPPUNIT_ASSERT_EQUAL(std::string("[2, 3]"), core::CContainerPrinter::print(vars1));
+        CPPUNIT_ASSERT_EQUAL(std::string("[1, 2]"), core::CContainerPrinter::print(mlvars1));
         CPPUNIT_ASSERT_EQUAL(std::string("[0, -0.3849002]"),
-                             ml::core::CContainerPrinter::print(skews1));
-        CPPUNIT_ASSERT_EQUAL(std::string("[2, 3]"),
-                             ml::core::CContainerPrinter::print(counts2));
-        CPPUNIT_ASSERT_EQUAL(std::string("[3, 4]"),
-                             ml::core::CContainerPrinter::print(means2));
-        CPPUNIT_ASSERT_EQUAL(std::string("[2, 3]"),
-                             ml::core::CContainerPrinter::print(vars2));
-        CPPUNIT_ASSERT_EQUAL(std::string("[1, 2]"),
-                             ml::core::CContainerPrinter::print(mlvars2));
+                             core::CContainerPrinter::print(skews1));
+        CPPUNIT_ASSERT_EQUAL(std::string("[2, 3]"), core::CContainerPrinter::print(counts2));
+        CPPUNIT_ASSERT_EQUAL(std::string("[3, 4]"), core::CContainerPrinter::print(means2));
+        CPPUNIT_ASSERT_EQUAL(std::string("[2, 3]"), core::CContainerPrinter::print(vars2));
+        CPPUNIT_ASSERT_EQUAL(std::string("[1, 2]"), core::CContainerPrinter::print(mlvars2));
         CPPUNIT_ASSERT_EQUAL(std::string("[0, -0.3849002]"),
-                             ml::core::CContainerPrinter::print(skews2));
+                             core::CContainerPrinter::print(skews2));
     }
 }
 
@@ -841,182 +822,138 @@
                                                  {-0.174535, 0.935285, -0.091192},
                                                  {-0.199460, -0.091192, 0.833710}};
 
-        ml::maths::CBasicStatistics::SSampleCovariances<ml::maths::CVectorNx1<double, 3>> covariances1(3);
-        ml::maths::CBasicStatistics::SSampleCovariances<ml::maths::CVector<double>> covariances2(3);
-        ml::maths::CBasicStatistics::SSampleCovariances<ml::maths::CDenseVector<double>> covariances3(3);
-
-<<<<<<< HEAD
-        for (std::size_t i = 0u; i < boost::size(raw); ++i)
-        {
-            LOG_DEBUG("v = " << ml::core::CContainerPrinter::print(raw[i]));
-            covariances1.add(ml::maths::CVectorNx1<double, 3>(raw[i]));
-            covariances2.add(ml::maths::CVector<double>(boost::begin(raw[i]), boost::end(raw[i])));
-            ml::maths::CDenseVector<double> v(3);
+        maths::CBasicStatistics::SSampleCovariances<maths::CVectorNx1<double, 3>> covariances1(3);
+        maths::CBasicStatistics::SSampleCovariances<maths::CVector<double>> covariances2(3);
+        maths::CBasicStatistics::SSampleCovariances<maths::CDenseVector<double>> covariances3(3);
+
+        for (std::size_t i = 0u; i < boost::size(raw); ++i) {
+            LOG_DEBUG(<< "v = " << core::CContainerPrinter::print(raw[i]));
+            covariances1.add(maths::CVectorNx1<double, 3>(raw[i]));
+            covariances2.add(maths::CVector<double>(boost::begin(raw[i]),
+                                                    boost::end(raw[i])));
+            maths::CDenseVector<double> v(3);
             v << raw[i][0], raw[i][1], raw[i][2];
             covariances3.add(v);
         }
 
-        LOG_DEBUG("count1 = " << ml::maths::CBasicStatistics::count(covariances1));
-        LOG_DEBUG("mean1 = " << ml::maths::CBasicStatistics::mean(covariances1));
-        LOG_DEBUG("covariances1 = " << ml::maths::CBasicStatistics::covariances(covariances1));
-        LOG_DEBUG("count2 = " << ml::maths::CBasicStatistics::count(covariances2));
-        LOG_DEBUG("mean2 = " << ml::maths::CBasicStatistics::mean(covariances2));
-        LOG_DEBUG("covariances2 = " << ml::maths::CBasicStatistics::covariances(covariances2));
-        LOG_DEBUG("count3 = " << ml::maths::CBasicStatistics::count(covariances3));
-        LOG_DEBUG("mean3 = " << ml::maths::CBasicStatistics::mean(covariances3).transpose());
-        LOG_DEBUG("covariances3 =\n" << ml::maths::CBasicStatistics::covariances(covariances3));
+        LOG_DEBUG(<< "count1 = " << maths::CBasicStatistics::count(covariances1));
+        LOG_DEBUG(<< "mean1 = " << maths::CBasicStatistics::mean(covariances1));
+        LOG_DEBUG(<< "covariances1 = " << maths::CBasicStatistics::covariances(covariances1));
+        LOG_DEBUG(<< "count2 = " << maths::CBasicStatistics::count(covariances2));
+        LOG_DEBUG(<< "mean2 = " << maths::CBasicStatistics::mean(covariances2));
+        LOG_DEBUG(<< "covariances2 = " << maths::CBasicStatistics::covariances(covariances2));
+        LOG_DEBUG(<< "count3 = " << maths::CBasicStatistics::count(covariances3));
+        LOG_DEBUG(<< "mean3 = " << maths::CBasicStatistics::mean(covariances3).transpose());
+        LOG_DEBUG(<< "covariances3 =\n"
+                  << maths::CBasicStatistics::covariances(covariances3));
 
         CPPUNIT_ASSERT_EQUAL(static_cast<double>(boost::size(raw)),
-                             ml::maths::CBasicStatistics::count(covariances1));
+                             maths::CBasicStatistics::count(covariances1));
         CPPUNIT_ASSERT_EQUAL(static_cast<double>(boost::size(raw)),
-                             ml::maths::CBasicStatistics::count(covariances2));
+                             maths::CBasicStatistics::count(covariances2));
         CPPUNIT_ASSERT_EQUAL(static_cast<double>(boost::size(raw)),
-                             ml::maths::CBasicStatistics::count(covariances3));
-
-        for (std::size_t i = 0u; i < 3; ++i)
-        {
-            CPPUNIT_ASSERT_DOUBLES_EQUAL(expectedMean[i],
-                                         (ml::maths::CBasicStatistics::mean(covariances1))(i),
-                                         2e-6);
-            CPPUNIT_ASSERT_DOUBLES_EQUAL(expectedMean[i],
-                                         (ml::maths::CBasicStatistics::mean(covariances2))(i),
-                                         2e-6);
-            CPPUNIT_ASSERT_DOUBLES_EQUAL(expectedMean[i],
-                                         (ml::maths::CBasicStatistics::mean(covariances3))(i),
-                                         2e-6);
-            for (std::size_t j = 0u; j < 3; ++j)
-            {
-                CPPUNIT_ASSERT_DOUBLES_EQUAL(expectedCovariances[i][j],
-                                             (ml::maths::CBasicStatistics::covariances(covariances1))(i, j),
-                                             2e-6);
-                CPPUNIT_ASSERT_DOUBLES_EQUAL(expectedCovariances[i][j],
-                                             (ml::maths::CBasicStatistics::covariances(covariances2))(i, j),
-                                             2e-6);
-                CPPUNIT_ASSERT_DOUBLES_EQUAL(expectedCovariances[i][j],
-                                             (ml::maths::CBasicStatistics::covariances(covariances3))(i, j),
-                                             2e-6);
-=======
-        for (std::size_t i = 0u; i < boost::size(raw); ++i) {
-            ml::maths::CVectorNx1<double, 3> v(raw[i]);
-            LOG_DEBUG(<< "v = " << v);
-            covariances.add(v);
-        }
-
-        LOG_DEBUG(<< "count = " << ml::maths::CBasicStatistics::count(covariances));
-        LOG_DEBUG(<< "mean = " << ml::maths::CBasicStatistics::mean(covariances));
-        LOG_DEBUG(<< "covariances = "
-                  << ml::maths::CBasicStatistics::covariances(covariances));
-
-        CPPUNIT_ASSERT_EQUAL(static_cast<double>(boost::size(raw)),
-                             ml::maths::CBasicStatistics::count(covariances));
+                             maths::CBasicStatistics::count(covariances3));
+
         for (std::size_t i = 0u; i < 3; ++i) {
             CPPUNIT_ASSERT_DOUBLES_EQUAL(
-                expectedMean[i], (ml::maths::CBasicStatistics::mean(covariances))(i), 2e-6);
+                expectedMean[i], (maths::CBasicStatistics::mean(covariances1))(i), 2e-6);
+            CPPUNIT_ASSERT_DOUBLES_EQUAL(
+                expectedMean[i], (maths::CBasicStatistics::mean(covariances2))(i), 2e-6);
+            CPPUNIT_ASSERT_DOUBLES_EQUAL(
+                expectedMean[i], (maths::CBasicStatistics::mean(covariances3))(i), 2e-6);
             for (std::size_t j = 0u; j < 3; ++j) {
                 CPPUNIT_ASSERT_DOUBLES_EQUAL(
                     expectedCovariances[i][j],
-                    (ml::maths::CBasicStatistics::covariances(covariances))(i, j), 2e-6);
->>>>>>> 601f3449
-            }
-        }
-
-        bool dynamicSizeAlwaysZero = ml::core::memory_detail::SDynamicSizeAlwaysZero<
-<<<<<<< HEAD
-                ml::maths::CBasicStatistics::SSampleCovariances<ml::maths::CVectorNx1<double, 3>>>::value();
-=======
-            ml::maths::CBasicStatistics::SSampleCovariances<double, 3>>::value();
->>>>>>> 601f3449
+                    (maths::CBasicStatistics::covariances(covariances1))(i, j), 2e-6);
+                CPPUNIT_ASSERT_DOUBLES_EQUAL(
+                    expectedCovariances[i][j],
+                    (maths::CBasicStatistics::covariances(covariances2))(i, j), 2e-6);
+                CPPUNIT_ASSERT_DOUBLES_EQUAL(
+                    expectedCovariances[i][j],
+                    (maths::CBasicStatistics::covariances(covariances3))(i, j), 2e-6);
+            }
+        }
+
+        bool dynamicSizeAlwaysZero = core::memory_detail::SDynamicSizeAlwaysZero<
+            maths::CBasicStatistics::SSampleCovariances<maths::CVectorNx1<double, 3>>>::value();
         CPPUNIT_ASSERT_EQUAL(true, dynamicSizeAlwaysZero);
     }
 
     {
-        using TVectorVec = std::vector<ml::maths::CVectorNx1<double, 4>>;
+        using TVectorVec = std::vector<maths::CVectorNx1<double, 4>>;
 
         double mean_[] = {1.0, 3.0, 2.0, 7.0};
-        ml::maths::CVectorNx1<double, 4> mean(mean_);
+        maths::CVectorNx1<double, 4> mean(mean_);
 
         double covariances1_[] = {1.0, 1.0, 1.0, 1.0};
         double covariances2_[] = {-1.0, 1.0, 0.0, 0.0};
         double covariances3_[] = {-1.0, -1.0, 2.0, 0.0};
         double covariances4_[] = {-1.0, -1.0, -1.0, 3.0};
 
-        ml::maths::CVectorNx1<double, 4> covariances1(covariances1_);
-        ml::maths::CVectorNx1<double, 4> covariances2(covariances2_);
-        ml::maths::CVectorNx1<double, 4> covariances3(covariances3_);
-        ml::maths::CVectorNx1<double, 4> covariances4(covariances4_);
-
-        ml::maths::CSymmetricMatrixNxN<double, 4> covariance(
-            10.0 * ml::maths::CSymmetricMatrixNxN<double, 4>(
-                       ml::maths::E_OuterProduct, covariances1 / covariances1.euclidean()) +
-            5.0 * ml::maths::CSymmetricMatrixNxN<double, 4>(
-                      ml::maths::E_OuterProduct, covariances2 / covariances2.euclidean()) +
-            5.0 * ml::maths::CSymmetricMatrixNxN<double, 4>(
-                      ml::maths::E_OuterProduct, covariances3 / covariances3.euclidean()) +
-            2.0 * ml::maths::CSymmetricMatrixNxN<double, 4>(
-                      ml::maths::E_OuterProduct, covariances4 / covariances4.euclidean()));
+        maths::CVectorNx1<double, 4> covariances1(covariances1_);
+        maths::CVectorNx1<double, 4> covariances2(covariances2_);
+        maths::CVectorNx1<double, 4> covariances3(covariances3_);
+        maths::CVectorNx1<double, 4> covariances4(covariances4_);
+
+        maths::CSymmetricMatrixNxN<double, 4> covariance(
+            10.0 * maths::CSymmetricMatrixNxN<double, 4>(
+                       maths::E_OuterProduct, covariances1 / covariances1.euclidean()) +
+            5.0 * maths::CSymmetricMatrixNxN<double, 4>(
+                      maths::E_OuterProduct, covariances2 / covariances2.euclidean()) +
+            5.0 * maths::CSymmetricMatrixNxN<double, 4>(
+                      maths::E_OuterProduct, covariances3 / covariances3.euclidean()) +
+            2.0 * maths::CSymmetricMatrixNxN<double, 4>(
+                      maths::E_OuterProduct, covariances4 / covariances4.euclidean()));
 
         std::size_t n = 10000u;
 
         TVectorVec samples;
-        ml::maths::CSampling::multivariateNormalSample(mean, covariance, n, samples);
-
-<<<<<<< HEAD
-        ml::maths::CBasicStatistics::SSampleCovariances<ml::maths::CVectorNx1<double, 4>> sampleCovariance(4);
+        maths::CSampling::multivariateNormalSample(mean, covariance, n, samples);
+
+        maths::CBasicStatistics::SSampleCovariances<maths::CVectorNx1<double, 4>> sampleCovariance(4);
         sampleCovariance.add(samples);
-=======
-        ml::maths::CBasicStatistics::SSampleCovariances<double, 4> sampleCovariance;
-
-        for (std::size_t i = 0u; i < n; ++i) {
-            sampleCovariance.add(samples[i]);
-        }
->>>>>>> 601f3449
 
         LOG_DEBUG(<< "expected mean = " << mean);
         LOG_DEBUG(<< "expected covariances = " << covariance);
 
-        LOG_DEBUG(<< "mean = " << ml::maths::CBasicStatistics::mean(sampleCovariance));
+        LOG_DEBUG(<< "mean = " << maths::CBasicStatistics::mean(sampleCovariance));
         LOG_DEBUG(<< "covariances = "
-                  << ml::maths::CBasicStatistics::covariances(sampleCovariance));
+                  << maths::CBasicStatistics::covariances(sampleCovariance));
 
         for (std::size_t i = 0u; i < 4; ++i) {
             CPPUNIT_ASSERT_DOUBLES_EQUAL(
-                mean(i), (ml::maths::CBasicStatistics::mean(sampleCovariance))(i), 0.05);
+                mean(i), (maths::CBasicStatistics::mean(sampleCovariance))(i), 0.05);
             for (std::size_t j = 0u; j < 4; ++j) {
                 CPPUNIT_ASSERT_DOUBLES_EQUAL(
                     covariance(i, j),
-                    (ml::maths::CBasicStatistics::covariances(sampleCovariance))(i, j), 0.16);
-            }
-        }
-    }
-
-    {
-        ml::test::CRandomNumbers rng;
+                    (maths::CBasicStatistics::covariances(sampleCovariance))(i, j), 0.16);
+            }
+        }
+    }
+
+    {
+        test::CRandomNumbers rng;
 
         std::vector<double> coordinates;
         rng.generateUniformSamples(5.0, 10.0, 400, coordinates);
 
-        std::vector<ml::maths::CVectorNx1<double, 4>> points;
+        std::vector<maths::CVectorNx1<double, 4>> points;
         for (std::size_t i = 0u; i < coordinates.size(); i += 4) {
             double c[] = {coordinates[i + 0], coordinates[i + 1],
                           coordinates[i + 2], coordinates[i + 3]};
-            points.push_back(ml::maths::CVectorNx1<double, 4>(c));
-        }
-
-<<<<<<< HEAD
-        ml::maths::CBasicStatistics::SSampleCovariances<ml::maths::CVectorNx1<double, 4>> expectedSampleCovariances(4);
-        for (std::size_t i = 0u; i < points.size(); ++i)
-        {
-=======
-        ml::maths::CBasicStatistics::SSampleCovariances<double, 4> expectedSampleCovariances;
+            points.push_back(maths::CVectorNx1<double, 4>(c));
+        }
+
+        maths::CBasicStatistics::SSampleCovariances<maths::CVectorNx1<double, 4>> expectedSampleCovariances(
+            4);
         for (std::size_t i = 0u; i < points.size(); ++i) {
->>>>>>> 601f3449
             expectedSampleCovariances.add(points[i]);
         }
 
         std::string expectedDelimited = expectedSampleCovariances.toDelimited();
         LOG_DEBUG(<< "delimited = " << expectedDelimited);
 
-        ml::maths::CBasicStatistics::SSampleCovariances<ml::maths::CVectorNx1<double, 4>> sampleCovariances(4);
+        maths::CBasicStatistics::SSampleCovariances<maths::CVectorNx1<double, 4>> sampleCovariances(4);
         CPPUNIT_ASSERT(sampleCovariances.fromDelimited(expectedDelimited));
 
         CPPUNIT_ASSERT_EQUAL(expectedSampleCovariances.checksum(),
@@ -1027,30 +964,17 @@
     }
 }
 
-<<<<<<< HEAD
-void CBasicStatisticsTest::testCovariancesLedoitWolf(void)
-{
-    LOG_DEBUG("+---------------------------------------------------+");
-    LOG_DEBUG("|  CBasicStatisticsTest::testCovariancesLedoitWolf  |");
-    LOG_DEBUG("+---------------------------------------------------+");
-
-    typedef std::vector<double> TDoubleVec;
-    typedef std::vector<TDoubleVec> TDoubleVecVec;
-    typedef ml::maths::CVectorNx1<double, 2> TVector2;
-    typedef std::vector<TVector2> TVector2Vec;
-    typedef ml::maths::CSymmetricMatrixNxN<double, 2> TMatrix2;
-    typedef ml::maths::CDenseVector<double> TDenseVector;
-    typedef std::vector<TDenseVector> TDenseVectorVec;
-    typedef ml::maths::CDenseMatrix<double> TDenseMatrix;
-=======
 void CBasicStatisticsTest::testCovariancesLedoitWolf() {
+    using TDoubleVec = std::vector<double>;
     using TDoubleVecVec = std::vector<TDoubleVec>;
-    using TVector2 = ml::maths::CVectorNx1<double, 2>;
+    using TVector2 = maths::CVectorNx1<double, 2>;
     using TVector2Vec = std::vector<TVector2>;
-    using TMatrix2 = ml::maths::CSymmetricMatrixNxN<double, 2>;
->>>>>>> 601f3449
-
-    ml::test::CRandomNumbers rng;
+    using TMatrix2 = maths::CSymmetricMatrixNxN<double, 2>;
+    using TDenseVector = maths::CDenseVector<double>;
+    using TDenseVectorVec = std::vector<TDenseVector>;
+    using TDenseMatrix = maths::CDenseMatrix<double>;
+
+    test::CRandomNumbers rng;
 
     double means[][2] = {
         {10.0, 10.0}, {20.0, 150.0}, {-10.0, -20.0}, {-20.0, 40.0}, {40.0, 90.0}};
@@ -1061,24 +985,17 @@
                                   {{100.0, 20.0}, {20.0, 60.0}},
                                   {{50.0, -10.0}, {-10.0, 60.0}}};
 
-    ml::maths::CBasicStatistics::SSampleMean<double>::TAccumulator error;
-    ml::maths::CBasicStatistics::SSampleMean<double>::TAccumulator errorLW;
+    maths::CBasicStatistics::SSampleMean<double>::TAccumulator error;
+    maths::CBasicStatistics::SSampleMean<double>::TAccumulator errorLW;
 
     for (std::size_t i = 0u; i < boost::size(means); ++i) {
         LOG_DEBUG(<< "*** test " << i << " ***");
 
         TDoubleVec mean(boost::begin(means[i]), boost::end(means[i]));
         TDoubleVecVec covariance;
-<<<<<<< HEAD
-        for (std::size_t j = 0u; j < boost::size(covariances[i]); ++j)
-        {
+        for (std::size_t j = 0u; j < boost::size(covariances[i]); ++j) {
             covariance.emplace_back(boost::begin(covariances[i][j]),
                                     boost::end(covariances[i][j]));
-=======
-        for (std::size_t j = 0u; j < boost::size(covariances[i]); ++j) {
-            covariance.push_back(TDoubleVec(boost::begin(covariances[i][j]),
-                                            boost::end(covariances[i][j])));
->>>>>>> 601f3449
         }
         TMatrix2 covExpected(covariance);
         LOG_DEBUG(<< "cov expected = " << covExpected);
@@ -1090,47 +1007,35 @@
 
         for (std::size_t j = 3u; j < samples.size(); ++j) {
             TVector2Vec jsamples;
-<<<<<<< HEAD
             TDenseVectorVec jsamples2;
-            for (std::size_t k = 0u; k < j; ++k)
-            {
+            for (std::size_t k = 0u; k < j; ++k) {
                 jsamples.emplace_back(samples[k]);
                 TDenseVector v(2);
                 v << samples[k][0], samples[k][1];
                 jsamples2.push_back(v);
-=======
-            for (std::size_t k = 0u; k < j; ++k) {
-                jsamples.push_back(TVector2(samples[k]));
->>>>>>> 601f3449
-            }
-
-            ml::maths::CBasicStatistics::SSampleCovariances<ml::maths::CVectorNx1<double, 2>> cov(2);
+            }
+
+            maths::CBasicStatistics::SSampleCovariances<maths::CVectorNx1<double, 2>> cov(2);
             cov.add(jsamples);
 
-            ml::maths::CBasicStatistics::SSampleCovariances<ml::maths::CVectorNx1<double, 2>> covLW(2);
-            ml::maths::CBasicStatistics::covariancesLedoitWolf(jsamples, covLW);
-
-<<<<<<< HEAD
-            ml::maths::CBasicStatistics::SSampleCovariances<ml::maths::CDenseVector<double>> covLW2(2);
-            ml::maths::CBasicStatistics::covariancesLedoitWolf(jsamples2, covLW2);
-
-            const TMatrix2 &covML   = ml::maths::CBasicStatistics::maximumLikelihoodCovariances(cov);
-            const TMatrix2 &covLWML = ml::maths::CBasicStatistics::maximumLikelihoodCovariances(covLW);
-            const TDenseMatrix &covLWML2 = ml::maths::CBasicStatistics::maximumLikelihoodCovariances(covLW2);
-
-            for (std::size_t r = 0u; r < 2; ++r)
-            {
-                for (std::size_t c = 0u; c < 2; ++c)
-                {
-                    CPPUNIT_ASSERT_DOUBLES_EQUAL(covLWML(r,c), covLWML2(r,c), 1e-10);
-                }
-            }
-=======
+            maths::CBasicStatistics::SSampleCovariances<maths::CVectorNx1<double, 2>> covLW(2);
+            maths::CBasicStatistics::covariancesLedoitWolf(jsamples, covLW);
+
+            maths::CBasicStatistics::SSampleCovariances<maths::CDenseVector<double>> covLW2(2);
+            maths::CBasicStatistics::covariancesLedoitWolf(jsamples2, covLW2);
+
             const TMatrix2& covML =
-                ml::maths::CBasicStatistics::maximumLikelihoodCovariances(cov);
+                maths::CBasicStatistics::maximumLikelihoodCovariances(cov);
             const TMatrix2& covLWML =
-                ml::maths::CBasicStatistics::maximumLikelihoodCovariances(covLW);
->>>>>>> 601f3449
+                maths::CBasicStatistics::maximumLikelihoodCovariances(covLW);
+            const TDenseMatrix& covLWML2 =
+                maths::CBasicStatistics::maximumLikelihoodCovariances(covLW2);
+
+            for (std::size_t r = 0u; r < 2; ++r) {
+                for (std::size_t c = 0u; c < 2; ++c) {
+                    CPPUNIT_ASSERT_DOUBLES_EQUAL(covLWML(r, c), covLWML2(r, c), 1e-10);
+                }
+            }
 
             double errorML = (covML - covExpected).frobenius();
             double errorLWML = (covLWML - covExpected).frobenius();
@@ -1148,65 +1053,65 @@
 
     LOG_DEBUG(<< "error    = " << error);
     LOG_DEBUG(<< "error LW = " << errorLW);
-    CPPUNIT_ASSERT(ml::maths::CBasicStatistics::mean(errorLW) <
-                   0.9 * ml::maths::CBasicStatistics::mean(error));
+    CPPUNIT_ASSERT(maths::CBasicStatistics::mean(errorLW) <
+                   0.9 * maths::CBasicStatistics::mean(error));
 }
 
 void CBasicStatisticsTest::testMedian() {
     {
-        ml::maths::CBasicStatistics::TDoubleVec sampleVec;
-
-        double median = ml::maths::CBasicStatistics::median(sampleVec);
+        maths::CBasicStatistics::TDoubleVec sampleVec;
+
+        double median = maths::CBasicStatistics::median(sampleVec);
 
         CPPUNIT_ASSERT_EQUAL(0.0, median);
     }
     {
         double sample[] = {1.0};
 
-        ml::maths::CBasicStatistics::TDoubleVec sampleVec(
+        maths::CBasicStatistics::TDoubleVec sampleVec(
             sample, sample + sizeof(sample) / sizeof(sample[0]));
 
-        double median = ml::maths::CBasicStatistics::median(sampleVec);
+        double median = maths::CBasicStatistics::median(sampleVec);
 
         CPPUNIT_ASSERT_EQUAL(1.0, median);
     }
     {
         double sample[] = {2.0, 1.0};
 
-        ml::maths::CBasicStatistics::TDoubleVec sampleVec(
+        maths::CBasicStatistics::TDoubleVec sampleVec(
             sample, sample + sizeof(sample) / sizeof(sample[0]));
 
-        double median = ml::maths::CBasicStatistics::median(sampleVec);
+        double median = maths::CBasicStatistics::median(sampleVec);
 
         CPPUNIT_ASSERT_EQUAL(1.5, median);
     }
     {
         double sample[] = {3.0, 1.0, 2.0};
 
-        ml::maths::CBasicStatistics::TDoubleVec sampleVec(
+        maths::CBasicStatistics::TDoubleVec sampleVec(
             sample, sample + sizeof(sample) / sizeof(sample[0]));
 
-        double median = ml::maths::CBasicStatistics::median(sampleVec);
+        double median = maths::CBasicStatistics::median(sampleVec);
 
         CPPUNIT_ASSERT_EQUAL(2.0, median);
     }
     {
         double sample[] = {3.0, 5.0, 9.0, 1.0, 2.0, 6.0, 7.0, 4.0, 8.0};
 
-        ml::maths::CBasicStatistics::TDoubleVec sampleVec(
+        maths::CBasicStatistics::TDoubleVec sampleVec(
             sample, sample + sizeof(sample) / sizeof(sample[0]));
 
-        double median = ml::maths::CBasicStatistics::median(sampleVec);
+        double median = maths::CBasicStatistics::median(sampleVec);
 
         CPPUNIT_ASSERT_EQUAL(5.0, median);
     }
     {
         double sample[] = {3.0, 5.0, 10.0, 2.0, 6.0, 7.0, 1.0, 9.0, 4.0, 8.0};
 
-        ml::maths::CBasicStatistics::TDoubleVec sampleVec(
+        maths::CBasicStatistics::TDoubleVec sampleVec(
             sample, sample + sizeof(sample) / sizeof(sample[0]));
 
-        double median = ml::maths::CBasicStatistics::median(sampleVec);
+        double median = maths::CBasicStatistics::median(sampleVec);
 
         CPPUNIT_ASSERT_EQUAL(5.5, median);
     }
@@ -1218,32 +1123,32 @@
     // Edge cases 0, 1, 2 elements and > half values equal.
     TDoubleVec samples;
     samples.assign({5.0});
-    CPPUNIT_ASSERT_EQUAL(0.0, ml::maths::CBasicStatistics::mad(samples));
+    CPPUNIT_ASSERT_EQUAL(0.0, maths::CBasicStatistics::mad(samples));
     samples.assign({5.0, 6.0});
-    CPPUNIT_ASSERT_EQUAL(0.5, ml::maths::CBasicStatistics::mad(samples));
+    CPPUNIT_ASSERT_EQUAL(0.5, maths::CBasicStatistics::mad(samples));
     samples.assign({6.0, 6.0, 6.0, 2.0, -100.0});
-    CPPUNIT_ASSERT_EQUAL(0.0, ml::maths::CBasicStatistics::mad(samples));
+    CPPUNIT_ASSERT_EQUAL(0.0, maths::CBasicStatistics::mad(samples));
     samples.assign({6.0, 6.0, 6.0, 6.0, -100.0, 1.0});
-    CPPUNIT_ASSERT_EQUAL(0.0, ml::maths::CBasicStatistics::mad(samples));
+    CPPUNIT_ASSERT_EQUAL(0.0, maths::CBasicStatistics::mad(samples));
 
     // Odd/even number of samples.
     samples.assign({12.2, 11.8, 1.0, 30.2, 5.9, 209.0, -390.3, 37.0});
-    CPPUNIT_ASSERT_DOUBLES_EQUAL(14.6, ml::maths::CBasicStatistics::mad(samples), 1e-15);
+    CPPUNIT_ASSERT_DOUBLES_EQUAL(14.6, maths::CBasicStatistics::mad(samples), 1e-15);
     samples.assign({12.2, 11.8, 1.0, 30.2, 5.9, 209.0, -390.3, 37.0, 51.2});
-    CPPUNIT_ASSERT_DOUBLES_EQUAL(18.0, ml::maths::CBasicStatistics::mad(samples), 1e-15);
+    CPPUNIT_ASSERT_DOUBLES_EQUAL(18.0, maths::CBasicStatistics::mad(samples), 1e-15);
 
     // Random.
-    ml::test::CRandomNumbers rng;
+    test::CRandomNumbers rng;
     TSizeVec size;
     for (std::size_t test = 0; test < 100; ++test) {
         rng.generateUniformSamples(1, 40, 1, size);
         rng.generateUniformSamples(0.0, 100.0, size[0], samples);
-        double mad{ml::maths::CBasicStatistics::mad(samples)};
-        double median{ml::maths::CBasicStatistics::median(samples)};
+        double mad{maths::CBasicStatistics::mad(samples)};
+        double median{maths::CBasicStatistics::median(samples)};
         for (auto& sample : samples) {
             sample = std::fabs(sample - median);
         }
-        CPPUNIT_ASSERT_EQUAL(ml::maths::CBasicStatistics::median(samples), mad);
+        CPPUNIT_ASSERT_EQUAL(maths::CBasicStatistics::median(samples), mad);
     }
 }
 
@@ -1251,12 +1156,12 @@
     // Test that the order statistics accumulators work for finding min and max
     // elements of a collection.
 
-    using TMinStatsStack = ml::maths::CBasicStatistics::COrderStatisticsStack<double, 2u>;
+    using TMinStatsStack = maths::CBasicStatistics::COrderStatisticsStack<double, 2u>;
     using TMaxStatsStack =
-        ml::maths::CBasicStatistics::COrderStatisticsStack<double, 3u, std::greater<double>>;
-    using TMinStatsHeap = ml::maths::CBasicStatistics::COrderStatisticsHeap<double>;
+        maths::CBasicStatistics::COrderStatisticsStack<double, 3u, std::greater<double>>;
+    using TMinStatsHeap = maths::CBasicStatistics::COrderStatisticsHeap<double>;
     using TMaxStatsHeap =
-        ml::maths::CBasicStatistics::COrderStatisticsHeap<double, std::greater<double>>;
+        maths::CBasicStatistics::COrderStatisticsHeap<double, std::greater<double>>;
 
     {
         // Test on the stack min, max, combine and persist and restore.
@@ -1297,7 +1202,7 @@
 
         std::string origXml;
         {
-            ml::core::CRapidXmlStatePersistInserter inserter("root");
+            core::CRapidXmlStatePersistInserter inserter("root");
             inserter.insertValue(TAG, minValues.toDelimited());
             inserter.toXml(origXml);
         }
@@ -1307,9 +1212,9 @@
         // Restore the XML into stats object.
         TMinStatsStack restoredMinValues;
         {
-            ml::core::CRapidXmlParser parser;
+            core::CRapidXmlParser parser;
             CPPUNIT_ASSERT(parser.parseStringIgnoreCdata(origXml));
-            ml::core::CRapidXmlStateRestoreTraverser traverser(parser);
+            core::CRapidXmlStateRestoreTraverser traverser(parser);
             CPPUNIT_ASSERT(traverser.traverseSubLevel(
                 boost::bind(SRestore(), boost::ref(restoredMinValues), _1)));
         }
@@ -1317,7 +1222,7 @@
         // The XML representation of the new stats object should be unchanged.
         std::string newXml;
         {
-            ml::core::CRapidXmlStatePersistInserter inserter("root");
+            core::CRapidXmlStatePersistInserter inserter("root");
             inserter.insertValue(TAG, restoredMinValues.toDelimited());
             inserter.toXml(newXml);
         }
@@ -1358,7 +1263,7 @@
 
         std::string origXml;
         {
-            ml::core::CRapidXmlStatePersistInserter inserter("root");
+            core::CRapidXmlStatePersistInserter inserter("root");
             inserter.insertValue(TAG, max20Values.toDelimited());
             inserter.toXml(origXml);
         }
@@ -1368,9 +1273,9 @@
         // Restore the XML into stats object.
         TMinStatsHeap restoredMaxValues(20);
         {
-            ml::core::CRapidXmlParser parser;
+            core::CRapidXmlParser parser;
             CPPUNIT_ASSERT(parser.parseStringIgnoreCdata(origXml));
-            ml::core::CRapidXmlStateRestoreTraverser traverser(parser);
+            core::CRapidXmlStateRestoreTraverser traverser(parser);
             CPPUNIT_ASSERT(traverser.traverseSubLevel(
                 boost::bind(SRestore(), boost::ref(restoredMaxValues), _1)));
         }
@@ -1378,7 +1283,7 @@
         // The XML representation of the new stats object should be unchanged.
         std::string newXml;
         {
-            ml::core::CRapidXmlStatePersistInserter inserter("root");
+            core::CRapidXmlStatePersistInserter inserter("root");
             inserter.insertValue(TAG, restoredMaxValues.toDelimited());
             inserter.toXml(newXml);
         }
@@ -1426,13 +1331,13 @@
     {
         // Test memory.
         CPPUNIT_ASSERT_EQUAL(
-            true, ml::core::memory_detail::SDynamicSizeAlwaysZero<TMinStatsStack>::value());
+            true, core::memory_detail::SDynamicSizeAlwaysZero<TMinStatsStack>::value());
         CPPUNIT_ASSERT_EQUAL(
-            true, ml::core::memory_detail::SDynamicSizeAlwaysZero<TMaxStatsStack>::value());
+            true, core::memory_detail::SDynamicSizeAlwaysZero<TMaxStatsStack>::value());
         CPPUNIT_ASSERT_EQUAL(
-            false, ml::core::memory_detail::SDynamicSizeAlwaysZero<TMinStatsHeap>::value());
+            false, core::memory_detail::SDynamicSizeAlwaysZero<TMinStatsHeap>::value());
         CPPUNIT_ASSERT_EQUAL(
-            false, ml::core::memory_detail::SDynamicSizeAlwaysZero<TMaxStatsHeap>::value());
+            false, core::memory_detail::SDynamicSizeAlwaysZero<TMaxStatsHeap>::value());
     }
 }
 
@@ -1442,7 +1347,7 @@
     TDoubleVec mixed{1.3, -8.0, 2.1};
 
     {
-        ml::maths::CBasicStatistics::CMinMax<double> minmax;
+        maths::CBasicStatistics::CMinMax<double> minmax;
         CPPUNIT_ASSERT(!minmax.initialized());
         minmax.add(positive);
         CPPUNIT_ASSERT(minmax.initialized());
@@ -1451,7 +1356,7 @@
         CPPUNIT_ASSERT_EQUAL(0.3, minmax.signMargin());
     }
     {
-        ml::maths::CBasicStatistics::CMinMax<double> minmax;
+        maths::CBasicStatistics::CMinMax<double> minmax;
         CPPUNIT_ASSERT(!minmax.initialized());
         minmax.add(negative);
         CPPUNIT_ASSERT(minmax.initialized());
@@ -1460,7 +1365,7 @@
         CPPUNIT_ASSERT_EQUAL(-0.8, minmax.signMargin());
     }
     {
-        ml::maths::CBasicStatistics::CMinMax<double> minmax;
+        maths::CBasicStatistics::CMinMax<double> minmax;
         CPPUNIT_ASSERT(!minmax.initialized());
         minmax.add(mixed);
         CPPUNIT_ASSERT(minmax.initialized());
@@ -1469,9 +1374,9 @@
         CPPUNIT_ASSERT_EQUAL(0.0, minmax.signMargin());
     }
     {
-        ml::maths::CBasicStatistics::CMinMax<double> minmax1;
-        ml::maths::CBasicStatistics::CMinMax<double> minmax2;
-        ml::maths::CBasicStatistics::CMinMax<double> minmax12;
+        maths::CBasicStatistics::CMinMax<double> minmax1;
+        maths::CBasicStatistics::CMinMax<double> minmax2;
+        maths::CBasicStatistics::CMinMax<double> minmax12;
         minmax1.add(positive);
         minmax2.add(negative);
         minmax12.add(positive);
