--- conflicted
+++ resolved
@@ -27,34 +27,15 @@
 using namespace ml;
 using namespace handy_typedefs;
 
-<<<<<<< HEAD
-typedef std::vector<double> TDoubleVec;
-typedef std::vector<TDoubleVec> TDoubleVecVec;
-typedef std::vector<TDoubleVecVec> TDoubleVecVecVec;
-typedef std::vector<std::size_t> TSizeVec;
-typedef maths::CBasicStatistics::SSampleMean<double>::TAccumulator TMeanAccumulator;
-typedef maths::CBasicStatistics::SSampleMean<TVector2>::TAccumulator TMean2Accumulator;
-typedef maths::CBasicStatistics::SSampleCovariances<TVector2> TCovariances2;
-
-namespace
-{
-
-const maths_t::TWeightStyleVec COUNT_WEIGHT(1, maths_t::E_SampleCountWeight);
-const maths_t::TWeightStyleVec VARIANCE_WEIGHT(1, maths_t::E_SampleCountVarianceScaleWeight);
-const TDouble10Vec UNIT_WEIGHT_2(2, 1.0);
-const TDouble10Vec4Vec1Vec SINGLE_UNIT_WEIGHT_2(1, TDouble10Vec4Vec(1, UNIT_WEIGHT_2));
-
-=======
 using TDoubleVec = std::vector<double>;
 using TDoubleVecVec = std::vector<TDoubleVec>;
 using TDoubleVecVecVec = std::vector<TDoubleVecVec>;
 using TSizeVec = std::vector<std::size_t>;
 using TMeanAccumulator = maths::CBasicStatistics::SSampleMean<double>::TAccumulator;
 using TMean2Accumulator = maths::CBasicStatistics::SSampleMean<TVector2>::TAccumulator;
-using TCovariances2 = maths::CBasicStatistics::SSampleCovariances<double, 2>;
+using TCovariances2 = maths::CBasicStatistics::SSampleCovariances<TVector2>;
 
 namespace {
->>>>>>> 601f3449
 template<std::size_t N>
 class CMultivariateMultimodalPriorForTest
     : public maths::CMultivariateMultimodalPrior<N> {
@@ -809,14 +790,8 @@
     TDouble10Vec expectedMean_ = filter.marginalLikelihoodMean();
     TDouble10Vec10Vec expectedCovariance_ = filter.marginalLikelihoodCovariance();
 
-<<<<<<< HEAD
     TCovariances2 sampledCovariances(2);
-    for (std::size_t i = 0u; i < sampled.size(); ++i)
-    {
-=======
-    TCovariances2 sampledCovariances;
     for (std::size_t i = 0u; i < sampled.size(); ++i) {
->>>>>>> 601f3449
         sampledCovariances.add(TVector2(sampled[i]));
     }
 
@@ -833,14 +808,8 @@
     CPPUNIT_ASSERT((sampledCovariance - expectedCovariance).frobenius() <
                    5e-3 * expectedCovariance.frobenius());
 
-<<<<<<< HEAD
     TCovariances2 modeSampledCovariances[2]{TCovariances2(2), TCovariances2(2)};
-    for (std::size_t i = 0u; i < sampled.size(); ++i)
-    {
-=======
-    TCovariances2 modeSampledCovariances[2];
     for (std::size_t i = 0u; i < sampled.size(); ++i) {
->>>>>>> 601f3449
         double l1, l2;
         maths::gaussianLogLikelihood(covariances[0], TVector2(sampled[i]) - means[0], l1);
         maths::gaussianLogLikelihood(covariances[1], TVector2(sampled[i]) - means[1], l2);
