--- conflicted
+++ resolved
@@ -652,7 +652,6 @@
     CPPUNIT_ASSERT(modelRSquared > 0.99);
 }
 
-<<<<<<< HEAD
 void CBoostedTreeTest::testMissingData() {
 
     // Test censoring, i.e. data missing is correlated with the target variable.
@@ -728,7 +727,8 @@
     for (std::size_t i = 0; i < expectedPredictions.size(); ++i) {
         CPPUNIT_ASSERT_DOUBLES_EQUAL(expectedPredictions[i], actualPredictions[i], 0.8);
     }
-=======
+}
+
 void CBoostedTreeTest::testTranslationInvariance() {
 
     // We should get similar performance independent of fixed shifts for the target.
@@ -804,7 +804,6 @@
     }
 
     CPPUNIT_ASSERT_DOUBLES_EQUAL(rsquared[0], rsquared[1], 5e-3);
->>>>>>> ca7666d5
 }
 
 void CBoostedTreeTest::testEstimateMemoryUsedByTrain() {
@@ -1114,12 +1113,10 @@
     suiteOfTests->addTest(new CppUnit::TestCaller<CBoostedTreeTest>(
         "CBoostedTreeTest::testIntegerRegressor", &CBoostedTreeTest::testIntegerRegressor));
     suiteOfTests->addTest(new CppUnit::TestCaller<CBoostedTreeTest>(
-<<<<<<< HEAD
         "CBoostedTreeTest::testMissingData", &CBoostedTreeTest::testMissingData));
-=======
+    suiteOfTests->addTest(new CppUnit::TestCaller<CBoostedTreeTest>(
         "CBoostedTreeTest::testTranslationInvariance",
         &CBoostedTreeTest::testTranslationInvariance));
->>>>>>> ca7666d5
     suiteOfTests->addTest(new CppUnit::TestCaller<CBoostedTreeTest>(
         "CBoostedTreeTest::testEstimateMemoryUsedByTrain",
         &CBoostedTreeTest::testEstimateMemoryUsedByTrain));
