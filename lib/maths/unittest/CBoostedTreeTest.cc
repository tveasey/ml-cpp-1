--- conflicted
+++ resolved
@@ -12,12 +12,8 @@
 #include <maths/CBasicStatistics.h>
 #include <maths/CBoostedTree.h>
 #include <maths/CBoostedTreeFactory.h>
-<<<<<<< HEAD
-#include <maths/CDataFrameUtils.h>
-=======
 #include <maths/CSolvers.h>
 #include <maths/CTools.h>
->>>>>>> f41389ca
 
 #include <test/BoostTestCloseAbsolute.h>
 #include <test/CRandomNumbers.h>
@@ -178,11 +174,7 @@
             double bias;
             double rSquared;
             std::tie(bias, rSquared) = computeEvaluationMetrics(
-<<<<<<< HEAD
-                *frame, trainRows, rows, predictionColumn(*frame, *regression),
-=======
                 *frame, trainRows, rows, regression->columnHoldingPrediction(),
->>>>>>> f41389ca
                 target, noiseVariance / static_cast<double>(rows));
             modelBias[test].push_back(bias);
             modelRSquared[test].push_back(rSquared);
@@ -254,11 +246,7 @@
         // Unbiased...
         BOOST_REQUIRE_CLOSE_ABSOLUTE(
             0.0, modelBias[i][0],
-<<<<<<< HEAD
-            6.0 * std::sqrt(noiseVariance / static_cast<double>(trainRows)));
-=======
             9.1 * std::sqrt(noiseVariance / static_cast<double>(trainRows)));
->>>>>>> f41389ca
         // Good R^2...
         BOOST_TEST_REQUIRE(modelRSquared[i][0] > 0.95);
 
@@ -381,11 +369,7 @@
         // Unbiased...
         BOOST_REQUIRE_CLOSE_ABSOLUTE(
             0.0, modelBias[i][0],
-<<<<<<< HEAD
-            7.0 * std::sqrt(noiseVariance / static_cast<double>(trainRows)));
-=======
             5.0 * std::sqrt(noiseVariance / static_cast<double>(trainRows)));
->>>>>>> f41389ca
         // Good R^2...
         BOOST_TEST_REQUIRE(modelRSquared[i][0] > 0.95);
 
@@ -457,13 +441,8 @@
 
         frame->readRows(1, [&](TRowItr beginRows, TRowItr endRows) {
             for (auto row = beginRows; row != endRows; ++row) {
-<<<<<<< HEAD
-                modelPredictionErrorMoments.add(
-                    f(*row) - (*row)[predictionColumn(*frame, *regression)]);
-=======
                 std::size_t index{regression->columnHoldingPrediction()};
                 modelPredictionErrorMoments.add(target(*row) - (*row)[index]);
->>>>>>> f41389ca
             }
         });
 
@@ -555,12 +534,8 @@
 
     frame->readRows(1, [&](TRowItr beginRows, TRowItr endRows) {
         for (auto row = beginRows; row != endRows; ++row) {
-<<<<<<< HEAD
-            modelPredictionError.add(1.0 - (*row)[predictionColumn(*frame, *regression)]);
-=======
             std::size_t index{regression->columnHoldingPrediction()};
             modelPredictionError.add(1.0 - (*row)[index]);
->>>>>>> f41389ca
         }
     });
 
@@ -632,11 +607,7 @@
     double modelBias;
     double modelRSquared;
     std::tie(modelBias, modelRSquared) = computeEvaluationMetrics(
-<<<<<<< HEAD
-        *frame, trainRows, rows, predictionColumn(*frame, *regression), target, 0.0);
-=======
         *frame, trainRows, rows, regression->columnHoldingPrediction(), target, 0.0);
->>>>>>> f41389ca
 
     LOG_DEBUG(<< "bias = " << modelBias);
     LOG_DEBUG(<< " R^2 = " << modelRSquared);
@@ -677,11 +648,7 @@
     double modelBias;
     double modelRSquared;
     std::tie(modelBias, modelRSquared) = computeEvaluationMetrics(
-<<<<<<< HEAD
-        *frame, trainRows, rows, predictionColumn(*frame, *regression),
-=======
         *frame, trainRows, rows, regression->columnHoldingPrediction(),
->>>>>>> f41389ca
         [&](const TRowRef& x) { return 10.0 * x[0]; }, 0.0);
 
     LOG_DEBUG(<< "bias = " << modelBias);
@@ -734,18 +701,683 @@
     BOOST_TEST_REQUIRE(modelRSquared > 0.97);
 }
 
-<<<<<<< HEAD
-void CBoostedTreeTest::testMissingData() {
-
-    // Test censoring, i.e. data missing is correlated with the target variable.
-
+BOOST_AUTO_TEST_CASE(testTranslationInvariance) {
+
+    // We should get similar performance independent of fixed shifts for the target.
+
+    using TTargetFunc = std::function<double(const TRowRef& row)>;
+
+    test::CRandomNumbers rng;
+
+    std::size_t trainRows{1000};
+    std::size_t rows{1200};
+    std::size_t cols{4};
+    std::size_t capacity{1200};
+
+    TDoubleVecVec x(cols - 1);
+    for (std::size_t i = 0; i < cols - 1; ++i) {
+        rng.generateUniformSamples(0.0, 10.0, rows, x[i]);
+    }
+
+    TTargetFunc target{[&](const TRowRef& row) {
+        double result{0.0};
+        for (std::size_t i = 0; i < cols - 1; ++i) {
+            result += row[i];
+        }
+        return result;
+    }};
+    TTargetFunc shiftedTarget{[&](const TRowRef& row) {
+        double result{10000.0};
+        for (std::size_t i = 0; i < cols - 1; ++i) {
+            result += row[i];
+        }
+        return result;
+    }};
+
+    TDoubleVec rsquared;
+
+    for (const auto& target_ : {target, shiftedTarget}) {
+
+        auto frame = core::makeMainStorageDataFrame(cols, capacity).first;
+
+        fillDataFrame(trainRows, rows - trainRows, cols, x,
+                      TDoubleVec(rows, 0.0), target_, *frame);
+
+        auto regression = maths::CBoostedTreeFactory::constructFromParameters(1).buildFor(
+            *frame, std::make_unique<maths::boosted_tree::CMse>(), cols - 1);
+
+        regression->train();
+        regression->predict();
+
+        double modelBias;
+        double modelRSquared;
+        std::tie(modelBias, modelRSquared) = computeEvaluationMetrics(
+            *frame, trainRows, rows, regression->columnHoldingPrediction(), target_, 0.0);
+
+        LOG_DEBUG(<< "bias = " << modelBias);
+        LOG_DEBUG(<< " R^2 = " << modelRSquared);
+        rsquared.push_back(modelRSquared);
+    }
+
+    BOOST_REQUIRE_CLOSE_ABSOLUTE(rsquared[0], rsquared[1], 0.01);
+}
+
+std::size_t maxDepth(const std::vector<maths::CBoostedTreeNode>& tree,
+                     const maths::CBoostedTreeNode& node,
+                     std::size_t depth) {
+    std::size_t result{depth};
+    if (node.isLeaf() == false) {
+        result = std::max(result, maxDepth(tree, tree[node.leftChildIndex()], depth + 1));
+        result = std::max(result, maxDepth(tree, tree[node.rightChildIndex()], depth + 1));
+    }
+    return result;
+}
+
+BOOST_AUTO_TEST_CASE(testDepthBasedRegularization) {
+
+    // Test that the trained tree depth is correctly limited based on a target.
+
+    test::CRandomNumbers rng;
+    double noiseVariance{100.0};
     std::size_t rows{1000};
     std::size_t cols{4};
+    std::size_t capacity{1200};
+
+    auto target = [&] {
+        TDoubleVec m;
+        TDoubleVec s;
+        rng.generateUniformSamples(0.0, 10.0, cols - 1, m);
+        rng.generateUniformSamples(-10.0, 10.0, cols - 1, s);
+
+        return [m, s, cols](const TRowRef& row) {
+            double result{0.0};
+            for (std::size_t i = 0; i < cols - 1; ++i) {
+                result += m[i] + s[i] * row[i];
+            }
+            return result;
+        };
+    }();
+
+    TDoubleVecVec x(cols - 1);
+    for (std::size_t i = 0; i < cols - 1; ++i) {
+        rng.generateUniformSamples(0.0, 10.0, rows, x[i]);
+    }
+
+    TDoubleVec noise;
+    rng.generateNormalSamples(0.0, noiseVariance, rows, noise);
+
+    for (auto targetDepth : {3.0, 5.0}) {
+        LOG_DEBUG(<< "target depth = " << targetDepth);
+
+        auto frame = core::makeMainStorageDataFrame(cols, capacity).first;
+
+        fillDataFrame(rows, 0, cols, x, noise, target, *frame);
+
+        auto regression =
+            maths::CBoostedTreeFactory::constructFromParameters(1)
+                .treeSizePenaltyMultiplier(0.0)
+                .leafWeightPenaltyMultiplier(0.0)
+                .softTreeDepthLimit(targetDepth)
+                .softTreeDepthTolerance(0.01)
+                .buildFor(*frame, std::make_unique<maths::boosted_tree::CMse>(), cols - 1);
+
+        regression->train();
+
+        TMeanAccumulator meanDepth;
+        for (const auto& tree : regression->trainedModel()) {
+            BOOST_TEST_REQUIRE(maxDepth(tree, tree[0], 0) <=
+                               static_cast<std::size_t>(targetDepth));
+            meanDepth.add(static_cast<double>(maxDepth(tree, tree[0], 0)));
+        }
+        LOG_DEBUG(<< "mean depth = " << maths::CBasicStatistics::mean(meanDepth));
+        BOOST_TEST_REQUIRE(maths::CBasicStatistics::mean(meanDepth) > targetDepth - 1.2);
+    }
+}
+
+BOOST_AUTO_TEST_CASE(testLogisticMinimizerEdgeCases) {
+
+    using maths::boosted_tree_detail::CArgMinLogisticImpl;
+
+    // All predictions equal and zero.
+    {
+        CArgMinLogisticImpl argmin{0.0};
+        argmin.add(0.0, 0.0);
+        argmin.add(0.0, 1.0);
+        argmin.add(0.0, 1.0);
+        argmin.add(0.0, 0.0);
+        argmin.nextPass();
+        BOOST_REQUIRE_EQUAL(0.0, argmin.value());
+    }
+
+    // All predictions are equal.
+    {
+        test::CRandomNumbers rng;
+
+        TDoubleVec labels;
+        TDoubleVec weights;
+        rng.generateUniformSamples(0.0, 1.0, 1000, labels);
+        for (auto& label : labels) {
+            label = std::floor(label + 0.3);
+        }
+        weights.resize(labels.size(), 0.0);
+
+        CArgMinLogisticImpl argmin{0.0};
+        std::size_t numberPasses{0};
+        std::size_t counts[2]{0, 0};
+
+        do {
+            ++numberPasses;
+            for (std::size_t i = 0; i < labels.size(); ++i) {
+                argmin.add(weights[i], labels[i]);
+                ++counts[static_cast<std::size_t>(labels[i])];
+            }
+        } while (argmin.nextPass());
+
+        double p{static_cast<double>(counts[1]) / 1000.0};
+        double expected{std::log(p / (1.0 - p))};
+        double actual{argmin.value()};
+
+        BOOST_REQUIRE_EQUAL(std::size_t{1}, numberPasses);
+        BOOST_REQUIRE_CLOSE_ABSOLUTE(expected, actual, 0.01 * std::fabs(expected));
+    }
+
+    // Test underflow of probabilities.
+    {
+        CArgMinLogisticImpl argmin{0.0};
+
+        TDoubleVec predictions{-500.0, -30.0, -15.0, -400.0};
+        TDoubleVec actuals{1.0, 1.0, 0.0, 1.0};
+        do {
+            for (std::size_t i = 0; i < predictions.size(); ++i) {
+                argmin.add(predictions[i], actuals[i]);
+            }
+        } while (argmin.nextPass());
+
+        double minimizer{argmin.value()};
+
+        // Check we're at the minimum.
+        maths::boosted_tree::CLogistic loss;
+        TDoubleVec losses;
+        for (double eps : {-10.0, 0.0, 10.0}) {
+            double lossAtEps{0.0};
+            for (std::size_t i = 0; i < predictions.size(); ++i) {
+                lossAtEps += loss.value(predictions[i] + minimizer + eps, actuals[i]);
+            }
+            losses.push_back(lossAtEps);
+        }
+        BOOST_TEST_REQUIRE(losses[0] >= losses[1]);
+        BOOST_TEST_REQUIRE(losses[2] >= losses[1]);
+    }
+}
+
+BOOST_AUTO_TEST_CASE(testLogisticMinimizerRandom) {
+
+    // Test that we a good approximation of the additive term for the log-odds
+    // which minimises the cross entropy objective.
+
+    using maths::boosted_tree_detail::CArgMinLogisticImpl;
+
+    test::CRandomNumbers rng;
+
+    TDoubleVec labels;
+    TDoubleVec weights;
+
+    for (auto lambda : {0.0, 10.0}) {
+
+        LOG_DEBUG(<< "lambda = " << lambda);
+
+        // The true objective.
+        auto objective = [&](double weight) {
+            double loss{0.0};
+            for (std::size_t i = 0; i < labels.size(); ++i) {
+                double p{maths::CTools::logisticFunction(weights[i] + weight)};
+                loss -= (1.0 - labels[i]) * maths::CTools::fastLog(1.0 - p) +
+                        labels[i] * maths::CTools::fastLog(p);
+            }
+            return loss + lambda * maths::CTools::pow2(weight);
+        };
+
+        // This loop is fuzzing the predicted log-odds and testing we get consistently
+        // good estimates of the true minimizer.
+        for (std::size_t t = 0; t < 10; ++t) {
+
+            double min{std::numeric_limits<double>::max()};
+            double max{-min};
+
+            rng.generateUniformSamples(0.0, 1.0, 1000, labels);
+            for (auto& label : labels) {
+                label = std::floor(label + 0.5);
+            }
+            weights.clear();
+            for (const auto& label : labels) {
+                TDoubleVec weight;
+                rng.generateNormalSamples(label, 2.0, 1, weight);
+                weights.push_back(weight[0]);
+                min = std::min(min, weight[0]);
+                max = std::max(max, weight[0]);
+            }
+
+            double expected;
+            double objectiveAtExpected;
+            std::size_t maxIterations{20};
+            maths::CSolvers::minimize(-max, -min, objective(-max), objective(-min),
+                                      objective, 1e-3, maxIterations, expected,
+                                      objectiveAtExpected);
+            LOG_DEBUG(<< "expected = " << expected
+                      << " objective at expected = " << objectiveAtExpected);
+
+            CArgMinLogisticImpl argmin{lambda};
+            CArgMinLogisticImpl argminPartition[2]{{lambda}, {lambda}};
+            auto nextPass = [&] {
+                bool done{argmin.nextPass() == false};
+                done &= (argminPartition[0].nextPass() == false);
+                done &= (argminPartition[1].nextPass() == false);
+                return done == false;
+            };
+
+            do {
+                for (std::size_t i = 0; i < labels.size() / 2; ++i) {
+                    argmin.add(weights[i], labels[i]);
+                    argminPartition[0].add(weights[i], labels[i]);
+                }
+                for (std::size_t i = labels.size() / 2; i < labels.size(); ++i) {
+                    argmin.add(weights[i], labels[i]);
+                    argminPartition[1].add(weights[i], labels[i]);
+                }
+                argminPartition[0].merge(argminPartition[1]);
+                argminPartition[1] = argminPartition[0];
+            } while (nextPass());
+
+            double actual{argmin.value()};
+            double actualPartition{argminPartition[0].value()};
+            LOG_DEBUG(<< "actual = " << actual
+                      << " objective at actual = " << objective(actual));
+
+            // We should be within 1% for the value and 0.001% for the objective
+            // at the value.
+            BOOST_REQUIRE_EQUAL(actual, actualPartition);
+            BOOST_REQUIRE_CLOSE_ABSOLUTE(expected, actual, 0.01 * std::fabs(expected));
+            BOOST_REQUIRE_CLOSE_ABSOLUTE(objectiveAtExpected, objective(actual),
+                                         1e-5 * objectiveAtExpected);
+        }
+    }
+}
+
+BOOST_AUTO_TEST_CASE(testLogisticLossForUnderflow) {
+
+    // Test the behaviour of value, gradient and curvature of the logistic loss in
+    // the vicinity the point at which we switch to using Taylor expansion of the
+    // logistic function is as expected.
+
+    double eps{100.0 * std::numeric_limits<double>::epsilon()};
+
+    maths::boosted_tree::CLogistic loss;
+
+    // Losses should be very nearly linear function of log-odds when they're large.
+    {
+        TDoubleVec lastLoss{loss.value(1.0 - std::log(eps), 0.0),
+                            loss.value(1.0 + std::log(eps), 1.0)};
+        for (double scale : {0.75, 0.5, 0.25, 0.0, -0.25, -0.5, -0.75, -1.0}) {
+            TDoubleVec currentLoss{loss.value(scale - std::log(eps), 0.0),
+                                   loss.value(scale + std::log(eps), 1.0)};
+            BOOST_REQUIRE_CLOSE_ABSOLUTE(0.25, lastLoss[0] - currentLoss[0], 5e-3);
+            BOOST_REQUIRE_CLOSE_ABSOLUTE(-0.25, lastLoss[1] - currentLoss[1], 5e-3);
+            lastLoss = currentLoss;
+        }
+    }
+
+    // The gradient and curvature should be proportional to the exponential of the
+    // log-odds when they're small.
+    {
+        TDoubleVec lastGradient{loss.gradient(1.0 + std::log(eps), 0.0),
+                                loss.gradient(1.0 - std::log(eps), 1.0)};
+        TDoubleVec lastCurvature{loss.curvature(1.0 + std::log(eps), 0.0),
+                                 loss.curvature(1.0 - std::log(eps), 1.0)};
+        for (double scale : {0.75, 0.5, 0.25, 0.0, -0.25, -0.5, -0.75, -1.0}) {
+            TDoubleVec currentGradient{loss.gradient(scale + std::log(eps), 0.0),
+                                       loss.gradient(scale - std::log(eps), 1.0)};
+            TDoubleVec currentCurvature{loss.curvature(scale + std::log(eps), 0.0),
+                                        loss.curvature(scale - std::log(eps), 1.0)};
+            BOOST_REQUIRE_CLOSE_ABSOLUTE(std::exp(0.25),
+                                         lastGradient[0] / currentGradient[0], 5e-3);
+            BOOST_REQUIRE_CLOSE_ABSOLUTE(std::exp(-0.25),
+                                         lastGradient[1] / currentGradient[1], 5e-3);
+            BOOST_REQUIRE_CLOSE_ABSOLUTE(
+                std::exp(0.25), lastCurvature[0] / currentCurvature[0], 5e-3);
+            BOOST_REQUIRE_CLOSE_ABSOLUTE(
+                std::exp(-0.25), lastCurvature[1] / currentCurvature[1], 5e-3);
+            lastGradient = currentGradient;
+            lastCurvature = currentCurvature;
+        }
+    }
+}
+
+BOOST_AUTO_TEST_CASE(testLogisticRegression) {
+
+    // The idea of this test is to create a random linear relationship between
+    // the feature values and the log-odds of class 1, i.e.
+    //
+    //   log-odds(class_1) = sum_i{ w * x_i }
+    //
+    // where, w is some fixed weight vector and x_i denoted the i'th feature vector.
+    // We try to recover this relationship in logistic regression by observing
+    // the actual labels. We want to test that we've roughly correctly estimated the
+    // log-odds function. However, we target the cross-entropy so the error in our
+    // estimates p_i^ should be measured in terms of cross entropy: sum_i{ p_i log(p_i^) }
+    // where p_i = logistic(sum_i{ w_i * x_i}).
+
+    test::CRandomNumbers rng;
+
+    std::size_t trainRows{1000};
+    std::size_t rows{1200};
+    std::size_t cols{4};
+    std::size_t capacity{600};
+
+    TMeanAccumulator meanLogRelativeError;
+
+    for (std::size_t test = 0; test < 3; ++test) {
+        TDoubleVec weights;
+        rng.generateUniformSamples(-2.0, 2.0, cols - 1, weights);
+        TDoubleVec noise;
+        rng.generateNormalSamples(0.0, 1.0, rows, noise);
+        TDoubleVec uniform01;
+        rng.generateUniformSamples(0.0, 1.0, rows, uniform01);
+
+        auto probability = [&](const TRowRef& row) {
+            double x{0.0};
+            for (std::size_t i = 0; i < cols - 1; ++i) {
+                x += weights[i] * row[i];
+            }
+            return maths::CTools::logisticFunction(x + noise[row.index()]);
+        };
+
+        auto target = [&](const TRowRef& row) {
+            return uniform01[row.index()] < probability(row) ? 1.0 : 0.0;
+        };
+
+        TDoubleVecVec x(cols - 1);
+        for (std::size_t i = 0; i < cols - 1; ++i) {
+            rng.generateUniformSamples(0.0, 4.0, rows, x[i]);
+        }
+
+        auto frame = core::makeMainStorageDataFrame(cols, capacity).first;
+
+        fillDataFrame(trainRows, rows - trainRows, cols, {false, false, false, true},
+                      x, TDoubleVec(rows, 0.0), target, *frame);
+
+        auto regression =
+            maths::CBoostedTreeFactory::constructFromParameters(1)
+                .balanceClassTrainingLoss(false)
+                .buildFor(*frame, std::make_unique<maths::boosted_tree::CLogistic>(),
+                          cols - 1);
+
+        regression->train();
+        regression->predict();
+
+        TMeanAccumulator logRelativeError;
+        frame->readRows(1, [&](TRowItr beginRows, TRowItr endRows) {
+            for (auto row = beginRows; row != endRows; ++row) {
+                if (row->index() >= trainRows) {
+                    std::size_t index{regression->columnHoldingPrediction()};
+                    double expectedProbability{probability(*row)};
+                    double actualProbability{maths::CTools::logisticFunction((*row)[index])};
+                    logRelativeError.add(
+                        std::log(std::max(actualProbability, expectedProbability) /
+                                 std::min(actualProbability, expectedProbability)));
+                }
+            }
+        });
+        LOG_DEBUG(<< "log relative error = "
+                  << maths::CBasicStatistics::mean(logRelativeError));
+
+        BOOST_TEST_REQUIRE(maths::CBasicStatistics::mean(logRelativeError) < 0.75);
+        meanLogRelativeError.add(maths::CBasicStatistics::mean(logRelativeError));
+    }
+
+    LOG_DEBUG(<< "mean log relative error = "
+              << maths::CBasicStatistics::mean(meanLogRelativeError));
+    BOOST_TEST_REQUIRE(maths::CBasicStatistics::mean(meanLogRelativeError) < 0.52);
+}
+
+// TODO We need to actively (rather than indirectly control error rates) at which
+// point I should be able to tighten the assertions and re-enable this test.
+BOOST_AUTO_TEST_CASE(testUnbalancedClasses, *boost::unit_test::disabled()) {
+
+    // Test we get similar per class precision and recall with unbalanced training
+    // data targeting balanced within class accuracy.
+
+    test::CRandomNumbers rng;
+
+    std::size_t trainRows{2000};
+    std::size_t classes[]{1, 0, 1, 0};
+    std::size_t classesRowCounts[]{1600, 400, 100, 100};
+    std::size_t cols{3};
+
+    TDoubleVecVec x;
+    TDoubleVec means{0.0, 3.0};
+    TDoubleVec variances{6.0, 6.0};
+    for (std::size_t i = 0; i < 4; ++i) {
+        TDoubleVecVec xi;
+        double mean{means[classes[i]]};
+        double variance{variances[classes[i]]};
+        rng.generateMultivariateNormalSamples(
+            {mean, mean}, {{variance, 0.0}, {0.0, variance}}, classesRowCounts[i], xi);
+        x.insert(x.end(), xi.begin(), xi.end());
+    }
+
+    TDoubleVecVec precisions;
+    TDoubleVecVec recalls;
+
+    for (bool balanceClassTrainingLoss : {false, true}) {
+        auto frame = core::makeMainStorageDataFrame(cols).first;
+        frame->categoricalColumns(TBoolVec{false, false, true});
+        for (std::size_t i = 0, index = 0; i < 4; ++i) {
+            for (std::size_t j = 0; j < classesRowCounts[i]; ++j, ++index) {
+                frame->writeRow([&](core::CDataFrame::TFloatVecItr column, std::int32_t&) {
+                    for (std::size_t k = 0; k < cols - 1; ++k, ++column) {
+                        *column = x[index][k];
+                    }
+                    *column = index < trainRows ? static_cast<double>(i)
+                                                : core::CDataFrame::valueOfMissing();
+                });
+            }
+        }
+        frame->finishWritingRows();
+
+        auto regression =
+            maths::CBoostedTreeFactory::constructFromParameters(1)
+                .balanceClassTrainingLoss(balanceClassTrainingLoss)
+                .buildFor(*frame, std::make_unique<maths::boosted_tree::CLogistic>(),
+                          cols - 1);
+
+        regression->train();
+        regression->predict();
+
+        TDoubleVec truePositives(2, 0.0);
+        TDoubleVec trueNegatives(2, 0.0);
+        TDoubleVec falsePositives(2, 0.0);
+        TDoubleVec falseNegatives(2, 0.0);
+        frame->readRows(1, [&](TRowItr beginRows, TRowItr endRows) {
+            for (auto row = beginRows; row != endRows; ++row) {
+                double logOddsClassOne{(*row)[regression->columnHoldingPrediction()]};
+                double prediction{
+                    maths::CTools::logisticFunction(logOddsClassOne) < 0.5 ? 0.0 : 1.0};
+                if (row->index() >= trainRows &&
+                    row->index() < trainRows + classesRowCounts[2]) {
+                    // Actual is zero.
+                    (prediction == 0.0 ? truePositives[0] : falseNegatives[0]) += 1.0;
+                    (prediction == 0.0 ? trueNegatives[1] : falsePositives[1]) += 1.0;
+                } else if (row->index() >= trainRows + classesRowCounts[2]) {
+                    // Actual is one.
+                    (prediction == 1.0 ? truePositives[1] : falseNegatives[1]) += 1.0;
+                    (prediction == 1.0 ? trueNegatives[0] : falsePositives[0]) += 1.0;
+                }
+            }
+        });
+
+        precisions.push_back(
+            {truePositives[0] / (truePositives[0] + falsePositives[0]),
+             truePositives[1] / (truePositives[1] + falsePositives[1])});
+        recalls.push_back({truePositives[0] / (truePositives[0] + falseNegatives[0]),
+                           truePositives[1] / (truePositives[1] + falseNegatives[1])});
+    }
+
+    LOG_DEBUG(<< "precisions = " << core::CContainerPrinter::print(precisions));
+    LOG_DEBUG(<< "recalls    = " << core::CContainerPrinter::print(recalls));
+
+    // We expect more similar precision and recall when balancing training loss.
+    BOOST_TEST_REQUIRE(std::fabs(precisions[1][0] - precisions[1][1]) <
+                       0.4 * std::fabs(precisions[0][0] - precisions[0][1]));
+    BOOST_TEST_REQUIRE(std::fabs(recalls[1][0] - recalls[1][1]) <
+                       0.25 * std::fabs(recalls[0][0] - recalls[0][1]));
+}
+
+BOOST_AUTO_TEST_CASE(testEstimateMemoryUsedByTrain) {
+
+    // Test estimation of the memory used training a model.
+
+    test::CRandomNumbers rng;
+
+    std::size_t rows{1000};
+    std::size_t cols{6};
+    std::size_t capacity{600};
+
+    for (std::size_t test = 0; test < 3; ++test) {
+        TDoubleVecVec x(cols - 1);
+        for (std::size_t i = 0; i < cols - 1; ++i) {
+            rng.generateUniformSamples(0.0, 10.0, rows, x[i]);
+        }
+
+        auto target = [&](std::size_t i) {
+            double result{0.0};
+            for (std::size_t j = 0; j < cols - 1; ++j) {
+                result += x[j][i];
+            }
+            return result;
+        };
+
+        auto frame = core::makeMainStorageDataFrame(cols, capacity).first;
+        frame->categoricalColumns(TBoolVec{true, false, false, false, false, false});
+        for (std::size_t i = 0; i < rows; ++i) {
+            frame->writeRow([&](core::CDataFrame::TFloatVecItr column, std::int32_t&) {
+                *(column++) = std::floor(x[0][i]);
+                for (std::size_t j = 1; j < cols - 1; ++j, ++column) {
+                    *column = x[j][i];
+                }
+                *column = target(i);
+            });
+        }
+        frame->finishWritingRows();
+
+        std::int64_t estimatedMemory(
+            maths::CBoostedTreeFactory::constructFromParameters(1).estimateMemoryUsage(
+                rows, cols));
+
+        std::int64_t memoryUsage{0};
+        std::int64_t maxMemoryUsage{0};
+        auto regression =
+            maths::CBoostedTreeFactory::constructFromParameters(1)
+                .memoryUsageCallback([&](std::int64_t delta) {
+                    memoryUsage += delta;
+                    maxMemoryUsage = std::max(maxMemoryUsage, memoryUsage);
+                    LOG_TRACE(<< "current memory = " << memoryUsage
+                              << ", high water mark = " << maxMemoryUsage);
+                })
+                .buildFor(*frame, std::make_unique<maths::boosted_tree::CMse>(), cols - 1);
+
+        regression->train();
+
+        LOG_DEBUG(<< "estimated memory usage = " << estimatedMemory);
+        LOG_DEBUG(<< "high water mark = " << maxMemoryUsage);
+
+        BOOST_TEST_REQUIRE(maxMemoryUsage < estimatedMemory);
+    }
+}
+
+BOOST_AUTO_TEST_CASE(testProgressMonitoring) {
+
+    // Test progress monitoring invariants.
+
+    test::CRandomNumbers rng;
+
+    std::size_t rows{500};
+    std::size_t cols{6};
+    std::size_t capacity{600};
+
+    TDoubleVecVec x(cols);
+    for (std::size_t i = 0; i < cols; ++i) {
+        rng.generateUniformSamples(0.0, 10.0, rows, x[i]);
+    }
+
+    auto target = [](const TRowRef& row) { return row[0] + 3.0 * row[3]; };
+
+    core::stopDefaultAsyncExecutor();
+
+    std::string tests[]{"serial", "parallel"};
+
+    for (std::size_t threads : {1, 2}) {
+
+        LOG_DEBUG(<< tests[threads == 1 ? 0 : 1]);
+
+        auto frame = core::makeMainStorageDataFrame(cols, capacity).first;
+
+        fillDataFrame(rows, 0, cols, x, TDoubleVec(rows, 0.0), target, *frame);
+
+        std::atomic_int totalFractionalProgress{0};
+
+        auto reportProgress = [&totalFractionalProgress](double fractionalProgress) {
+            totalFractionalProgress.fetch_add(
+                static_cast<int>(65536.0 * fractionalProgress + 0.5));
+        };
+
+        std::atomic_bool finished{false};
+
+        std::thread worker{[&]() {
+            auto regression =
+                maths::CBoostedTreeFactory::constructFromParameters(threads)
+                    .progressCallback(reportProgress)
+                    .buildFor(*frame, std::make_unique<maths::boosted_tree::CMse>(),
+                              cols - 1);
+
+            regression->train();
+            finished.store(true);
+        }};
+
+        int lastTotalFractionalProgress{0};
+        int lastProgressReport{0};
+
+        bool monotonic{true};
+        std::size_t percentage{0};
+        while (finished.load() == false) {
+            if (totalFractionalProgress.load() > lastProgressReport) {
+                LOG_DEBUG(<< percentage << "% complete");
+                percentage += 10;
+                lastProgressReport += 6554;
+            }
+            monotonic &= (totalFractionalProgress.load() >= lastTotalFractionalProgress);
+            lastTotalFractionalProgress = totalFractionalProgress.load();
+        }
+        worker.join();
+
+        BOOST_TEST_REQUIRE(monotonic);
+
+        core::startDefaultAsyncExecutor();
+    }
+
+    core::stopDefaultAsyncExecutor();
+}
+
+BOOST_AUTO_TEST_CASE(testMissingFeatures) {
+
+    // Test censoring, i.e. data missing is correlated with the target variable.
+
+    std::size_t rows{1000};
+    std::size_t cols{4};
     test::CRandomNumbers rng;
 
     auto frame = core::makeMainStorageDataFrame(cols).first;
 
-    frame->categoricalColumns({false, false, false, false});
+    frame->categoricalColumns(TBoolVec{false, false, false, false});
     for (std::size_t i = 0; i < rows - 4; ++i) {
         frame->writeRow([&](core::CDataFrame::TFloatVecItr column, std::int32_t&) {
             TDoubleVec regressors;
@@ -784,9 +1416,8 @@
     });
     frame->finishWritingRows();
 
-    auto regression = maths::CBoostedTreeFactory::constructFromParameters(
-                          1, std::make_unique<maths::boosted_tree::CMse>())
-                          .buildFor(*frame, cols - 1);
+    auto regression = maths::CBoostedTreeFactory::constructFromParameters(1).buildFor(
+        *frame, std::make_unique<maths::boosted_tree::CMse>(), cols - 1);
 
     regression->train();
     regression->predict();
@@ -801,754 +1432,6 @@
     frame->readRows(1, [&](TRowItr beginRows, TRowItr endRows) {
         for (auto row = beginRows; row != endRows; ++row) {
             if (maths::CDataFrameUtils::isMissing((*row)[cols - 1])) {
-                actualPredictions.push_back((*row)[predictionColumn(*frame, *regression)]);
-            }
-        }
-    });
-
-    CPPUNIT_ASSERT_EQUAL(expectedPredictions.size(), actualPredictions.size());
-    for (std::size_t i = 0; i < expectedPredictions.size(); ++i) {
-        CPPUNIT_ASSERT_DOUBLES_EQUAL(expectedPredictions[i], actualPredictions[i], 1.5);
-    }
-}
-
-void CBoostedTreeTest::testTranslationInvariance() {
-=======
-BOOST_AUTO_TEST_CASE(testTranslationInvariance) {
->>>>>>> f41389ca
-
-    // We should get similar performance independent of fixed shifts for the target.
-
-    using TTargetFunc = std::function<double(const TRowRef& row)>;
-
-    test::CRandomNumbers rng;
-
-    std::size_t trainRows{1000};
-    std::size_t rows{1200};
-    std::size_t cols{4};
-    std::size_t capacity{1200};
-
-    TDoubleVecVec x(cols - 1);
-    for (std::size_t i = 0; i < cols - 1; ++i) {
-        rng.generateUniformSamples(0.0, 10.0, rows, x[i]);
-    }
-
-    TTargetFunc target{[&](const TRowRef& row) {
-        double result{0.0};
-        for (std::size_t i = 0; i < cols - 1; ++i) {
-            result += row[i];
-        }
-        return result;
-    }};
-    TTargetFunc shiftedTarget{[&](const TRowRef& row) {
-        double result{10000.0};
-        for (std::size_t i = 0; i < cols - 1; ++i) {
-            result += row[i];
-        }
-        return result;
-    }};
-
-    TDoubleVec rsquared;
-
-    for (const auto& target_ : {target, shiftedTarget}) {
-
-        auto frame = core::makeMainStorageDataFrame(cols, capacity).first;
-
-        fillDataFrame(trainRows, rows - trainRows, cols, x,
-                      TDoubleVec(rows, 0.0), target_, *frame);
-
-        auto regression = maths::CBoostedTreeFactory::constructFromParameters(1).buildFor(
-            *frame, std::make_unique<maths::boosted_tree::CMse>(), cols - 1);
-
-        regression->train();
-        regression->predict();
-
-        double modelBias;
-        double modelRSquared;
-        std::tie(modelBias, modelRSquared) = computeEvaluationMetrics(
-            *frame, trainRows, rows, regression->columnHoldingPrediction(), target_, 0.0);
-
-        LOG_DEBUG(<< "bias = " << modelBias);
-        LOG_DEBUG(<< " R^2 = " << modelRSquared);
-        rsquared.push_back(modelRSquared);
-    }
-
-    BOOST_REQUIRE_CLOSE_ABSOLUTE(rsquared[0], rsquared[1], 0.01);
-}
-
-std::size_t maxDepth(const std::vector<maths::CBoostedTreeNode>& tree,
-                     const maths::CBoostedTreeNode& node,
-                     std::size_t depth) {
-    std::size_t result{depth};
-    if (node.isLeaf() == false) {
-        result = std::max(result, maxDepth(tree, tree[node.leftChildIndex()], depth + 1));
-        result = std::max(result, maxDepth(tree, tree[node.rightChildIndex()], depth + 1));
-    }
-    return result;
-}
-
-BOOST_AUTO_TEST_CASE(testDepthBasedRegularization) {
-
-    // Test that the trained tree depth is correctly limited based on a target.
-
-    test::CRandomNumbers rng;
-    double noiseVariance{100.0};
-    std::size_t rows{1000};
-    std::size_t cols{4};
-    std::size_t capacity{1200};
-
-    auto target = [&] {
-        TDoubleVec m;
-        TDoubleVec s;
-        rng.generateUniformSamples(0.0, 10.0, cols - 1, m);
-        rng.generateUniformSamples(-10.0, 10.0, cols - 1, s);
-
-        return [m, s, cols](const TRowRef& row) {
-            double result{0.0};
-            for (std::size_t i = 0; i < cols - 1; ++i) {
-                result += m[i] + s[i] * row[i];
-            }
-            return result;
-        };
-    }();
-
-    TDoubleVecVec x(cols - 1);
-    for (std::size_t i = 0; i < cols - 1; ++i) {
-        rng.generateUniformSamples(0.0, 10.0, rows, x[i]);
-    }
-
-    TDoubleVec noise;
-    rng.generateNormalSamples(0.0, noiseVariance, rows, noise);
-
-    for (auto targetDepth : {3.0, 5.0}) {
-        LOG_DEBUG(<< "target depth = " << targetDepth);
-
-        auto frame = core::makeMainStorageDataFrame(cols, capacity).first;
-
-        fillDataFrame(rows, 0, cols, x, noise, target, *frame);
-
-        auto regression =
-            maths::CBoostedTreeFactory::constructFromParameters(1)
-                .treeSizePenaltyMultiplier(0.0)
-                .leafWeightPenaltyMultiplier(0.0)
-                .softTreeDepthLimit(targetDepth)
-                .softTreeDepthTolerance(0.01)
-                .buildFor(*frame, std::make_unique<maths::boosted_tree::CMse>(), cols - 1);
-
-        regression->train();
-
-        TMeanAccumulator meanDepth;
-        for (const auto& tree : regression->trainedModel()) {
-            BOOST_TEST_REQUIRE(maxDepth(tree, tree[0], 0) <=
-                               static_cast<std::size_t>(targetDepth));
-            meanDepth.add(static_cast<double>(maxDepth(tree, tree[0], 0)));
-        }
-        LOG_DEBUG(<< "mean depth = " << maths::CBasicStatistics::mean(meanDepth));
-        BOOST_TEST_REQUIRE(maths::CBasicStatistics::mean(meanDepth) > targetDepth - 1.2);
-    }
-}
-
-BOOST_AUTO_TEST_CASE(testLogisticMinimizerEdgeCases) {
-
-    using maths::boosted_tree_detail::CArgMinLogisticImpl;
-
-    // All predictions equal and zero.
-    {
-        CArgMinLogisticImpl argmin{0.0};
-        argmin.add(0.0, 0.0);
-        argmin.add(0.0, 1.0);
-        argmin.add(0.0, 1.0);
-        argmin.add(0.0, 0.0);
-        argmin.nextPass();
-        BOOST_REQUIRE_EQUAL(0.0, argmin.value());
-    }
-
-    // All predictions are equal.
-    {
-        test::CRandomNumbers rng;
-
-        TDoubleVec labels;
-        TDoubleVec weights;
-        rng.generateUniformSamples(0.0, 1.0, 1000, labels);
-        for (auto& label : labels) {
-            label = std::floor(label + 0.3);
-        }
-        weights.resize(labels.size(), 0.0);
-
-        CArgMinLogisticImpl argmin{0.0};
-        std::size_t numberPasses{0};
-        std::size_t counts[2]{0, 0};
-
-        do {
-            ++numberPasses;
-            for (std::size_t i = 0; i < labels.size(); ++i) {
-                argmin.add(weights[i], labels[i]);
-                ++counts[static_cast<std::size_t>(labels[i])];
-            }
-        } while (argmin.nextPass());
-
-        double p{static_cast<double>(counts[1]) / 1000.0};
-        double expected{std::log(p / (1.0 - p))};
-        double actual{argmin.value()};
-
-        BOOST_REQUIRE_EQUAL(std::size_t{1}, numberPasses);
-        BOOST_REQUIRE_CLOSE_ABSOLUTE(expected, actual, 0.01 * std::fabs(expected));
-    }
-
-    // Test underflow of probabilities.
-    {
-        CArgMinLogisticImpl argmin{0.0};
-
-        TDoubleVec predictions{-500.0, -30.0, -15.0, -400.0};
-        TDoubleVec actuals{1.0, 1.0, 0.0, 1.0};
-        do {
-            for (std::size_t i = 0; i < predictions.size(); ++i) {
-                argmin.add(predictions[i], actuals[i]);
-            }
-        } while (argmin.nextPass());
-
-        double minimizer{argmin.value()};
-
-        // Check we're at the minimum.
-        maths::boosted_tree::CLogistic loss;
-        TDoubleVec losses;
-        for (double eps : {-10.0, 0.0, 10.0}) {
-            double lossAtEps{0.0};
-            for (std::size_t i = 0; i < predictions.size(); ++i) {
-                lossAtEps += loss.value(predictions[i] + minimizer + eps, actuals[i]);
-            }
-            losses.push_back(lossAtEps);
-        }
-        BOOST_TEST_REQUIRE(losses[0] >= losses[1]);
-        BOOST_TEST_REQUIRE(losses[2] >= losses[1]);
-    }
-}
-
-BOOST_AUTO_TEST_CASE(testLogisticMinimizerRandom) {
-
-    // Test that we a good approximation of the additive term for the log-odds
-    // which minimises the cross entropy objective.
-
-    using maths::boosted_tree_detail::CArgMinLogisticImpl;
-
-    test::CRandomNumbers rng;
-
-    TDoubleVec labels;
-    TDoubleVec weights;
-
-    for (auto lambda : {0.0, 10.0}) {
-
-        LOG_DEBUG(<< "lambda = " << lambda);
-
-        // The true objective.
-        auto objective = [&](double weight) {
-            double loss{0.0};
-            for (std::size_t i = 0; i < labels.size(); ++i) {
-                double p{maths::CTools::logisticFunction(weights[i] + weight)};
-                loss -= (1.0 - labels[i]) * maths::CTools::fastLog(1.0 - p) +
-                        labels[i] * maths::CTools::fastLog(p);
-            }
-            return loss + lambda * maths::CTools::pow2(weight);
-        };
-
-        // This loop is fuzzing the predicted log-odds and testing we get consistently
-        // good estimates of the true minimizer.
-        for (std::size_t t = 0; t < 10; ++t) {
-
-            double min{std::numeric_limits<double>::max()};
-            double max{-min};
-
-            rng.generateUniformSamples(0.0, 1.0, 1000, labels);
-            for (auto& label : labels) {
-                label = std::floor(label + 0.5);
-            }
-            weights.clear();
-            for (const auto& label : labels) {
-                TDoubleVec weight;
-                rng.generateNormalSamples(label, 2.0, 1, weight);
-                weights.push_back(weight[0]);
-                min = std::min(min, weight[0]);
-                max = std::max(max, weight[0]);
-            }
-
-            double expected;
-            double objectiveAtExpected;
-            std::size_t maxIterations{20};
-            maths::CSolvers::minimize(-max, -min, objective(-max), objective(-min),
-                                      objective, 1e-3, maxIterations, expected,
-                                      objectiveAtExpected);
-            LOG_DEBUG(<< "expected = " << expected
-                      << " objective at expected = " << objectiveAtExpected);
-
-            CArgMinLogisticImpl argmin{lambda};
-            CArgMinLogisticImpl argminPartition[2]{{lambda}, {lambda}};
-            auto nextPass = [&] {
-                bool done{argmin.nextPass() == false};
-                done &= (argminPartition[0].nextPass() == false);
-                done &= (argminPartition[1].nextPass() == false);
-                return done == false;
-            };
-
-            do {
-                for (std::size_t i = 0; i < labels.size() / 2; ++i) {
-                    argmin.add(weights[i], labels[i]);
-                    argminPartition[0].add(weights[i], labels[i]);
-                }
-                for (std::size_t i = labels.size() / 2; i < labels.size(); ++i) {
-                    argmin.add(weights[i], labels[i]);
-                    argminPartition[1].add(weights[i], labels[i]);
-                }
-                argminPartition[0].merge(argminPartition[1]);
-                argminPartition[1] = argminPartition[0];
-            } while (nextPass());
-
-            double actual{argmin.value()};
-            double actualPartition{argminPartition[0].value()};
-            LOG_DEBUG(<< "actual = " << actual
-                      << " objective at actual = " << objective(actual));
-
-            // We should be within 1% for the value and 0.001% for the objective
-            // at the value.
-            BOOST_REQUIRE_EQUAL(actual, actualPartition);
-            BOOST_REQUIRE_CLOSE_ABSOLUTE(expected, actual, 0.01 * std::fabs(expected));
-            BOOST_REQUIRE_CLOSE_ABSOLUTE(objectiveAtExpected, objective(actual),
-                                         1e-5 * objectiveAtExpected);
-        }
-    }
-}
-
-BOOST_AUTO_TEST_CASE(testLogisticLossForUnderflow) {
-
-    // Test the behaviour of value, gradient and curvature of the logistic loss in
-    // the vicinity the point at which we switch to using Taylor expansion of the
-    // logistic function is as expected.
-
-    double eps{100.0 * std::numeric_limits<double>::epsilon()};
-
-    maths::boosted_tree::CLogistic loss;
-
-    // Losses should be very nearly linear function of log-odds when they're large.
-    {
-        TDoubleVec lastLoss{loss.value(1.0 - std::log(eps), 0.0),
-                            loss.value(1.0 + std::log(eps), 1.0)};
-        for (double scale : {0.75, 0.5, 0.25, 0.0, -0.25, -0.5, -0.75, -1.0}) {
-            TDoubleVec currentLoss{loss.value(scale - std::log(eps), 0.0),
-                                   loss.value(scale + std::log(eps), 1.0)};
-            BOOST_REQUIRE_CLOSE_ABSOLUTE(0.25, lastLoss[0] - currentLoss[0], 5e-3);
-            BOOST_REQUIRE_CLOSE_ABSOLUTE(-0.25, lastLoss[1] - currentLoss[1], 5e-3);
-            lastLoss = currentLoss;
-        }
-    }
-
-    // The gradient and curvature should be proportional to the exponential of the
-    // log-odds when they're small.
-    {
-        TDoubleVec lastGradient{loss.gradient(1.0 + std::log(eps), 0.0),
-                                loss.gradient(1.0 - std::log(eps), 1.0)};
-        TDoubleVec lastCurvature{loss.curvature(1.0 + std::log(eps), 0.0),
-                                 loss.curvature(1.0 - std::log(eps), 1.0)};
-        for (double scale : {0.75, 0.5, 0.25, 0.0, -0.25, -0.5, -0.75, -1.0}) {
-            TDoubleVec currentGradient{loss.gradient(scale + std::log(eps), 0.0),
-                                       loss.gradient(scale - std::log(eps), 1.0)};
-            TDoubleVec currentCurvature{loss.curvature(scale + std::log(eps), 0.0),
-                                        loss.curvature(scale - std::log(eps), 1.0)};
-            BOOST_REQUIRE_CLOSE_ABSOLUTE(std::exp(0.25),
-                                         lastGradient[0] / currentGradient[0], 5e-3);
-            BOOST_REQUIRE_CLOSE_ABSOLUTE(std::exp(-0.25),
-                                         lastGradient[1] / currentGradient[1], 5e-3);
-            BOOST_REQUIRE_CLOSE_ABSOLUTE(
-                std::exp(0.25), lastCurvature[0] / currentCurvature[0], 5e-3);
-            BOOST_REQUIRE_CLOSE_ABSOLUTE(
-                std::exp(-0.25), lastCurvature[1] / currentCurvature[1], 5e-3);
-            lastGradient = currentGradient;
-            lastCurvature = currentCurvature;
-        }
-    }
-}
-
-BOOST_AUTO_TEST_CASE(testLogisticRegression) {
-
-    // The idea of this test is to create a random linear relationship between
-    // the feature values and the log-odds of class 1, i.e.
-    //
-    //   log-odds(class_1) = sum_i{ w * x_i }
-    //
-    // where, w is some fixed weight vector and x_i denoted the i'th feature vector.
-    // We try to recover this relationship in logistic regression by observing
-    // the actual labels. We want to test that we've roughly correctly estimated the
-    // log-odds function. However, we target the cross-entropy so the error in our
-    // estimates p_i^ should be measured in terms of cross entropy: sum_i{ p_i log(p_i^) }
-    // where p_i = logistic(sum_i{ w_i * x_i}).
-
-    test::CRandomNumbers rng;
-
-    std::size_t trainRows{1000};
-    std::size_t rows{1200};
-    std::size_t cols{4};
-    std::size_t capacity{600};
-
-    TMeanAccumulator meanLogRelativeError;
-
-    for (std::size_t test = 0; test < 3; ++test) {
-        TDoubleVec weights;
-        rng.generateUniformSamples(-2.0, 2.0, cols - 1, weights);
-        TDoubleVec noise;
-        rng.generateNormalSamples(0.0, 1.0, rows, noise);
-        TDoubleVec uniform01;
-        rng.generateUniformSamples(0.0, 1.0, rows, uniform01);
-
-        auto probability = [&](const TRowRef& row) {
-            double x{0.0};
-            for (std::size_t i = 0; i < cols - 1; ++i) {
-                x += weights[i] * row[i];
-            }
-            return maths::CTools::logisticFunction(x + noise[row.index()]);
-        };
-
-        auto target = [&](const TRowRef& row) {
-            return uniform01[row.index()] < probability(row) ? 1.0 : 0.0;
-        };
-
-        TDoubleVecVec x(cols - 1);
-        for (std::size_t i = 0; i < cols - 1; ++i) {
-            rng.generateUniformSamples(0.0, 4.0, rows, x[i]);
-        }
-
-        auto frame = core::makeMainStorageDataFrame(cols, capacity).first;
-
-        fillDataFrame(trainRows, rows - trainRows, cols, {false, false, false, true},
-                      x, TDoubleVec(rows, 0.0), target, *frame);
-
-        auto regression =
-            maths::CBoostedTreeFactory::constructFromParameters(1)
-                .balanceClassTrainingLoss(false)
-                .buildFor(*frame, std::make_unique<maths::boosted_tree::CLogistic>(),
-                          cols - 1);
-
-        regression->train();
-        regression->predict();
-
-        TMeanAccumulator logRelativeError;
-        frame->readRows(1, [&](TRowItr beginRows, TRowItr endRows) {
-            for (auto row = beginRows; row != endRows; ++row) {
-                if (row->index() >= trainRows) {
-                    std::size_t index{regression->columnHoldingPrediction()};
-                    double expectedProbability{probability(*row)};
-                    double actualProbability{maths::CTools::logisticFunction((*row)[index])};
-                    logRelativeError.add(
-                        std::log(std::max(actualProbability, expectedProbability) /
-                                 std::min(actualProbability, expectedProbability)));
-                }
-            }
-        });
-        LOG_DEBUG(<< "log relative error = "
-                  << maths::CBasicStatistics::mean(logRelativeError));
-
-        BOOST_TEST_REQUIRE(maths::CBasicStatistics::mean(logRelativeError) < 0.75);
-        meanLogRelativeError.add(maths::CBasicStatistics::mean(logRelativeError));
-    }
-
-    LOG_DEBUG(<< "mean log relative error = "
-              << maths::CBasicStatistics::mean(meanLogRelativeError));
-    BOOST_TEST_REQUIRE(maths::CBasicStatistics::mean(meanLogRelativeError) < 0.52);
-}
-
-// TODO We need to actively (rather than indirectly control error rates) at which
-// point I should be able to tighten the assertions and re-enable this test.
-BOOST_AUTO_TEST_CASE(testUnbalancedClasses, *boost::unit_test::disabled()) {
-
-    // Test we get similar per class precision and recall with unbalanced training
-    // data targeting balanced within class accuracy.
-
-    test::CRandomNumbers rng;
-
-    std::size_t trainRows{2000};
-    std::size_t classes[]{1, 0, 1, 0};
-    std::size_t classesRowCounts[]{1600, 400, 100, 100};
-    std::size_t cols{3};
-
-    TDoubleVecVec x;
-    TDoubleVec means{0.0, 3.0};
-    TDoubleVec variances{6.0, 6.0};
-    for (std::size_t i = 0; i < 4; ++i) {
-        TDoubleVecVec xi;
-        double mean{means[classes[i]]};
-        double variance{variances[classes[i]]};
-        rng.generateMultivariateNormalSamples(
-            {mean, mean}, {{variance, 0.0}, {0.0, variance}}, classesRowCounts[i], xi);
-        x.insert(x.end(), xi.begin(), xi.end());
-    }
-
-    TDoubleVecVec precisions;
-    TDoubleVecVec recalls;
-
-    for (bool balanceClassTrainingLoss : {false, true}) {
-        auto frame = core::makeMainStorageDataFrame(cols).first;
-        frame->categoricalColumns(TBoolVec{false, false, true});
-        for (std::size_t i = 0, index = 0; i < 4; ++i) {
-            for (std::size_t j = 0; j < classesRowCounts[i]; ++j, ++index) {
-                frame->writeRow([&](core::CDataFrame::TFloatVecItr column, std::int32_t&) {
-                    for (std::size_t k = 0; k < cols - 1; ++k, ++column) {
-                        *column = x[index][k];
-                    }
-                    *column = index < trainRows ? static_cast<double>(i)
-                                                : core::CDataFrame::valueOfMissing();
-                });
-            }
-        }
-        frame->finishWritingRows();
-
-        auto regression =
-            maths::CBoostedTreeFactory::constructFromParameters(1)
-                .balanceClassTrainingLoss(balanceClassTrainingLoss)
-                .buildFor(*frame, std::make_unique<maths::boosted_tree::CLogistic>(),
-                          cols - 1);
-
-        regression->train();
-        regression->predict();
-
-        TDoubleVec truePositives(2, 0.0);
-        TDoubleVec trueNegatives(2, 0.0);
-        TDoubleVec falsePositives(2, 0.0);
-        TDoubleVec falseNegatives(2, 0.0);
-        frame->readRows(1, [&](TRowItr beginRows, TRowItr endRows) {
-            for (auto row = beginRows; row != endRows; ++row) {
-                double logOddsClassOne{(*row)[regression->columnHoldingPrediction()]};
-                double prediction{
-                    maths::CTools::logisticFunction(logOddsClassOne) < 0.5 ? 0.0 : 1.0};
-                if (row->index() >= trainRows &&
-                    row->index() < trainRows + classesRowCounts[2]) {
-                    // Actual is zero.
-                    (prediction == 0.0 ? truePositives[0] : falseNegatives[0]) += 1.0;
-                    (prediction == 0.0 ? trueNegatives[1] : falsePositives[1]) += 1.0;
-                } else if (row->index() >= trainRows + classesRowCounts[2]) {
-                    // Actual is one.
-                    (prediction == 1.0 ? truePositives[1] : falseNegatives[1]) += 1.0;
-                    (prediction == 1.0 ? trueNegatives[0] : falsePositives[0]) += 1.0;
-                }
-            }
-        });
-
-        precisions.push_back(
-            {truePositives[0] / (truePositives[0] + falsePositives[0]),
-             truePositives[1] / (truePositives[1] + falsePositives[1])});
-        recalls.push_back({truePositives[0] / (truePositives[0] + falseNegatives[0]),
-                           truePositives[1] / (truePositives[1] + falseNegatives[1])});
-    }
-
-    LOG_DEBUG(<< "precisions = " << core::CContainerPrinter::print(precisions));
-    LOG_DEBUG(<< "recalls    = " << core::CContainerPrinter::print(recalls));
-
-    // We expect more similar precision and recall when balancing training loss.
-    BOOST_TEST_REQUIRE(std::fabs(precisions[1][0] - precisions[1][1]) <
-                       0.4 * std::fabs(precisions[0][0] - precisions[0][1]));
-    BOOST_TEST_REQUIRE(std::fabs(recalls[1][0] - recalls[1][1]) <
-                       0.25 * std::fabs(recalls[0][0] - recalls[0][1]));
-}
-
-BOOST_AUTO_TEST_CASE(testEstimateMemoryUsedByTrain) {
-
-    // Test estimation of the memory used training a model.
-
-    test::CRandomNumbers rng;
-
-    std::size_t rows{1000};
-    std::size_t cols{6};
-    std::size_t capacity{600};
-
-    for (std::size_t test = 0; test < 3; ++test) {
-        TDoubleVecVec x(cols - 1);
-        for (std::size_t i = 0; i < cols - 1; ++i) {
-            rng.generateUniformSamples(0.0, 10.0, rows, x[i]);
-        }
-
-        auto target = [&](std::size_t i) {
-            double result{0.0};
-            for (std::size_t j = 0; j < cols - 1; ++j) {
-                result += x[j][i];
-            }
-            return result;
-        };
-
-        auto frame = core::makeMainStorageDataFrame(cols, capacity).first;
-        frame->categoricalColumns(TBoolVec{true, false, false, false, false, false});
-        for (std::size_t i = 0; i < rows; ++i) {
-            frame->writeRow([&](core::CDataFrame::TFloatVecItr column, std::int32_t&) {
-                *(column++) = std::floor(x[0][i]);
-                for (std::size_t j = 1; j < cols - 1; ++j, ++column) {
-                    *column = x[j][i];
-                }
-                *column = target(i);
-            });
-        }
-        frame->finishWritingRows();
-
-        std::int64_t estimatedMemory(
-            maths::CBoostedTreeFactory::constructFromParameters(1).estimateMemoryUsage(
-                rows, cols));
-
-        std::int64_t memoryUsage{0};
-        std::int64_t maxMemoryUsage{0};
-        auto regression =
-            maths::CBoostedTreeFactory::constructFromParameters(1)
-                .memoryUsageCallback([&](std::int64_t delta) {
-                    memoryUsage += delta;
-                    maxMemoryUsage = std::max(maxMemoryUsage, memoryUsage);
-                    LOG_TRACE(<< "current memory = " << memoryUsage
-                              << ", high water mark = " << maxMemoryUsage);
-                })
-                .buildFor(*frame, std::make_unique<maths::boosted_tree::CMse>(), cols - 1);
-
-        regression->train();
-
-        LOG_DEBUG(<< "estimated memory usage = " << estimatedMemory);
-        LOG_DEBUG(<< "high water mark = " << maxMemoryUsage);
-
-        BOOST_TEST_REQUIRE(maxMemoryUsage < estimatedMemory);
-    }
-}
-
-BOOST_AUTO_TEST_CASE(testProgressMonitoring) {
-
-    // Test progress monitoring invariants.
-
-    test::CRandomNumbers rng;
-
-    std::size_t rows{500};
-    std::size_t cols{6};
-    std::size_t capacity{600};
-
-    TDoubleVecVec x(cols);
-    for (std::size_t i = 0; i < cols; ++i) {
-        rng.generateUniformSamples(0.0, 10.0, rows, x[i]);
-    }
-
-    auto target = [](const TRowRef& row) { return row[0] + 3.0 * row[3]; };
-
-    core::stopDefaultAsyncExecutor();
-
-    std::string tests[]{"serial", "parallel"};
-
-    for (std::size_t threads : {1, 2}) {
-
-        LOG_DEBUG(<< tests[threads == 1 ? 0 : 1]);
-
-        auto frame = core::makeMainStorageDataFrame(cols, capacity).first;
-
-        fillDataFrame(rows, 0, cols, x, TDoubleVec(rows, 0.0), target, *frame);
-
-        std::atomic_int totalFractionalProgress{0};
-
-        auto reportProgress = [&totalFractionalProgress](double fractionalProgress) {
-            totalFractionalProgress.fetch_add(
-                static_cast<int>(65536.0 * fractionalProgress + 0.5));
-        };
-
-        std::atomic_bool finished{false};
-
-        std::thread worker{[&]() {
-            auto regression =
-                maths::CBoostedTreeFactory::constructFromParameters(threads)
-                    .progressCallback(reportProgress)
-                    .buildFor(*frame, std::make_unique<maths::boosted_tree::CMse>(),
-                              cols - 1);
-
-            regression->train();
-            finished.store(true);
-        }};
-
-        int lastTotalFractionalProgress{0};
-        int lastProgressReport{0};
-
-        bool monotonic{true};
-        std::size_t percentage{0};
-        while (finished.load() == false) {
-            if (totalFractionalProgress.load() > lastProgressReport) {
-                LOG_DEBUG(<< percentage << "% complete");
-                percentage += 10;
-                lastProgressReport += 6554;
-            }
-            monotonic &= (totalFractionalProgress.load() >= lastTotalFractionalProgress);
-            lastTotalFractionalProgress = totalFractionalProgress.load();
-        }
-        worker.join();
-
-        BOOST_TEST_REQUIRE(monotonic);
-
-        core::startDefaultAsyncExecutor();
-    }
-
-    core::stopDefaultAsyncExecutor();
-}
-
-<<<<<<< HEAD
-void CBoostedTreeTest::testPersistRestore() {
-=======
-BOOST_AUTO_TEST_CASE(testMissingFeatures) {
-
-    // Test censoring, i.e. data missing is correlated with the target variable.
-
-    std::size_t rows{1000};
-    std::size_t cols{4};
-    test::CRandomNumbers rng;
-
-    auto frame = core::makeMainStorageDataFrame(cols).first;
-
-    frame->categoricalColumns(TBoolVec{false, false, false, false});
-    for (std::size_t i = 0; i < rows - 4; ++i) {
-        frame->writeRow([&](core::CDataFrame::TFloatVecItr column, std::int32_t&) {
-            TDoubleVec regressors;
-            rng.generateUniformSamples(0.0, 10.0, cols - 1, regressors);
-            double target{0.0};
-            for (auto regressor : regressors) {
-                *(column++) = regressor > 9.0 ? core::CDataFrame::valueOfMissing() : regressor;
-                target += regressor;
-            }
-            *column = target;
-        });
-    }
-    frame->writeRow([&](core::CDataFrame::TFloatVecItr column, std::int32_t&) {
-        *(column++) = core::CDataFrame::valueOfMissing();
-        *(column++) = 2.0;
-        *(column++) = 6.0;
-        *column = core::CDataFrame::valueOfMissing();
-    });
-    frame->writeRow([&](core::CDataFrame::TFloatVecItr column, std::int32_t&) {
-        *(column++) = 2.0;
-        *(column++) = core::CDataFrame::valueOfMissing();
-        *(column++) = 6.0;
-        *column = core::CDataFrame::valueOfMissing();
-    });
-    frame->writeRow([&](core::CDataFrame::TFloatVecItr column, std::int32_t&) {
-        *(column++) = 2.0;
-        *(column++) = 6.0;
-        *(column++) = core::CDataFrame::valueOfMissing();
-        *column = core::CDataFrame::valueOfMissing();
-    });
-    frame->writeRow([&](core::CDataFrame::TFloatVecItr column, std::int32_t&) {
-        *(column++) = core::CDataFrame::valueOfMissing();
-        *(column++) = 3.0;
-        *(column++) = core::CDataFrame::valueOfMissing();
-        *column = core::CDataFrame::valueOfMissing();
-    });
-    frame->finishWritingRows();
-
-    auto regression = maths::CBoostedTreeFactory::constructFromParameters(1).buildFor(
-        *frame, std::make_unique<maths::boosted_tree::CMse>(), cols - 1);
-
-    regression->train();
-    regression->predict();
-
-    // For each missing value given we censor for regression variables greater
-    // than 9.0, target = sum_i{R_i} for regressors R_i and R_i ~ U([0,10]) so
-    // we expect a n * E[U([0, 10]) | U([0, 10]) > 9.0] = 9.5 * n contribution
-    // to the target for n equal to the number of missing variables.
-    TDoubleVec expectedPredictions{17.5, 17.5, 17.5, 22.0};
-    TDoubleVec actualPredictions;
-
-    frame->readRows(1, [&](TRowItr beginRows, TRowItr endRows) {
-        for (auto row = beginRows; row != endRows; ++row) {
-            if (maths::CDataFrameUtils::isMissing((*row)[cols - 1])) {
                 actualPredictions.push_back((*row)[regression->columnHoldingPrediction()]);
             }
         }
@@ -1561,7 +1444,6 @@
 }
 
 BOOST_AUTO_TEST_CASE(testPersistRestore) {
->>>>>>> f41389ca
 
     std::size_t rows{50};
     std::size_t cols{3};
@@ -1584,52 +1466,6 @@
     }
     frame->finishWritingRows();
 
-<<<<<<< HEAD
-    TDoubleVec lambdaOverrides{-1.0, 2.0};
-    TDoubleVec gammaOverrides{-1.0, 5.0};
-    TDoubleVec etaOverrides{-1.0, 0.2};
-    TDoubleVec featureBagFractionOverrides{-1.0, 0.3};
-    std::string overrides[]{"no overrides", "overrides"};
-    std::string trained[]{"untrained", "trained"};
-
-    for (std::size_t i = 0; i < 2; ++i) {
-        LOG_DEBUG(<< overrides[i]);
-
-        auto factory = std::make_unique<maths::CBoostedTreeFactory>(
-            maths::CBoostedTreeFactory::constructFromParameters(
-                1, std::make_unique<maths::boosted_tree::CMse>()));
-
-        (*factory).numberFolds(2).maximumNumberTrees(2).maximumOptimisationRoundsPerHyperparameter(3);
-        if (lambdaOverrides[i] >= 0.0) {
-            factory->lambda(lambdaOverrides[i]);
-        }
-        if (gammaOverrides[i] >= 0.0) {
-            factory->gamma(gammaOverrides[i]);
-        }
-        if (etaOverrides[i] >= 0.0) {
-            factory->eta(etaOverrides[i]);
-        }
-        if (featureBagFractionOverrides[i] >= 0.0) {
-            factory->featureBagFraction(featureBagFractionOverrides[i]);
-        }
-
-        auto regression = factory->buildFor(*frame, cols - 1);
-
-        for (std::size_t j = 0; j < 2; ++j) {
-            LOG_DEBUG(<< "  " << trained[j]);
-
-            std::stringstream persistStream;
-            {
-                core::CJsonStatePersistInserter inserter(persistStream);
-                regression->acceptPersistInserter(inserter);
-                persistStream.flush();
-            }
-
-            auto restoredRegression =
-                maths::CBoostedTreeFactory::constructFromString(persistStream).buildFor(*frame, cols - 1);
-
-            CPPUNIT_ASSERT_EQUAL(regression->checksum(), restoredRegression->checksum());
-=======
     // persist
     {
         auto boostedTree =
@@ -1657,12 +1493,6 @@
     // and even run
     BOOST_REQUIRE_NO_THROW(boostedTree->train());
     BOOST_REQUIRE_NO_THROW(boostedTree->predict());
->>>>>>> f41389ca
-
-            regression->train();
-            regression->predict();
-        }
-    }
 }
 
 BOOST_AUTO_TEST_CASE(testRestoreErrorHandling) {
@@ -1689,14 +1519,9 @@
 
     bool throwsExceptions{false};
     try {
-<<<<<<< HEAD
-        maths::CBoostedTreeFactory::constructFromString(errorInBayesianOptimisationState)
-            .buildFor(*frame, 2);
-=======
 
         auto boostedTree = maths::CBoostedTreeFactory::constructFromString(errorInBayesianOptimisationState)
                                .restoreFor(*frame, 2);
->>>>>>> f41389ca
     } catch (const std::exception& e) {
         LOG_DEBUG(<< "got = " << e.what());
         throwsExceptions = true;
@@ -1735,13 +1560,8 @@
     throwsExceptions = false;
     stream->clear();
     try {
-<<<<<<< HEAD
-        maths::CBoostedTreeFactory::constructFromString(errorInBoostedTreeImplState)
-            .buildFor(*frame, 2);
-=======
         auto boostedTree = maths::CBoostedTreeFactory::constructFromString(errorInBoostedTreeImplState)
                                .restoreFor(*frame, 2);
->>>>>>> f41389ca
     } catch (const std::exception& e) {
         LOG_DEBUG(<< "got = " << e.what());
         throwsExceptions = true;
@@ -1755,44 +1575,4 @@
     ml::core::CLogger::instance().reset();
 }
 
-<<<<<<< HEAD
-CppUnit::Test* CBoostedTreeTest::suite() {
-    CppUnit::TestSuite* suiteOfTests = new CppUnit::TestSuite("CBoostedTreeTest");
-
-    suiteOfTests->addTest(new CppUnit::TestCaller<CBoostedTreeTest>(
-        "CBoostedTreeTest::testPiecewiseConstant", &CBoostedTreeTest::testPiecewiseConstant));
-    suiteOfTests->addTest(new CppUnit::TestCaller<CBoostedTreeTest>(
-        "CBoostedTreeTest::testLinear", &CBoostedTreeTest::testLinear));
-    suiteOfTests->addTest(new CppUnit::TestCaller<CBoostedTreeTest>(
-        "CBoostedTreeTest::testNonLinear", &CBoostedTreeTest::testNonLinear));
-    suiteOfTests->addTest(new CppUnit::TestCaller<CBoostedTreeTest>(
-        "CBoostedTreeTest::testThreading", &CBoostedTreeTest::testThreading));
-    suiteOfTests->addTest(new CppUnit::TestCaller<CBoostedTreeTest>(
-        "CBoostedTreeTest::testConstantFeatures", &CBoostedTreeTest::testConstantFeatures));
-    suiteOfTests->addTest(new CppUnit::TestCaller<CBoostedTreeTest>(
-        "CBoostedTreeTest::testConstantTarget", &CBoostedTreeTest::testConstantTarget));
-    suiteOfTests->addTest(new CppUnit::TestCaller<CBoostedTreeTest>(
-        "CBoostedTreeTest::testCategoricalRegressors",
-        &CBoostedTreeTest::testCategoricalRegressors));
-    suiteOfTests->addTest(new CppUnit::TestCaller<CBoostedTreeTest>(
-        "CBoostedTreeTest::testIntegerRegressor", &CBoostedTreeTest::testIntegerRegressor));
-    suiteOfTests->addTest(new CppUnit::TestCaller<CBoostedTreeTest>(
-        "CBoostedTreeTest::testMissingData", &CBoostedTreeTest::testMissingData));
-    suiteOfTests->addTest(new CppUnit::TestCaller<CBoostedTreeTest>(
-        "CBoostedTreeTest::testTranslationInvariance",
-        &CBoostedTreeTest::testTranslationInvariance));
-    suiteOfTests->addTest(new CppUnit::TestCaller<CBoostedTreeTest>(
-        "CBoostedTreeTest::testEstimateMemoryUsedByTrain",
-        &CBoostedTreeTest::testEstimateMemoryUsedByTrain));
-    suiteOfTests->addTest(new CppUnit::TestCaller<CBoostedTreeTest>(
-        "CBoostedTreeTest::testProgressMonitoring", &CBoostedTreeTest::testProgressMonitoring));
-    suiteOfTests->addTest(new CppUnit::TestCaller<CBoostedTreeTest>(
-        "CBoostedTreeTest::testPersistRestore", &CBoostedTreeTest::testPersistRestore));
-    suiteOfTests->addTest(new CppUnit::TestCaller<CBoostedTreeTest>(
-        "CBoostedTreeTest::testRestoreErrorHandling", &CBoostedTreeTest::testRestoreErrorHandling));
-
-    return suiteOfTests;
-}
-=======
-BOOST_AUTO_TEST_SUITE_END()
->>>>>>> f41389ca
+BOOST_AUTO_TEST_SUITE_END()