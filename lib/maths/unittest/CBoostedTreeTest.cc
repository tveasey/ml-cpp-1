/*
 * Copyright Elasticsearch B.V. and/or licensed to Elasticsearch B.V. under one
 * or more contributor license agreements. Licensed under the Elastic License;
 * you may not use this file except in compliance with the Elastic License.
 */

#include "CBoostedTreeTest.h"

#include <core/CDataFrame.h>
#include <core/CJsonStatePersistInserter.h>
#include <core/CLogger.h>
#include <core/CRegex.h>

#include <maths/CBasicStatistics.h>
#include <maths/CBoostedTree.h>
#include <maths/CBoostedTreeFactory.h>

#include <test/CRandomNumbers.h>
#include <test/CTestTmpDir.h>

#include <functional>
#include <memory>
#include <utility>

using namespace ml;

using TBoolVec = std::vector<bool>;
using TDoubleVec = std::vector<double>;
using TDoubleVecVec = std::vector<TDoubleVec>;
using TFactoryFunc = std::function<std::unique_ptr<core::CDataFrame>()>;
using TFactoryFuncVec = std::vector<TFactoryFunc>;
using TFactoryFuncVecVec = std::vector<TFactoryFuncVec>;
using TRowRef = core::CDataFrame::TRowRef;
using TRowItr = core::CDataFrame::TRowItr;
using TMeanAccumulator = maths::CBasicStatistics::SSampleMean<double>::TAccumulator;
using TMeanVarAccumulator = maths::CBasicStatistics::SSampleMeanVar<double>::TAccumulator;

namespace {

template<typename F>
auto computeEvaluationMetrics(const core::CDataFrame& frame,
                              std::size_t beginTestRows,
                              std::size_t endTestRows,
                              std::size_t columnHoldingPrediction,
                              const F& target,
                              double noiseVariance) {

    TMeanVarAccumulator functionMoments;
    TMeanVarAccumulator modelPredictionErrorMoments;

    frame.readRows(1, beginTestRows, endTestRows, [&](TRowItr beginRows, TRowItr endRows) {
        for (auto row = beginRows; row != endRows; ++row) {
            functionMoments.add(target(*row));
            modelPredictionErrorMoments.add(target(*row) - (*row)[columnHoldingPrediction]);
        }
    });

    LOG_TRACE(<< "function moments = " << functionMoments);
    LOG_TRACE(<< "model prediction error moments = " << modelPredictionErrorMoments);

    double functionVariance{maths::CBasicStatistics::variance(functionMoments)};
    double predictionErrorMean{maths::CBasicStatistics::mean(modelPredictionErrorMoments)};
    double predictionErrorVariance{maths::CBasicStatistics::variance(modelPredictionErrorMoments)};
    double rSquared{1.0 - (predictionErrorVariance - noiseVariance) /
                              (functionVariance - noiseVariance)};

    return std::make_pair(predictionErrorMean, rSquared);
}

template<typename F>
void fillDataFrame(std::size_t trainRows,
                   std::size_t testRows,
                   std::size_t cols,
                   const TDoubleVecVec& regressors,
                   const TDoubleVec& noise,
                   const F& target,
                   core::CDataFrame& frame) {

    std::size_t rows{trainRows + testRows};
    frame.categoricalColumns(TBoolVec(cols, false));
    for (std::size_t i = 0; i < rows; ++i) {
        frame.writeRow([&](core::CDataFrame::TFloatVecItr column, std::int32_t&) {
            for (std::size_t j = 0; j < cols - 1; ++j, ++column) {
                *column = regressors[j][i];
            }
        });
    }
    frame.finishWritingRows();
    frame.writeColumns(1, [&](TRowItr beginRows, TRowItr endRows) {
        for (auto row = beginRows; row != endRows; ++row) {
            double targetValue{row->index() < trainRows
                                   ? target(*row) + noise[row->index()]
                                   : core::CDataFrame::valueOfMissing()};
            row->writeColumn(cols - 1, targetValue);
        }
    });
}

template<typename F>
auto predictAndComputeEvaluationMetrics(const F& generateFunction,
                                        test::CRandomNumbers& rng,
                                        std::size_t trainRows,
                                        std::size_t testRows,
                                        std::size_t cols,
                                        std::size_t capacity,
                                        double noiseVariance) {

    std::size_t rows{trainRows + testRows};

    TFactoryFunc makeOnDisk{[=] {
        return core::makeDiskStorageDataFrame(test::CTestTmpDir::tmpDir(), cols, rows, capacity)
            .first;
    }};
    TFactoryFunc makeMainMemory{
        [=] { return core::makeMainStorageDataFrame(cols, capacity).first; }};

    TFactoryFuncVecVec factories{
        {makeOnDisk, makeMainMemory}, {makeMainMemory}, {makeMainMemory}};

    TDoubleVecVec modelBias(factories.size());
    TDoubleVecVec modelRSquared(factories.size());

    for (std::size_t test = 0; test < factories.size(); ++test) {

        auto target = generateFunction(rng, cols);

        TDoubleVecVec x(cols - 1);
        for (std::size_t i = 0; i < cols - 1; ++i) {
            rng.generateUniformSamples(0.0, 10.0, rows, x[i]);
        }

        TDoubleVec noise;
        rng.generateNormalSamples(0.0, noiseVariance, rows, noise);

        for (const auto& factory : factories[test]) {

            auto frame = factory();

            fillDataFrame(trainRows, testRows, cols, x, noise, target, *frame);

            auto regression = maths::CBoostedTreeFactory::constructFromParameters(
                                  1, std::make_unique<maths::boosted_tree::CMse>())
                                  .buildFor(*frame, cols - 1);

            regression->train();
            regression->predict();

            double bias;
            double rSquared;
            std::tie(bias, rSquared) = computeEvaluationMetrics(
                *frame, trainRows, rows,
                regression->columnHoldingPrediction(frame->numberColumns()),
                target, noiseVariance / static_cast<double>(rows));
            modelBias[test].push_back(bias);
            modelRSquared[test].push_back(rSquared);
        }
    }
    LOG_DEBUG(<< "bias = " << core::CContainerPrinter::print(modelBias));
    LOG_DEBUG(<< " R^2 = " << core::CContainerPrinter::print(modelRSquared));

    return std::make_pair(std::move(modelBias), std::move(modelRSquared));
}
}

void CBoostedTreeTest::testPiecewiseConstant() {

    // Test regression quality on piecewise constant function.

    auto generatePiecewiseConstant = [](test::CRandomNumbers& rng, std::size_t cols) {
        TDoubleVec p;
        TDoubleVec v;
        rng.generateUniformSamples(0.0, 10.0, 2 * cols - 2, p);
        rng.generateUniformSamples(-10.0, 10.0, cols - 1, v);
        for (std::size_t i = 0; i < p.size(); i += 2) {
            std::sort(p.begin() + i, p.begin() + i + 2);
        }

        return [p, v, cols](const TRowRef& row) {
            double result{0.0};
            for (std::size_t i = 0; i < cols - 1; ++i) {
                if (row[i] >= p[2 * i] && row[i] < p[2 * i + 1]) {
                    result += v[i];
                }
            }
            return result;
        };
    };

    TDoubleVecVec modelBias;
    TDoubleVecVec modelRSquared;

    test::CRandomNumbers rng;
    double noiseVariance{0.2};
    std::size_t trainRows{1000};
    std::size_t testRows{200};
    std::size_t cols{6};
    std::size_t capacity{250};

    std::tie(modelBias, modelRSquared) = predictAndComputeEvaluationMetrics(
        generatePiecewiseConstant, rng, trainRows, testRows, cols, capacity, noiseVariance);

    TMeanAccumulator meanModelRSquared;

    for (std::size_t i = 0; i < modelBias.size(); ++i) {

        // In and out-of-core agree.
        for (std::size_t j = 1; j < modelBias[i].size(); ++j) {
            CPPUNIT_ASSERT_EQUAL(modelBias[i][0], modelBias[i][j]);
            CPPUNIT_ASSERT_EQUAL(modelRSquared[i][0], modelRSquared[i][j]);
        }

        // Unbiased...
        CPPUNIT_ASSERT_DOUBLES_EQUAL(
            0.0, modelBias[i][0],
            7.0 * std::sqrt(noiseVariance / static_cast<double>(trainRows)));
        // Good R^2...
        CPPUNIT_ASSERT(modelRSquared[i][0] > 0.95);

        meanModelRSquared.add(modelRSquared[i][0]);
    }
    LOG_DEBUG(<< "mean R^2 = " << maths::CBasicStatistics::mean(meanModelRSquared));
    CPPUNIT_ASSERT(maths::CBasicStatistics::mean(meanModelRSquared) > 0.97);
}

void CBoostedTreeTest::testLinear() {

    // Test regression quality on linear function.

    auto generateLinear = [](test::CRandomNumbers& rng, std::size_t cols) {
        TDoubleVec m;
        TDoubleVec s;
        rng.generateUniformSamples(0.0, 10.0, cols - 1, m);
        rng.generateUniformSamples(-10.0, 10.0, cols - 1, s);

        return [m, s, cols](const TRowRef& row) {
            double result{0.0};
            for (std::size_t i = 0; i < cols - 1; ++i) {
                result += m[i] + s[i] * row[i];
            }
            return result;
        };
    };

    TDoubleVecVec modelBias;
    TDoubleVecVec modelRSquared;

    test::CRandomNumbers rng;
    double noiseVariance{100.0};
    std::size_t trainRows{1000};
    std::size_t testRows{200};
    std::size_t cols{6};
    std::size_t capacity{500};

    std::tie(modelBias, modelRSquared) = predictAndComputeEvaluationMetrics(
        generateLinear, rng, trainRows, testRows, cols, capacity, noiseVariance);

    TMeanAccumulator meanModelRSquared;

    for (std::size_t i = 0; i < modelBias.size(); ++i) {

        // In and out-of-core agree.
        for (std::size_t j = 1; j < modelBias[i].size(); ++j) {
            CPPUNIT_ASSERT_EQUAL(modelBias[i][0], modelBias[i][j]);
            CPPUNIT_ASSERT_EQUAL(modelRSquared[i][0], modelRSquared[i][j]);
        }

        // Unbiased...
        CPPUNIT_ASSERT_DOUBLES_EQUAL(
            0.0, modelBias[i][0],
            5.0 * std::sqrt(noiseVariance / static_cast<double>(trainRows)));
        // Good R^2...
        CPPUNIT_ASSERT(modelRSquared[i][0] > 0.97);

        meanModelRSquared.add(modelRSquared[i][0]);
    }
    LOG_DEBUG(<< "mean R^2 = " << maths::CBasicStatistics::mean(meanModelRSquared));
    CPPUNIT_ASSERT(maths::CBasicStatistics::mean(meanModelRSquared) > 0.97);
}

void CBoostedTreeTest::testNonLinear() {

    // Test regression quality on non-linear function.

    auto generateNonLinear = [](test::CRandomNumbers& rng, std::size_t cols) {

        cols = cols - 1;

        TDoubleVec mean;
        TDoubleVec slope;
        TDoubleVec curve;
        TDoubleVec cross;
        rng.generateUniformSamples(0.0, 10.0, cols, mean);
        rng.generateUniformSamples(-10.0, 10.0, cols, slope);
        rng.generateUniformSamples(-1.0, 1.0, cols, curve);
        rng.generateUniformSamples(-0.5, 0.5, cols * cols, cross);

        return [=](const TRowRef& row) {
            double result{0.0};
            for (std::size_t i = 0; i < cols; ++i) {
                result += mean[i] + (slope[i] + curve[i] * row[i]) * row[i];
            }
            for (std::size_t i = 0; i < cols; ++i) {
                for (std::size_t j = 0; j < i; ++j) {
                    result += cross[i * cols + j] * row[i] * row[j];
                }
            }
            return result;
        };
    };

    TDoubleVecVec modelBias;
    TDoubleVecVec modelRSquared;

    test::CRandomNumbers rng;
    double noiseVariance{100.0};
    std::size_t trainRows{500};
    std::size_t testRows{100};
    std::size_t cols{6};
    std::size_t capacity{500};

    std::tie(modelBias, modelRSquared) = predictAndComputeEvaluationMetrics(
        generateNonLinear, rng, trainRows, testRows, cols, capacity, noiseVariance);

    TMeanAccumulator meanModelRSquared;

    for (std::size_t i = 0; i < modelBias.size(); ++i) {

        // In and out-of-core agree.
        for (std::size_t j = 1; j < modelBias[i].size(); ++j) {
            CPPUNIT_ASSERT_EQUAL(modelBias[i][0], modelBias[i][j]);
            CPPUNIT_ASSERT_EQUAL(modelRSquared[i][0], modelRSquared[i][j]);
        }

        // Unbiased...
        CPPUNIT_ASSERT_DOUBLES_EQUAL(
            0.0, modelBias[i][0],
            8.0 * std::sqrt(noiseVariance / static_cast<double>(trainRows)));
        // Good R^2...
        CPPUNIT_ASSERT(modelRSquared[i][0] > 0.95);

        meanModelRSquared.add(modelRSquared[i][0]);
    }
    LOG_DEBUG(<< "mean R^2 = " << maths::CBasicStatistics::mean(meanModelRSquared));
    CPPUNIT_ASSERT(maths::CBasicStatistics::mean(meanModelRSquared) > 0.96);
}

void CBoostedTreeTest::testThreading() {

    // Test we get the same results whether we run with multiple threads or not.
    // Note because we compute approximate quantiles for a partition of the data
    // (one subset for each thread) and merge we get slightly different results
    // if running multiple vs single threaded. However, we should get the same
    // results whether we actually execute in parallel or not provided we perform
    // the same partitioning. Therefore, we test with two logical threads but
    // with and without starting the thread pool.

    test::CRandomNumbers rng;
    std::size_t rows{500};
    std::size_t cols{6};
    std::size_t capacity{100};

    auto target = [&] {
        TDoubleVec m;
        TDoubleVec s;
        rng.generateUniformSamples(0.0, 10.0, cols - 1, m);
        rng.generateUniformSamples(-10.0, 10.0, cols - 1, s);
        return [m, s, cols](const TRowRef& row) {
            double result{0.0};
            for (std::size_t i = 0; i < cols - 1; ++i) {
                result += m[i] + s[i] * row[i];
            }
            return result;
        };
    }();

    TDoubleVecVec x(cols - 1);
    for (std::size_t i = 0; i < cols - 1; ++i) {
        rng.generateUniformSamples(0.0, 10.0, rows, x[i]);
    }

    TDoubleVec noise;
    rng.generateNormalSamples(0.0, 0.1, rows, noise);

    core::stopDefaultAsyncExecutor();

    TDoubleVec modelBias;
    TDoubleVec modelMse;

    std::string tests[]{"serial", "parallel"};

    for (std::size_t test = 0; test < 2; ++test) {

        LOG_DEBUG(<< tests[test]);

        auto frame = core::makeMainStorageDataFrame(cols, capacity).first;

        fillDataFrame(rows, 0, cols, x, noise, target, *frame);

        auto regression = maths::CBoostedTreeFactory::constructFromParameters(
                              2, std::make_unique<maths::boosted_tree::CMse>())
                              .buildFor(*frame, cols - 1);

        regression->train();
        regression->predict();

        TMeanVarAccumulator modelPredictionErrorMoments;

        frame->readRows(1, [&](TRowItr beginRows, TRowItr endRows) {
            for (auto row = beginRows; row != endRows; ++row) {
                std::size_t index{regression->columnHoldingPrediction(row->numberColumns())};
                modelPredictionErrorMoments.add(target(*row) - (*row)[index]);
            }
        });

        LOG_DEBUG(<< "model prediction error moments = " << modelPredictionErrorMoments);

        modelBias.push_back(maths::CBasicStatistics::mean(modelPredictionErrorMoments));
        modelMse.push_back(maths::CBasicStatistics::variance(modelPredictionErrorMoments));

        core::startDefaultAsyncExecutor();
    }

    CPPUNIT_ASSERT_EQUAL(modelBias[0], modelBias[1]);
    CPPUNIT_ASSERT_EQUAL(modelMse[0], modelMse[1]);

    core::stopDefaultAsyncExecutor();
}

void CBoostedTreeTest::testConstantFeatures() {

    // Test constant features are excluded from the model.

    test::CRandomNumbers rng;
    std::size_t rows{500};
    std::size_t cols{6};
    std::size_t capacity{500};

    auto target = [&] {
        TDoubleVec m;
        TDoubleVec s;
        rng.generateUniformSamples(0.0, 10.0, cols - 1, m);
        rng.generateUniformSamples(-10.0, 10.0, cols - 1, s);
        return [m, s, cols](const TRowRef& row) {
            double result{0.0};
            for (std::size_t i = 0; i < cols - 1; ++i) {
                result += m[i] + s[i] * row[i];
            }
            return result;
        };
    }();

    TDoubleVecVec x(cols - 1, TDoubleVec(rows, 1.0));
    for (std::size_t i = 0; i < cols - 2; ++i) {
        rng.generateUniformSamples(0.0, 10.0, rows, x[i]);
    }

    TDoubleVec noise;
    rng.generateNormalSamples(0.0, 0.1, rows, noise);

    auto frame = core::makeMainStorageDataFrame(cols, capacity).first;

    fillDataFrame(rows, 0, cols, x, noise, target, *frame);

    auto regression = maths::CBoostedTreeFactory::constructFromParameters(
                          1, std::make_unique<maths::boosted_tree::CMse>())
                          .buildFor(*frame, cols - 1);

    regression->train();

    TDoubleVec featureWeights(regression->featureWeights());

    LOG_DEBUG(<< "feature weights = " << core::CContainerPrinter::print(featureWeights));
    CPPUNIT_ASSERT(featureWeights[cols - 2] < 1e-4);
}

void CBoostedTreeTest::testConstantTarget() {

    // Test we correctly deal with a constant dependent variable.

    test::CRandomNumbers rng;
    std::size_t rows{500};
    std::size_t cols{6};
    std::size_t capacity{500};

    TDoubleVecVec x(cols - 1);
    for (std::size_t i = 0; i < x.size(); ++i) {
        rng.generateUniformSamples(0.0, 10.0, rows, x[i]);
    }

    auto frame = core::makeMainStorageDataFrame(cols, capacity).first;

    fillDataFrame(rows, 0, cols, x, TDoubleVec(rows, 0.0),
                  [](const TRowRef&) { return 1.0; }, *frame);

    auto regression = maths::CBoostedTreeFactory::constructFromParameters(
                          1, std::make_unique<maths::boosted_tree::CMse>())
                          .buildFor(*frame, cols - 1);

    regression->train();

    TMeanAccumulator modelPredictionError;

    frame->readRows(1, [&](TRowItr beginRows, TRowItr endRows) {
        for (auto row = beginRows; row != endRows; ++row) {
            std::size_t index{regression->columnHoldingPrediction(row->numberColumns())};
            modelPredictionError.add(1.0 - (*row)[index]);
        }
    });

    LOG_DEBUG(<< "mean prediction error = "
              << maths::CBasicStatistics::mean(modelPredictionError));
    CPPUNIT_ASSERT_EQUAL(0.0, maths::CBasicStatistics::mean(modelPredictionError));
}

void CBoostedTreeTest::testCategoricalRegressors() {

    // Test automatic handling of categorical regressors.

    test::CRandomNumbers rng;

    std::size_t trainRows{1000};
    std::size_t testRows{200};
    std::size_t rows{trainRows + testRows};
    std::size_t cols{6};
    std::size_t capacity{500};

    TDoubleVecVec offsets{{0.0, 0.0, 12.0, -3.0, 0.0},
                          {12.0, 1.0, -3.0, 0.0, 0.0, 2.0, 16.0, 0.0, 0.0, -6.0}};
    TDoubleVec weights{0.7, 0.2, -0.4};
    auto target = [&](const TRowRef& x) {
        double result{offsets[0][static_cast<std::size_t>(x[0])] +
                      offsets[1][static_cast<std::size_t>(x[1])]};
        for (std::size_t i = 2; i < cols - 1; ++i) {
            result += weights[i - 2] * x[i];
        }
        return result;
    };

    TDoubleVecVec regressors(cols - 1);
    rng.generateMultinomialSamples({0.0, 1.0, 2.0, 3.0, 4.0},
                                   {0.03, 0.17, 0.3, 0.1, 0.4}, rows, regressors[0]);
    rng.generateMultinomialSamples(
        {0.0, 1.0, 2.0, 3.0, 4.0, 5.0, 6.0, 7.0, 8.0, 9.0},
        {0.03, 0.07, 0.08, 0.02, 0.2, 0.15, 0.1, 0.05, 0.26, 0.04}, rows, regressors[1]);
    for (std::size_t i = 2; i < regressors.size(); ++i) {
        rng.generateUniformSamples(-10.0, 10.0, rows, regressors[i]);
    }

    auto frame = core::makeMainStorageDataFrame(cols, capacity).first;

    frame->categoricalColumns({true, true, false, false, false, false});
    for (std::size_t i = 0; i < rows; ++i) {
        frame->writeRow([&](core::CDataFrame::TFloatVecItr column, std::int32_t&) {
            for (std::size_t j = 0; j < cols - 1; ++j, ++column) {
                *column = regressors[j][i];
            }
        });
    }
    frame->finishWritingRows();
    frame->writeColumns(1, [&](TRowItr beginRows, TRowItr endRows) {
        for (auto row = beginRows; row != endRows; ++row) {
            double targetValue{row->index() < trainRows
                                   ? target(*row)
                                   : core::CDataFrame::valueOfMissing()};
            row->writeColumn(cols - 1, targetValue);
        }
    });

    auto regression = maths::CBoostedTreeFactory::constructFromParameters(
                          1, std::make_unique<maths::boosted_tree::CMse>())
                          .buildFor(*frame, cols - 1);

    regression->train();
    regression->predict();

    double modelBias;
    double modelRSquared;
    std::tie(modelBias, modelRSquared) = computeEvaluationMetrics(
        *frame, trainRows, rows,
        regression->columnHoldingPrediction(frame->numberColumns()), target, 0.0);

    LOG_DEBUG(<< "bias = " << modelBias);
    LOG_DEBUG(<< " R^2 = " << modelRSquared);
<<<<<<< HEAD
    CPPUNIT_ASSERT_DOUBLES_EQUAL(0.0, modelBias, 0.1);
=======
    CPPUNIT_ASSERT_DOUBLES_EQUAL(0.0, modelBias, 0.05);
>>>>>>> 4c030786
    CPPUNIT_ASSERT(modelRSquared > 0.91);
}

void CBoostedTreeTest::testIntegerRegressor() {

    // Test a simple integer regressor.

    test::CRandomNumbers rng;

    std::size_t trainRows{1000};
    std::size_t testRows{200};
    std::size_t rows{trainRows + testRows};

    auto frame = core::makeMainStorageDataFrame(2).first;

    frame->categoricalColumns({false, false});
    for (std::size_t i = 0; i < rows; ++i) {
        frame->writeRow([&](core::CDataFrame::TFloatVecItr column, std::int32_t&) {
            TDoubleVec regressor;
            rng.generateUniformSamples(1.0, 4.0, 1, regressor);
            *(column++) = std::floor(regressor[0]);
            *column = i < trainRows ? 10.0 * std::floor(regressor[0])
                                    : core::CDataFrame::valueOfMissing();
        });
    }
    frame->finishWritingRows();

    auto regression = maths::CBoostedTreeFactory::constructFromParameters(
                          1, std::make_unique<maths::boosted_tree::CMse>())
                          .buildFor(*frame, 1);

    regression->train();
    regression->predict();

    double modelBias;
    double modelRSquared;
    std::tie(modelBias, modelRSquared) = computeEvaluationMetrics(
        *frame, trainRows, rows,
        regression->columnHoldingPrediction(frame->numberColumns()),
        [&](const TRowRef& x) { return 10.0 * x[0]; }, 0.0);

    LOG_DEBUG(<< "bias = " << modelBias);
    LOG_DEBUG(<< " R^2 = " << modelRSquared);
    CPPUNIT_ASSERT_DOUBLES_EQUAL(0.0, modelBias, 0.05);
    CPPUNIT_ASSERT(modelRSquared > 0.99);
}

void CBoostedTreeTest::testTranslationInvariance() {

    // We should get similar performance independent of fixed shifts for the target.

    using TTargetFunc = std::function<double(const TRowRef& row)>;

    test::CRandomNumbers rng;

    std::size_t trainRows{1000};
    std::size_t rows{1200};
    std::size_t cols{4};
    std::size_t capacity{1200};

    TDoubleVecVec x(cols - 1);
    for (std::size_t i = 0; i < cols - 1; ++i) {
        rng.generateUniformSamples(0.0, 10.0, rows, x[i]);
    }

    TTargetFunc target{[&](const TRowRef& row) {
        double result{0.0};
        for (std::size_t i = 0; i < cols - 1; ++i) {
            result += row[i];
        }
        return result;
    }};
    TTargetFunc shiftedTarget{[&](const TRowRef& row) {
        double result{10000.0};
        for (std::size_t i = 0; i < cols - 1; ++i) {
            result += row[i];
        }
        return result;
    }};

    TDoubleVec rsquared;

    for (const auto& target_ : {target, shiftedTarget}) {

        auto frame = core::makeMainStorageDataFrame(cols, capacity).first;

        fillDataFrame(trainRows, rows - trainRows, cols, x,
                      TDoubleVec(rows, 0.0), target_, *frame);

        auto regression = maths::CBoostedTreeFactory::constructFromParameters(
                              1, std::make_unique<maths::boosted_tree::CMse>())
                              .buildFor(*frame, cols - 1);

        regression->train();
        regression->predict();

        double modelBias;
        double modelRSquared;
        std::tie(modelBias, modelRSquared) = computeEvaluationMetrics(
            *frame, trainRows, rows,
            regression->columnHoldingPrediction(frame->numberColumns()), target_, 0.0);

        LOG_DEBUG(<< "bias = " << modelBias);
        LOG_DEBUG(<< " R^2 = " << modelRSquared);
        rsquared.push_back(modelRSquared);
    }

    CPPUNIT_ASSERT_DOUBLES_EQUAL(rsquared[0], rsquared[1], 5e-3);
}

std::size_t maxDepth(const std::vector<maths::CBoostedTreeNode>& tree,
                     const maths::CBoostedTreeNode& node,
                     std::size_t depth) {
    std::size_t result{depth};
    if (node.leftChildIndex() >= 0) {
        result = std::max(result, maxDepth(tree, tree[node.leftChildIndex()], depth + 1));
    }
    if (node.rightChildIndex() >= 0) {
        result = std::max(result, maxDepth(tree, tree[node.rightChildIndex()], depth + 1));
    }
    return result;
}

void CBoostedTreeTest::testDepthBasedRegularization() {

    // Test that the trained tree depth is correctly limited based on a target.

    test::CRandomNumbers rng;
    double noiseVariance{100.0};
    std::size_t rows{1000};
    std::size_t cols{4};
    std::size_t capacity{1200};

    auto target = [&] {
        TDoubleVec m;
        TDoubleVec s;
        rng.generateUniformSamples(0.0, 10.0, cols - 1, m);
        rng.generateUniformSamples(-10.0, 10.0, cols - 1, s);

        return [m, s, cols](const TRowRef& row) {
            double result{0.0};
            for (std::size_t i = 0; i < cols - 1; ++i) {
                result += m[i] + s[i] * row[i];
            }
            return result;
        };
    }();

    TDoubleVecVec x(cols - 1);
    for (std::size_t i = 0; i < cols - 1; ++i) {
        rng.generateUniformSamples(0.0, 10.0, rows, x[i]);
    }

    TDoubleVec noise;
    rng.generateNormalSamples(0.0, noiseVariance, rows, noise);

    for (auto targetDepth : {3.0, 5.0}) {
        LOG_DEBUG(<< "target depth = " << targetDepth);

        auto frame = core::makeMainStorageDataFrame(cols, capacity).first;

        fillDataFrame(rows, 0, cols, x, noise, target, *frame);

        auto regression = maths::CBoostedTreeFactory::constructFromParameters(
                              1, std::make_unique<maths::boosted_tree::CMse>())
                              .gamma(0.0)
                              .lambda(0.0)
                              .maxTreeDepth(targetDepth)
                              .maxTreeDepthTolerance(0.05)
                              .buildFor(*frame, cols - 1);

        regression->train();

        TMeanAccumulator meanDepth;
        for (const auto& tree : regression->trainedModel()) {
            CPPUNIT_ASSERT(maxDepth(tree, tree[0], 0) <= static_cast<std::size_t>(targetDepth));
            meanDepth.add(maxDepth(tree, tree[0], 0));
        }
        LOG_DEBUG(<< "mean depth = " << maths::CBasicStatistics::mean(meanDepth));
        CPPUNIT_ASSERT(maths::CBasicStatistics::mean(meanDepth) > targetDepth - 1.0);
    }
}

void CBoostedTreeTest::testEstimateMemoryUsedByTrain() {

    // Test estimation of the memory used training a model.

    test::CRandomNumbers rng;

    std::size_t rows{1000};
    std::size_t cols{6};
    std::size_t capacity{600};

    for (std::size_t test = 0; test < 3; ++test) {
        TDoubleVecVec x(cols - 1);
        for (std::size_t i = 0; i < cols - 1; ++i) {
            rng.generateUniformSamples(0.0, 10.0, rows, x[i]);
        }

        auto target = [&](std::size_t i) {
            double result{0.0};
            for (std::size_t j = 0; j < cols - 1; ++j) {
                result += x[j][i];
            }
            return result;
        };

        auto frame = core::makeMainStorageDataFrame(cols, capacity).first;
        frame->categoricalColumns({true, false, false, false, false, false});
        for (std::size_t i = 0; i < rows; ++i) {
            frame->writeRow([&](core::CDataFrame::TFloatVecItr column, std::int32_t&) {
                *(column++) = std::floor(x[0][i]);
                for (std::size_t j = 1; j < cols - 1; ++j, ++column) {
                    *column = x[j][i];
                }
                *column = target(i);
            });
        }
        frame->finishWritingRows();

        std::int64_t estimatedMemory(maths::CBoostedTreeFactory::constructFromParameters(
                                         1, std::make_unique<maths::boosted_tree::CMse>())
                                         .estimateMemoryUsage(rows, cols));

        std::int64_t memoryUsage{0};
        std::int64_t maxMemoryUsage{0};
        auto regression = maths::CBoostedTreeFactory::constructFromParameters(
                              1, std::make_unique<maths::boosted_tree::CMse>())
                              .memoryUsageCallback([&](std::int64_t delta) {
                                  memoryUsage += delta;
                                  maxMemoryUsage = std::max(maxMemoryUsage, memoryUsage);
                                  LOG_TRACE(<< "current memory = " << memoryUsage
                                            << ", high water mark = " << maxMemoryUsage);
                              })
                              .buildFor(*frame, cols - 1);

        regression->train();

        LOG_DEBUG(<< "estimated memory usage = " << estimatedMemory);
        LOG_DEBUG(<< "high water mark = " << maxMemoryUsage);

        CPPUNIT_ASSERT(maxMemoryUsage < estimatedMemory);
    }
}

void CBoostedTreeTest::testProgressMonitoring() {

    // Test progress monitoring invariants.

    test::CRandomNumbers rng;

    std::size_t rows{500};
    std::size_t cols{6};
    std::size_t capacity{600};

    TDoubleVecVec x(cols);
    for (std::size_t i = 0; i < cols; ++i) {
        rng.generateUniformSamples(0.0, 10.0, rows, x[i]);
    }

    auto target = [](const TRowRef& row) { return row[0] + 3.0 * row[3]; };

    core::stopDefaultAsyncExecutor();

    std::string tests[]{"serial", "parallel"};

    for (std::size_t threads : {1, 2}) {

        LOG_DEBUG(<< tests[threads == 1 ? 0 : 1]);

        auto frame = core::makeMainStorageDataFrame(cols, capacity).first;

        fillDataFrame(rows, 0, cols, x, TDoubleVec(rows, 0.0), target, *frame);

        std::atomic_int totalFractionalProgress{0};

        auto reportProgress = [&totalFractionalProgress](double fractionalProgress) {
            totalFractionalProgress.fetch_add(
                static_cast<int>(65536.0 * fractionalProgress + 0.5));
        };

        std::atomic_bool finished{false};

        std::thread worker{[&]() {
            auto regression = maths::CBoostedTreeFactory::constructFromParameters(
                                  threads, std::make_unique<maths::boosted_tree::CMse>())
                                  .progressCallback(reportProgress)
                                  .buildFor(*frame, cols - 1);

            regression->train();
            finished.store(true);
        }};

        int lastTotalFractionalProgress{0};
        int lastProgressReport{0};

        bool monotonic{true};
        std::size_t percentage{0};
        while (finished.load() == false) {
            if (totalFractionalProgress.load() > lastProgressReport) {
                LOG_DEBUG(<< percentage << "% complete");
                percentage += 10;
                lastProgressReport += 6554;
            }
            monotonic &= (totalFractionalProgress.load() >= lastTotalFractionalProgress);
            lastTotalFractionalProgress = totalFractionalProgress.load();
        }
        worker.join();

        CPPUNIT_ASSERT(monotonic);

        core::startDefaultAsyncExecutor();
    }

    core::stopDefaultAsyncExecutor();
}

void CBoostedTreeTest::testMissingData() {
}

void CBoostedTreeTest::testPersistRestore() {

    std::size_t rows{50};
    std::size_t cols{3};
    std::size_t capacity{50};
    test::CRandomNumbers rng;

    std::stringstream persistOnceSStream;
    std::stringstream persistTwiceSStream;

    // Generate completely random data.
    TDoubleVecVec x(cols);
    for (std::size_t i = 0; i < cols; ++i) {
        rng.generateUniformSamples(0.0, 10.0, rows, x[i]);
    }

    auto frame = core::makeMainStorageDataFrame(cols, capacity).first;
    for (std::size_t i = 0; i < rows; ++i) {
        frame->writeRow([&](core::CDataFrame::TFloatVecItr column, std::int32_t&) {
            for (std::size_t j = 0; j < cols; ++j, ++column) {
                *column = x[j][i];
            }
        });
    }
    frame->finishWritingRows();

    // persist
    {
        auto boostedTree = maths::CBoostedTreeFactory::constructFromParameters(
                               1, std::make_unique<maths::boosted_tree::CMse>())
                               .numberFolds(2)
                               .maximumNumberTrees(2)
                               .maximumOptimisationRoundsPerHyperparameter(3)
                               .buildFor(*frame, cols - 1);
        core::CJsonStatePersistInserter inserter(persistOnceSStream);
        boostedTree->acceptPersistInserter(inserter);
        persistOnceSStream.flush();
    }
    // restore
    auto boostedTree =
        maths::CBoostedTreeFactory::constructFromString(persistOnceSStream).buildFor(*frame, cols - 1);
    {
        core::CJsonStatePersistInserter inserter(persistTwiceSStream);
        boostedTree->acceptPersistInserter(inserter);
        persistTwiceSStream.flush();
    }
    CPPUNIT_ASSERT_EQUAL(persistOnceSStream.str(), persistTwiceSStream.str());
    LOG_DEBUG(<< "First string " << persistOnceSStream.str());
    LOG_DEBUG(<< "Second string " << persistTwiceSStream.str());

    // and even run
    CPPUNIT_ASSERT_NO_THROW(boostedTree->train());
    CPPUNIT_ASSERT_NO_THROW(boostedTree->predict());

    // TODO test persist and restore produces same train result.
}

void CBoostedTreeTest::testRestoreErrorHandling() {

    auto errorHandler = [](std::string error) {
        throw std::runtime_error{error};
    };
    core::CLogger::CScopeSetFatalErrorHandler scope{errorHandler};

    std::size_t cols{3};
    std::size_t capacity{50};

    auto frame = core::makeMainStorageDataFrame(cols, capacity).first;

    std::stringstream errorInBayesianOptimisationState;
    errorInBayesianOptimisationState
        << "{\"bayesian_optimization\":"
           "{\"min_boundary\":{\"dense_vector\":\"-9.191737e-1:-2.041179:-3.506558:1.025:2e-1\"},"
           "\"max_boundary\":{\"dense_vector\":\"3.685997:2.563991:-1.203973:a:8e-1\"},"
           "\"error_variances\":\"\",\"kernel_parameters\":{\"dense_vector\":\"1:1:1:1:1:1\"},"
           "\"min_kernel_coordinate_distance_scales\":{\"dense_vector\":\"1e-3:1e-3:1e-3:1e-3:1e-3\"},"
           "\"function_mean_values\":{\"d\":\"0\"}},\"best_forest_test_loss\":\"1.797693e308\","
           "\"current_round\":\"0\",\"dependent_variable\":\"2\",\"eta_growth_rate_per_tree\":\"1.05\","
           "\"eta\":\"1e-1\",\"feature_bag_fraction\":\"5e-1\",\"feature_sample_probabilities\":\"1:0:0\","
           "\"gamma\":\"1.298755\",\"lambda\":\"3.988485\",\"maximum_attempts_to_add_tree\":\"3\","
           "\"maximum_optimisation_rounds_per_hyperparameter\":\"3\",\"maximum_tree_size_fraction\":\"10\","
           "\"missing_feature_row_masks\":{\"d\":\"3\",\"a\":\"50:0:1:50\",\"a\":\"50:0:1:50\",\"a\":\"50:0:1:50\"},"
           "\"number_folds\":\"2\",\"number_rounds\":\"15\",\"number_splits_per_feature\":\"40\","
           "\"number_threads\":\"1\",\"rows_per_feature\":\"50\","
           "\"testing_row_masks\":{\"d\":\"2\",\"a\":\"50:1:1:5:1:1:5:3:3:3:1:1:1:1:4:1:4:3:6:1:1:2:1:2\","
           "\"a\":\"50:0:1:5:1:1:5:3:3:3:1:1:1:1:4:1:4:3:6:1:1:2:1:2\"},\"maximum_number_trees\":\"2\","
           "\"training_row_masks\":{\"d\":\"2\",\"a\":\"50:0:1:5:1:1:5:3:3:3:1:1:1:1:4:1:4:3:6:1:1:2:1:2\","
           "\"a\":\"50:1:1:5:1:1:5:3:3:3:1:1:1:1:4:1:4:3:6:1:1:2:1:2\"},\"best_forest\":{\"d\":\"0\"},"
           "\"best_hyperparameters\":{\"hyperparam_lambda\":\"0\",\"hyperparam_gamma\":\"0\","
           "\"hyperparam_eta\":\"0\",\"hyperparam_eta_growth_rate_per_tree\":\"0\","
           "\"hyperparam_feature_bag_fraction\":\"0\",\"hyperparam_feature_sample_probabilities\":\"\"},"
           "\"eta_override\":\"false;0\",\"feature_bag_fraction_override\":\"false;0\",\"gamma_override\":\"false;0\","
           "\"lambda_override\":\"false;0\",\"maximum_number_trees_override\":\"true;2\",\"loss\":\"mse\"}";
    errorInBayesianOptimisationState.flush();

    bool throwsExceptions{false};
    try {
        auto boostedTree = maths::CBoostedTreeFactory::constructFromString(errorInBayesianOptimisationState)
                               .buildFor(*frame, 2);
    } catch (const std::exception& e) {
        LOG_DEBUG(<< "got = " << e.what());
        throwsExceptions = true;
        core::CRegex re;
        re.init("Input error:.*");
        CPPUNIT_ASSERT(re.matches(e.what()));
    }
    CPPUNIT_ASSERT(throwsExceptions);

    std::stringstream errorInBoostedTreeImplState;
    errorInBoostedTreeImplState
        << "{\"bayesian_optimization\":"
           "{\"min_boundary\":{\"dense_vector\":\"-9.191737e-1:-2.041179:-3.506558:1.025:2e-1\"},"
           "\"max_boundary\":{\"dense_vector\":\"3.685997:2.563991:-1.203973:0.1:8e-1\"},"
           "\"error_variances\":\"\",\"kernel_parameters\":{\"dense_vector\":\"1:1:1:1:1:1\"},"
           "\"min_kernel_coordinate_distance_scales\":{\"dense_vector\":\"1e-3:1e-3:1e-3:1e-3:1e-3\"},"
           "\"function_mean_values\":{\"d\":\"0\"}},\"best_forest_test_loss\":\"1.797693e308\","
           "\"current_round\":\"0\",\"dependent_variable\":\"2\",\"eta_growth_rate_per_tree\":\"1.05\","
           "\"eta\":\"1e-1\",\"feature_bag_fraction\":\"5e-1\",\"feature_sample_probabilities\":\"1:0:0\","
           "\"gamma\":\"1.298755\",\"lambda\":\"3.988485\",\"maximum_attempts_to_add_tree\":\"3\","
           "\"maximum_optimisation_rounds_per_hyperparameter\":\"3\",\"maximum_tree_size_fraction\":\"10\","
           "\"missing_feature_row_masks\":{\"d\":\"3\",\"a\":\"50:0:1:50\",\"a\":\"50:0:1:50\",\"a\":\"50:0:1:50\"},"
           "\"number_folds\":\"\",\"number_rounds\":\"15\",\"number_splits_per_feature\":\"40\","
           "\"number_threads\":\"1\",\"rows_per_feature\":\"50\","
           "\"testing_row_masks\":{\"d\":\"2\",\"a\":\"50:1:1:5:1:1:5:3:3:3:1:1:1:1:4:1:4:3:6:1:1:2:1:2\","
           "\"a\":\"50:0:1:5:1:1:5:3:3:3:1:1:1:1:4:1:4:3:6:1:1:2:1:2\"},\"maximum_number_trees\":\"2\","
           "\"training_row_masks\":{\"d\":\"2\",\"a\":\"50:0:1:5:1:1:5:3:3:3:1:1:1:1:4:1:4:3:6:1:1:2:1:2\","
           "\"a\":\"50:1:1:5:1:1:5:3:3:3:1:1:1:1:4:1:4:3:6:1:1:2:1:2\"},\"best_forest\":{\"d\":\"0\"},"
           "\"best_hyperparameters\":{\"hyperparam_lambda\":\"0\",\"hyperparam_gamma\":\"0\","
           "\"hyperparam_eta\":\"0\",\"hyperparam_eta_growth_rate_per_tree\":\"0\","
           "\"hyperparam_feature_bag_fraction\":\"0\",\"hyperparam_feature_sample_probabilities\":\"\"},"
           "\"eta_override\":\"false;0\",\"feature_bag_fraction_override\":\"false;0\",\"gamma_override\":\"false;0\","
           "\"lambda_override\":\"false;0\",\"maximum_number_trees_override\":\"true;2\",\"loss\":\"mse\"}";
    errorInBoostedTreeImplState.flush();

    throwsExceptions = false;
    try {
        auto boostedTree = maths::CBoostedTreeFactory::constructFromString(errorInBoostedTreeImplState)
                               .buildFor(*frame, 2);
    } catch (const std::exception& e) {
        LOG_DEBUG(<< "got = " << e.what());
        throwsExceptions = true;
        core::CRegex re;
        re.init("Input error:.*");
        CPPUNIT_ASSERT(re.matches(e.what()));
    }
    CPPUNIT_ASSERT(throwsExceptions);
}

CppUnit::Test* CBoostedTreeTest::suite() {
    CppUnit::TestSuite* suiteOfTests = new CppUnit::TestSuite("CBoostedTreeTest");

    suiteOfTests->addTest(new CppUnit::TestCaller<CBoostedTreeTest>(
        "CBoostedTreeTest::testPiecewiseConstant", &CBoostedTreeTest::testPiecewiseConstant));
    suiteOfTests->addTest(new CppUnit::TestCaller<CBoostedTreeTest>(
        "CBoostedTreeTest::testLinear", &CBoostedTreeTest::testLinear));
    suiteOfTests->addTest(new CppUnit::TestCaller<CBoostedTreeTest>(
        "CBoostedTreeTest::testNonLinear", &CBoostedTreeTest::testNonLinear));
    suiteOfTests->addTest(new CppUnit::TestCaller<CBoostedTreeTest>(
        "CBoostedTreeTest::testThreading", &CBoostedTreeTest::testThreading));
    suiteOfTests->addTest(new CppUnit::TestCaller<CBoostedTreeTest>(
        "CBoostedTreeTest::testConstantFeatures", &CBoostedTreeTest::testConstantFeatures));
    suiteOfTests->addTest(new CppUnit::TestCaller<CBoostedTreeTest>(
        "CBoostedTreeTest::testConstantTarget", &CBoostedTreeTest::testConstantTarget));
    suiteOfTests->addTest(new CppUnit::TestCaller<CBoostedTreeTest>(
        "CBoostedTreeTest::testCategoricalRegressors",
        &CBoostedTreeTest::testCategoricalRegressors));
    suiteOfTests->addTest(new CppUnit::TestCaller<CBoostedTreeTest>(
        "CBoostedTreeTest::testIntegerRegressor", &CBoostedTreeTest::testIntegerRegressor));
    suiteOfTests->addTest(new CppUnit::TestCaller<CBoostedTreeTest>(
        "CBoostedTreeTest::testTranslationInvariance",
        &CBoostedTreeTest::testTranslationInvariance));
    suiteOfTests->addTest(new CppUnit::TestCaller<CBoostedTreeTest>(
        "CBoostedTreeTest::testDepthBasedRegularization",
        &CBoostedTreeTest::testDepthBasedRegularization));
    suiteOfTests->addTest(new CppUnit::TestCaller<CBoostedTreeTest>(
        "CBoostedTreeTest::testEstimateMemoryUsedByTrain",
        &CBoostedTreeTest::testEstimateMemoryUsedByTrain));
    suiteOfTests->addTest(new CppUnit::TestCaller<CBoostedTreeTest>(
        "CBoostedTreeTest::testProgressMonitoring", &CBoostedTreeTest::testProgressMonitoring));
    suiteOfTests->addTest(new CppUnit::TestCaller<CBoostedTreeTest>(
        "CBoostedTreeTest::testMissingData", &CBoostedTreeTest::testMissingData));
    suiteOfTests->addTest(new CppUnit::TestCaller<CBoostedTreeTest>(
        "CBoostedTreeTest::testPersistRestore", &CBoostedTreeTest::testPersistRestore));
    suiteOfTests->addTest(new CppUnit::TestCaller<CBoostedTreeTest>(
        "CBoostedTreeTest::testRestoreErrorHandling", &CBoostedTreeTest::testRestoreErrorHandling));

    return suiteOfTests;
}<|MERGE_RESOLUTION|>--- conflicted
+++ resolved
@@ -581,11 +581,7 @@
 
     LOG_DEBUG(<< "bias = " << modelBias);
     LOG_DEBUG(<< " R^2 = " << modelRSquared);
-<<<<<<< HEAD
-    CPPUNIT_ASSERT_DOUBLES_EQUAL(0.0, modelBias, 0.1);
-=======
     CPPUNIT_ASSERT_DOUBLES_EQUAL(0.0, modelBias, 0.05);
->>>>>>> 4c030786
     CPPUNIT_ASSERT(modelRSquared > 0.91);
 }
 
