--- conflicted
+++ resolved
@@ -224,12 +224,8 @@
         });
     }
     frame.finishWritingRows();
-<<<<<<< HEAD
-
-    frame.writeColumns(1, [&](TRowItr beginRows, TRowItr endRows) {
-=======
+
     frame.writeColumns(1, [&](const TRowItr& beginRows, const TRowItr& endRows) {
->>>>>>> 552bd490
         for (auto row = beginRows; row != endRows; ++row) {
             if (row->index() >= offset) {
                 std::size_t index{row->index() - offset};
@@ -401,9 +397,6 @@
 }
 }
 
-<<<<<<< HEAD
-BOOST_AUTO_TEST_CASE(testMsePiecewiseConstant) {
-=======
 BOOST_AUTO_TEST_CASE(testEdgeCases) {
 
     // Test some edge case inputs fail gracefully.
@@ -422,7 +415,7 @@
         fillDataFrame(0, 0, 2, {}, {}, [](const TRowRef&) { return 1.0; }, *frame);
         auto regression = maths::CBoostedTreeFactory::constructFromParameters(
                               1, std::make_unique<maths::boosted_tree::CMse>())
-                              .buildFor(*frame, cols - 1);
+                              .buildForTrain(*frame, cols - 1);
     } catch (const std::exception& e) { LOG_DEBUG(<< e.what()); }
 
     // No training data.
@@ -431,7 +424,7 @@
         fillDataFrame(0, 1, 2, {{1.0}}, {0.0}, [](const TRowRef&) { return 1.0; }, *frame);
         auto regression = maths::CBoostedTreeFactory::constructFromParameters(
                               1, std::make_unique<maths::boosted_tree::CMse>())
-                              .buildFor(*frame, cols - 1);
+                              .buildForTrain(*frame, cols - 1);
     } catch (const std::exception& e) { LOG_DEBUG(<< e.what()); }
 
     // Insufficient training data.
@@ -440,7 +433,7 @@
         fillDataFrame(1, 0, 2, {{1.0}}, {0.0}, [](const TRowRef&) { return 1.0; }, *frame);
         auto regression = maths::CBoostedTreeFactory::constructFromParameters(
                               1, std::make_unique<maths::boosted_tree::CMse>())
-                              .buildFor(*frame, cols - 1);
+                              .buildForTrain(*frame, cols - 1);
     } catch (const std::exception& e) { LOG_DEBUG(<< e.what()); }
 
     auto frame = core::makeMainStorageDataFrame(cols).first;
@@ -451,13 +444,12 @@
     try {
         auto regression = maths::CBoostedTreeFactory::constructFromParameters(
                               1, std::make_unique<maths::boosted_tree::CMse>())
-                              .buildFor(*frame, cols - 1);
+                              .buildForTrain(*frame, cols - 1);
         regression->train();
     } catch (...) { BOOST_FAIL("Shouldn't throw"); }
 }
 
-BOOST_AUTO_TEST_CASE(testPiecewiseConstant) {
->>>>>>> 552bd490
+BOOST_AUTO_TEST_CASE(testMsePiecewiseConstant) {
 
     // Test regression quality on piecewise constant function.
 
