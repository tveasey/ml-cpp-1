--- conflicted
+++ resolved
@@ -1039,15 +1039,9 @@
     LOG_DEBUG(<< "total 'max residual' / 'max value' = " << totalMaxResidual / totalMaxValue);
     LOG_DEBUG(<< "total 70% error = " << totalPercentileError / totalSumValue);
 
-<<<<<<< HEAD
     BOOST_TEST_REQUIRE(totalSumResidual < 0.16 * totalSumValue);
     BOOST_TEST_REQUIRE(totalMaxResidual < 0.22 * totalMaxValue);
     BOOST_TEST_REQUIRE(totalPercentileError < 0.14 * totalSumValue);
-=======
-    BOOST_TEST_REQUIRE(totalSumResidual < 0.17 * totalSumValue);
-    BOOST_TEST_REQUIRE(totalMaxResidual < 0.25 * totalMaxValue);
-    BOOST_TEST_REQUIRE(totalPercentileError < 0.12 * totalSumValue);
->>>>>>> b19f6d85
 
     double pMinScaled = 1.0;
     double pMinUnscaled = 1.0;
@@ -1262,15 +1256,9 @@
     LOG_DEBUG(<< "total 'max residual' / 'max value' = " << totalMaxResidual / totalMaxValue);
     LOG_DEBUG(<< "total 70% error = " << totalPercentileError / totalSumValue);
 
-<<<<<<< HEAD
     BOOST_TEST_REQUIRE(totalSumResidual < 0.19 * totalSumValue);
     BOOST_TEST_REQUIRE(totalMaxResidual < 0.53 * totalMaxValue);
     BOOST_TEST_REQUIRE(totalPercentileError < 0.12 * totalSumValue);
-=======
-    BOOST_TEST_REQUIRE(totalSumResidual < 0.21 * totalSumValue);
-    BOOST_TEST_REQUIRE(totalMaxResidual < 0.66 * totalMaxValue);
-    BOOST_TEST_REQUIRE(totalPercentileError < 0.1 * totalSumValue);
->>>>>>> b19f6d85
 }
 
 BOOST_FIXTURE_TEST_CASE(testDiurnalPeriodicityWithMissingValues, CTestFixture) {
