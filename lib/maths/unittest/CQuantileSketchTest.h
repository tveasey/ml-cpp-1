--- conflicted
+++ resolved
@@ -9,31 +9,17 @@
 
 #include <cppunit/extensions/HelperMacros.h>
 
-<<<<<<< HEAD
-class CQuantileSketchTest : public CppUnit::TestFixture
-{
-    public:
-        void testAdd(void);
-        void testReduce(void);
-        void testMerge(void);
-        void testMedian(void);
-        void testMad(void);
-        void testPropagateForwardByTime(void);
-        void testQuantileAccuracy(void);
-        void testCdf(void);
-        void testPersist(void);
-=======
 class CQuantileSketchTest : public CppUnit::TestFixture {
 public:
     void testAdd();
     void testReduce();
     void testMerge();
     void testMedian();
+    void testMad();
     void testPropagateForwardByTime();
     void testQuantileAccuracy();
     void testCdf();
     void testPersist();
->>>>>>> 601f3449
 
     static CppUnit::Test* suite();
 };
