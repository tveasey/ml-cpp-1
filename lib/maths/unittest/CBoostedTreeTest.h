/*
 * Copyright Elasticsearch B.V. and/or licensed to Elasticsearch B.V. under one
 * or more contributor license agreements. Licensed under the Elastic License;
 * you may not use this file except in compliance with the Elastic License.
 */

#ifndef INCLUDED_CBoostedTreeTest_h
#define INCLUDED_CBoostedTreeTest_h

#include <cppunit/extensions/HelperMacros.h>

class CBoostedTreeTest : public CppUnit::TestFixture {
public:
    void testPiecewiseConstant();
    void testLinear();
    void testNonLinear();
    void testThreading();
    void testConstantFeatures();
    void testConstantTarget();
    void testCategoricalRegressors();
    void testIntegerRegressor();
<<<<<<< HEAD
    void testMissingData();
    //void testFeatureWeights();
    //void testNuisanceFeatures();
=======
    void testTranslationInvariance();
>>>>>>> ca7666d5
    void testEstimateMemoryUsedByTrain();
    void testProgressMonitoring();
    void testPersistRestore();
    void testRestoreErrorHandling();

    static CppUnit::Test* suite();
};

#endif // INCLUDED_CBoostedTreeTest_h<|MERGE_RESOLUTION|>--- conflicted
+++ resolved
@@ -19,13 +19,10 @@
     void testConstantTarget();
     void testCategoricalRegressors();
     void testIntegerRegressor();
-<<<<<<< HEAD
     void testMissingData();
+    void testTranslationInvariance();
     //void testFeatureWeights();
     //void testNuisanceFeatures();
-=======
-    void testTranslationInvariance();
->>>>>>> ca7666d5
     void testEstimateMemoryUsedByTrain();
     void testProgressMonitoring();
     void testPersistRestore();
