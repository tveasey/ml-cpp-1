--- conflicted
+++ resolved
@@ -9,20 +9,13 @@
 
 #include <cppunit/extensions/HelperMacros.h>
 
-<<<<<<< HEAD
 class CKdTreeTest : public CppUnit::TestFixture
 {
-    public:
-        void testBuild(void);
-        void testBuildWithMove(void);
-        void testNearestNeighbour(void);
-        void testNearestNeighbours(void);
-=======
-class CKdTreeTest : public CppUnit::TestFixture {
 public:
     void testBuild();
+    void testBuildWithMove();
     void testNearestNeighbour();
->>>>>>> 601f3449
+    void testNearestNeighbours();
 
     static CppUnit::Test* suite();
 };
