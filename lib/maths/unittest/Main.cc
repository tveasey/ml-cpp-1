--- conflicted
+++ resolved
@@ -54,11 +54,8 @@
 #include "COrderingsTest.h"
 #include "COrdinalTest.h"
 #include "CPackedBitVectorTest.h"
-<<<<<<< HEAD
 #include "CPcaTest.h"
-=======
 #include "CPeriodicityHypothesisTestsTest.h"
->>>>>>> a5e28fac
 #include "CPoissonMeanConjugateTest.h"
 #include "CPriorTest.h"
 #include "CPRNGTest.h"
@@ -138,11 +135,8 @@
     runner.addTest( COrderingsTest::suite() );
     runner.addTest( COrdinalTest::suite() );
     runner.addTest( CPackedBitVectorTest::suite() );
-<<<<<<< HEAD
     runner.addTest( CPcaTest::suite() );
-=======
     runner.addTest( CPeriodicityHypothesisTestsTest::suite() );
->>>>>>> a5e28fac
     runner.addTest( CPoissonMeanConjugateTest::suite() );
     runner.addTest( CPriorTest::suite() );
     runner.addTest( CPRNGTest::suite() );
