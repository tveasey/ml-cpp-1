--- conflicted
+++ resolved
@@ -2032,11 +2032,7 @@
 
     test::CRandomNumbers rng;
 
-<<<<<<< HEAD
-    LOG_DEBUG(<< "Univariate: Piecwise Constant");
-=======
     LOG_DEBUG(<< "Univariate: Piecewise Constant");
->>>>>>> 8581185c
     {
         core_t::TTime bucketLength{600};
         maths::CTimeSeriesDecomposition trend{24.0 * DECAY_RATE, bucketLength};
