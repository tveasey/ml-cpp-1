/*
 * Copyright Elasticsearch B.V. and/or licensed to Elasticsearch B.V. under one
 * or more contributor license agreements. Licensed under the Elastic License;
 * you may not use this file except in compliance with the Elastic License.
 */

#include <maths/CQuantileSketch.h>

#include <core/CContainerPrinter.h>
#include <core/CLogger.h>
#include <core/CMemory.h>
#include <core/CPersistUtils.h>
#include <core/RestoreMacros.h>

#include <maths/CChecksum.h>
#include <maths/COrderings.h>
#include <maths/CPRNG.h>

#include <boost/algorithm/cxx11/is_sorted.hpp>
#include <boost/random/uniform_01.hpp>

#include <algorithm>
#include <cmath>
#include <limits>

<<<<<<< HEAD
namespace ml
{
namespace maths
{
namespace
{
=======
namespace ml {
namespace maths {

namespace {
>>>>>>> 601f3449

using TDoubleDoublePr = std::pair<double, double>;
using TDoubleDoublePrVec = std::vector<TDoubleDoublePr>;
using TFloatFloatPr = CQuantileSketch::TFloatFloatPr;
using TFloatFloatPrVec = CQuantileSketch::TFloatFloatPrVec;

//! \brief Orders two indices of a value vector by increasing value.
class CIndexingGreater {
public:
    CIndexingGreater(const TDoubleDoublePrVec& values) : m_Values(&values) {}

    bool operator()(std::size_t lhs, std::size_t rhs) const {
        return COrderings::lexicographical_compare(
            -(*m_Values)[lhs].first, (*m_Values)[lhs].second,
            -(*m_Values)[rhs].first, (*m_Values)[rhs].second);
    }

private:
    const TDoubleDoublePrVec* m_Values;
};

//! \brief An iterator over just the unique knot values.
class CUniqueIterator
    : private boost::addable2<CUniqueIterator, ptrdiff_t, boost::subtractable2<CUniqueIterator, ptrdiff_t, boost::equality_comparable<CUniqueIterator>>> {
public:
    CUniqueIterator(TFloatFloatPrVec& knots, std::size_t i)
        : m_Knots(&knots), m_I(i) {}

    bool operator==(const CUniqueIterator& rhs) const {
        return m_I == rhs.m_I && m_Knots == rhs.m_Knots;
    }

    TFloatFloatPr& operator*() const { return (*m_Knots)[m_I]; }
    TFloatFloatPr* operator->() const { return &(*m_Knots)[m_I]; }

    const CUniqueIterator& operator++() {
        double x = (*m_Knots)[m_I].first;
        ptrdiff_t n = m_Knots->size();
        while (++m_I < n && (*m_Knots)[m_I].first == x) {
        }
        return *this;
    }

    const CUniqueIterator& operator--() {
        double x = (*m_Knots)[m_I].first;
        while (--m_I >= 0 && (*m_Knots)[m_I].first == x) {
        }
        return *this;
    }

    const CUniqueIterator& operator+=(ptrdiff_t i) {
        while (--i >= 0) {
            this->operator++();
        }
        return *this;
    }

    const CUniqueIterator& operator-=(ptrdiff_t i) {
        while (--i >= 0) {
            this->operator--();
        }
        return *this;
    }

    ptrdiff_t index() const { return m_I; }

private:
    TFloatFloatPrVec* m_Knots;
    ptrdiff_t m_I;
};

const double EPS = static_cast<double>(std::numeric_limits<float>::epsilon());
const std::size_t MINIMUM_MAX_SIZE = 3u;
const std::string UNSORTED_TAG("a");
const std::string KNOTS_TAG("b");
const std::string COUNT_TAG("c");
}

CQuantileSketch::CQuantileSketch(EInterpolation interpolation, std::size_t size)
    : m_Interpolation(interpolation),
      m_MaxSize(std::max(size, MINIMUM_MAX_SIZE)), m_Unsorted(0), m_Count(0.0) {
    m_Knots.reserve(m_MaxSize + 1);
}

bool CQuantileSketch::acceptRestoreTraverser(core::CStateRestoreTraverser& traverser) {
    do {
        const std::string& name = traverser.name();
        RESTORE_BUILT_IN(UNSORTED_TAG, m_Unsorted)
        RESTORE(KNOTS_TAG, core::CPersistUtils::fromString(traverser.value(), m_Knots))
        RESTORE_BUILT_IN(COUNT_TAG, m_Count)
    } while (traverser.next());
    return true;
}

void CQuantileSketch::acceptPersistInserter(core::CStatePersistInserter& inserter) const {
    inserter.insertValue(UNSORTED_TAG, m_Unsorted);
    inserter.insertValue(KNOTS_TAG, core::CPersistUtils::toString(m_Knots));
    inserter.insertValue(COUNT_TAG, m_Count, core::CIEEE754::E_SinglePrecision);
}

const CQuantileSketch& CQuantileSketch::operator+=(const CQuantileSketch& rhs) {
    m_Knots.insert(m_Knots.end(), rhs.m_Knots.begin(), rhs.m_Knots.end());
    std::sort(m_Knots.begin(), m_Knots.end());
    m_Unsorted = 0;
    m_Count += rhs.m_Count;
    LOG_TRACE(<< "knots = " << core::CContainerPrinter::print(m_Knots));

    this->reduce();

    TFloatFloatPrVec values(m_Knots.begin(), m_Knots.end());
    m_Knots.swap(values);

    return *this;
}

void CQuantileSketch::add(double x, double n) {
    ++m_Unsorted;
    m_Knots.emplace_back(x, n);
    m_Count += n;
    if (m_Knots.size() > m_MaxSize) {
        this->reduce();
    }
}

<<<<<<< HEAD
void CQuantileSketch::age(double factor)
{
    for (auto &&knot : m_Knots)
    {
        knot.second *= factor;
=======
void CQuantileSketch::age(double factor) {
    for (std::size_t i = 0u; i < m_Knots.size(); ++i) {
        m_Knots[i].second *= factor;
>>>>>>> 601f3449
    }
    m_Count *= factor;
}

bool CQuantileSketch::cdf(double x_, double& result) const {
    result = 0.0;
    if (m_Knots.empty()) {
        LOG_ERROR(<< "No values added to quantile sketch");
        return false;
    }

    if (m_Unsorted > 0) {
        const_cast<CQuantileSketch*>(this)->reduce();
    }

    CFloatStorage x = x_;
    ptrdiff_t n = m_Knots.size();
    if (n == 1) {
        result = x < m_Knots[0].first ? 0.0 : (x > m_Knots[0].first ? 1.0 : 0.5);
        return true;
    }

    ptrdiff_t k = std::lower_bound(m_Knots.begin(), m_Knots.end(), x,
                                   COrderings::SFirstLess()) -
                  m_Knots.begin();
    LOG_TRACE(<< "k = " << k);

    switch (m_Interpolation) {
    case E_Linear: {
        if (k == 0) {
            double xl = m_Knots[0].first;
            double xr = m_Knots[1].first;
            double f = m_Knots[0].second / m_Count;
            LOG_TRACE(<< "xl = " << xl << ", xr = " << xr << ", f = " << f);
            result = f * std::max(x - 1.5 * xl + 0.5 * xr, 0.0) / (xr - xl);
        } else if (k == n) {
            double xl = m_Knots[n - 2].first;
            double xr = m_Knots[n - 1].first;
            double f = m_Knots[n - 1].second / m_Count;
            LOG_TRACE(<< "xl = " << xl << ", xr = " << xr << ", f = " << f);
            result = 1.0 - f * std::max(1.5 * xr - 0.5 * xl - x, 0.0) / (xr - xl);
        } else {
            double xl = m_Knots[k - 1].first;
            double xr = m_Knots[k].first;
            bool left = (2 * k < n);
            bool loc = (2.0 * x < xl + xr);
            double partial = 0.0;
            for (ptrdiff_t i = left ? 0 : (loc ? k : k + 1),
                           m = left ? (loc ? k - 1 : k) : n;
                 i < m; ++i) {
                partial += m_Knots[i].second;
            }
            partial /= m_Count;
            double dn;
            if (loc) {
                double xll = k > 1 ? static_cast<double>(m_Knots[k - 2].first)
                                   : 2.0 * xl - xr;
                xr = 0.5 * (xl + xr);
                xl = 0.5 * (xll + xl);
                dn = m_Knots[k - 1].second / m_Count;
            } else {
                double xrr = k + 1 < n ? static_cast<double>(m_Knots[k + 1].first)
                                       : 2.0 * xr - xl;
                xl = 0.5 * (xl + xr);
                xr = 0.5 * (xr + xrr);
                dn = m_Knots[k].second / m_Count;
            }
            LOG_TRACE(<< "left = " << left << ", loc = " << loc << ", partial = " << partial
                      << ", xl = " << xl << ", xr = " << xr << ", dn = " << dn);
            result = left ? partial + dn * (x - xl) / (xr - xl)
                          : 1.0 - partial - dn * (xr - x) / (xr - xl);
        }
        return true;
    }
    case E_PiecewiseConstant: {
        if (k == 0) {
            double f = m_Knots[0].second / m_Count;
            result = x < m_Knots[0].first ? 0.0 : 0.5 * f;
        } else if (k == n) {
            double f = m_Knots[n - 1].second / m_Count;
            result = x > m_Knots[0].first ? 1.0 : 1.0 - 0.5 * f;
        } else {
            bool left = (2 * k < n);
            double partial = x < m_Knots[0].first ? 0.0 : 0.5 * m_Knots[0].second;
            for (ptrdiff_t i = left ? 0 : k + 1, m = left ? k : n; i < m; ++i) {
                partial += m_Knots[i].second;
            }
            partial /= m_Count;
            LOG_TRACE(<< "left = " << left << ", partial = " << partial);
            result = left ? partial : 1.0 - partial;
        }
        return true;
    }
    }
    return true;
}

bool CQuantileSketch::minimum(double& result) const {
    if (m_Knots.empty()) {
        LOG_ERROR(<< "No values added to quantile sketch");
        return false;
    }

    result = m_Knots[0].first;
    return true;
}

bool CQuantileSketch::maximum(double& result) const {
    if (m_Knots.empty()) {
        LOG_ERROR(<< "No values added to quantile sketch");
        return false;
    }

    result = m_Knots.back().first;
    return true;
}

<<<<<<< HEAD
bool CQuantileSketch::mad(double &result) const
{
    if (m_Knots.empty())
    {
        LOG_ERROR("No values added to quantile sketch");
        return false;
    }

    double median;
    quantile(E_Linear, m_Knots, m_Count, 50.0, median);
    LOG_TRACE("median = " << median);

    TFloatFloatPrVec knots(m_Knots);
    std::for_each(knots.begin(), knots.end(),
                  [median](TFloatFloatPr &knot)
                  { knot.first = std::fabs(knot.first - median); });
    std::sort(knots.begin(), knots.end(), COrderings::SFirstLess());
    LOG_TRACE("knots = " << core::CContainerPrinter::print(knots));

    quantile(E_Linear, knots, m_Count, 50.0, result);

    return true;
}

bool CQuantileSketch::quantile(double percentage, double &result) const
{
    if (m_Knots.empty())
    {
        LOG_ERROR("No values added to quantile sketch");
        return false;
    }
    if (m_Unsorted > 0)
    {
        const_cast<CQuantileSketch*>(this)->reduce();
    }
    if (percentage < 0.0 || percentage > 100.0)
    {
        LOG_ERROR("Invalid percentile " << percentage)
        return false;
    }

    quantile(m_Interpolation, m_Knots, m_Count, percentage, result);
=======
bool CQuantileSketch::quantile(double percentage, double& result) const {
    result = 0.0;
    if (m_Knots.empty()) {
        LOG_ERROR(<< "No values added to quantile sketch");
        return false;
    }

    if (m_Unsorted > 0) {
        const_cast<CQuantileSketch*>(this)->reduce();
    }

    if (percentage < 0.0 || percentage > 100.0) {
        LOG_ERROR(<< "Invalid percentile " << percentage)
        return false;
    }

    std::size_t n = m_Knots.size();

    percentage /= 100.0;

    double partial = 0.0;
    double cutoff = percentage * m_Count;
    for (std::size_t i = 0u; i < n; ++i) {
        partial += m_Knots[i].second;
        if (partial >= cutoff - m_Count * EPS) {
            switch (m_Interpolation) {
            case E_Linear:
                if (n == 1) {
                    result = m_Knots[0].first;
                } else {
                    double x0 = m_Knots[0].first;
                    double x1 = m_Knots[1].first;
                    double xa = i == 0 ? 2.0 * x0 - x1
                                       : static_cast<double>(m_Knots[i - 1].first);
                    double xb = m_Knots[i].first;
                    double xc = i + 1 == n ? 2.0 * xb - xa
                                           : static_cast<double>(m_Knots[i + 1].first);
                    xa += 0.5 * (xb - xa);
                    xb += 0.5 * (xc - xb);
                    double dx = (xb - xa);
                    double nb = m_Knots[i].second;
                    double m = nb / dx;
                    result = xb + (cutoff - partial) / m;
                }
                return true;

            case E_PiecewiseConstant:
                if (i + 1 == n || partial > cutoff + m_Count * EPS) {
                    result = m_Knots[i].first;
                } else {
                    result = (m_Knots[i].first + m_Knots[i + 1].first) / 2.0;
                }
                return true;
            }
        }
    }
>>>>>>> 601f3449

    return true;
}

const CQuantileSketch::TFloatFloatPrVec& CQuantileSketch::knots() const {
    return m_Knots;
}

double CQuantileSketch::count() const {
    return m_Count;
}

uint64_t CQuantileSketch::checksum(uint64_t seed) const {
    seed = CChecksum::calculate(seed, m_MaxSize);
    seed = CChecksum::calculate(seed, m_Knots);
    return CChecksum::calculate(seed, m_Count);
}

void CQuantileSketch::debugMemoryUsage(core::CMemoryUsage::TMemoryUsagePtr mem) const {
    mem->setName("CQuantileSketch");
    core::CMemoryDebug::dynamicSize("m_Knots", m_Knots, mem);
}

std::size_t CQuantileSketch::memoryUsage() const {
    return core::CMemory::dynamicSize(m_Knots);
}

bool CQuantileSketch::checkInvariants() const {
    if (m_Knots.size() > m_MaxSize) {
        LOG_ERROR(<< "Too many knots: " << m_Knots.size() << " > " << m_MaxSize);
        return false;
    }
    if (m_Unsorted > m_Knots.size()) {
        LOG_ERROR(<< "Invalid unsorted count: " << m_Unsorted << "/" << m_Knots.size());
        return false;
    }
    if (!boost::algorithm::is_sorted(m_Knots.begin(), m_Knots.end() - m_Unsorted)) {
        LOG_ERROR(<< "Unordered knots: "
                  << core::CContainerPrinter::print(m_Knots.begin(), m_Knots.end() - m_Unsorted));
        return false;
    }
    double count = 0.0;
    for (std::size_t i = 0u; i < m_Knots.size(); ++i) {
        count += m_Knots[i].second;
    }
<<<<<<< HEAD
    if (std::fabs(m_Count - count) > 10.0 * EPS * m_Count)
    {
        LOG_ERROR("Count mismatch: error " << std::fabs(m_Count - count) << "/" << m_Count);
=======
    if (std::fabs(m_Count - count) > 10.0 * EPS * m_Count) {
        LOG_ERROR(<< "Count mismatch: error " << std::fabs(m_Count - count) << "/" << m_Count);
>>>>>>> 601f3449
        return false;
    }
    return true;
}

std::string CQuantileSketch::print() const {
    return core::CContainerPrinter::print(m_Knots);
}

<<<<<<< HEAD
void CQuantileSketch::quantile(EInterpolation interpolation,
                               const TFloatFloatPrVec &knots,
                               double count,
                               double percentage,
                               double &result)
{
    std::size_t n = knots.size();

    percentage /= 100.0;

    double partial = 0.0;
    double cutoff  = percentage * count;
    for (std::size_t i = 0u; i < n; ++i)
    {
        partial += knots[i].second;
        if (partial >= cutoff - count * EPS)
        {
            switch (interpolation)
            {
            case E_Linear:
                if (n == 1)
                {
                    result = knots[0].first;
                }
                else
                {
                    double x0 = knots[0].first;
                    double x1 = knots[1].first;
                    double xa = i == 0   ? 2.0 * x0 - x1 : static_cast<double>(knots[i-1].first);
                    double xb = knots[i].first;
                    double xc = i+1 == n ? 2.0 * xb - xa : static_cast<double>(knots[i+1].first);
                    xa += 0.5 * (xb - xa);
                    xb += 0.5 * (xc - xb);
                    double dx = (xb - xa);
                    double nb = knots[i].second;
                    double m  = nb / dx;
                    result = xb + (cutoff - partial) / m;
                }
                return;

            case E_PiecewiseConstant:
                if (i+1 == n || partial > cutoff + count * EPS)
                {
                    result =  knots[i].first;
                }
                else
                {
                    result = (knots[i].first + knots[i+1].first) / 2.0;
                }
                return;
            }
        }
    }

    result = knots[n - 1].second;
}

void CQuantileSketch::reduce(void)
{
=======
void CQuantileSketch::reduce() {
>>>>>>> 601f3449
    using TSizeVec = std::vector<std::size_t>;

    CPRNG::CXorOShiro128Plus rng(static_cast<uint64_t>(m_Count));
    boost::random::uniform_01<double> u01;

    std::size_t target = this->target();
    this->orderAndDeduplicate();

    if (m_Knots.size() > target) {
        TDoubleDoublePrVec costs;
        TSizeVec indexing;
        costs.reserve(m_Knots.size());
        indexing.reserve(m_Knots.size());
        for (std::size_t i = 1u; i + 2 < m_Knots.size(); ++i) {
            costs.emplace_back(this->cost(m_Knots[i], m_Knots[i + 1]), u01(rng));
            indexing.push_back(i - 1);
        }
        LOG_TRACE(<< "costs = " << core::CContainerPrinter::print(costs));

        std::size_t merged = 0u;

        std::make_heap(indexing.begin(), indexing.end(), CIndexingGreater(costs));
        for (TSizeVec stale; m_Knots.size() > target + merged; /**/) {
            LOG_TRACE(<< "indexing = " << core::CContainerPrinter::print(indexing));

            std::size_t l = indexing[0] + 1;
            std::size_t r = (CUniqueIterator(m_Knots, l) + 1).index();
            LOG_TRACE(<< "Considering merging " << l << " and " << r
                      << ", cost = " << costs[l - 1].first);

            std::pop_heap(indexing.begin(), indexing.end(), CIndexingGreater(costs));
            indexing.pop_back();

            LOG_TRACE(<< "stale = " << core::CContainerPrinter::print(stale));
            if (std::find(stale.begin(), stale.end(), l) == stale.end()) {
                LOG_TRACE(<< "Merging");

                double xl = m_Knots[l].first;
                double xr = m_Knots[r].first;
                double nl = m_Knots[l].second;
                double nr = m_Knots[r].second;
                LOG_TRACE(<< "xl = " << xl << ", nl = " << nl << ", xr = " << xr
                          << ", nr = " << nr);

                // Find the points that have been merged with xl and xr.
                std::size_t ll = (CUniqueIterator(m_Knots, l) - 1).index();
                std::size_t rr = (CUniqueIterator(m_Knots, r) + 1).index();

                double xm = 0.0, nm = 0.0;
                switch (m_Interpolation) {
                case E_Linear:
                    xm = (nl * xl + nr * xr) / (nl + nr);
                    nm = nl + nr;
                    break;
                case E_PiecewiseConstant:
                    xm = nl < nr ? xr : (nl > nr ? xl : u01(rng) < 0.5 ? xl : xr);
                    nm = nl + nr;
                    break;
                }
                for (std::size_t i = ll + 1; i < rr; ++i) {
                    m_Knots[i].first = xm;
                    m_Knots[i].second = nm;
                }
                LOG_TRACE(<< "merged = "
                          << core::CContainerPrinter::print(&m_Knots[ll + 1], &m_Knots[rr]));
                LOG_TRACE(<< "right  = " << core::CContainerPrinter::print(m_Knots[rr]));

                if (ll > 0) {
                    stale.push_back(ll);
                }
                if (rr < m_Knots.size() - 2) {
                    stale.push_back(rr - 1);
                }
                ++merged;
            } else {
                CUniqueIterator ll(m_Knots, l);
                costs[l - 1].first = this->cost(*(ll), *(ll + 1));
                indexing.push_back(l - 1);
                std::push_heap(indexing.begin(), indexing.end(), CIndexingGreater(costs));
                stale.erase(std::remove(stale.begin(), stale.end(), l), stale.end());
            }
        }

        m_Knots.erase(std::unique(m_Knots.begin(), m_Knots.end()), m_Knots.end());
        LOG_TRACE(<< "final = " << core::CContainerPrinter::print(m_Knots));
    }
}

void CQuantileSketch::orderAndDeduplicate() {
    if (m_Unsorted > 0) {
        std::sort(m_Knots.end() - m_Unsorted, m_Knots.end());
        std::inplace_merge(m_Knots.begin(), m_Knots.end() - m_Unsorted, m_Knots.end());
    }
    LOG_TRACE(<< "sorted = " << core::CContainerPrinter::print(m_Knots));

    // Combine any duplicate points.
    std::size_t end = 0u;
    for (std::size_t i = 1u; i <= m_Knots.size(); ++end, ++i) {
        TFloatFloatPr& knot = m_Knots[end];
        knot = m_Knots[i - 1];
        double x = knot.first;
        for (/**/; i < m_Knots.size() && m_Knots[i].first == x; ++i) {
            knot.second += m_Knots[i].second;
        }
    }
    m_Knots.erase(m_Knots.begin() + end, m_Knots.end());
    LOG_TRACE(<< "de-duplicated = " << core::CContainerPrinter::print(m_Knots));

    m_Unsorted = 0;
}

std::size_t CQuantileSketch::target() const {
    return static_cast<std::size_t>(0.9 * static_cast<double>(m_MaxSize) + 1.0);
}

double CQuantileSketch::cost(const TFloatFloatPr& vl, const TFloatFloatPr& vr) const {
    // Interestingly, minimizing the approximation error (area between
    // curve before and after merging) produces good summary for the
    // piecewise constant objective, but a very bad summary for the linear
    // objective. Basically, an empirically good strategy is to target
    // the piecewise objective when sketching and then perform unbiased
    // linear interpolation by linearly interpolating between the mid-
    // points of the steps when computing quantiles.
    //
    // We scale by the count and total range so we make the same sketch
    // if the input data are scaled copies of one another.

    double width = m_Knots[m_Knots.size() - 1].first - m_Knots[0].first;

    double xl = vl.first;
    double xr = vr.first;
    double nl = vl.second;
    double nr = vr.second;

    return (10.0 * std::min(nl, nr) / m_Count) * (10.0 * (xr - xl) / width);
}
}
}<|MERGE_RESOLUTION|>--- conflicted
+++ resolved
@@ -23,19 +23,10 @@
 #include <cmath>
 #include <limits>
 
-<<<<<<< HEAD
-namespace ml
-{
-namespace maths
-{
-namespace
-{
-=======
 namespace ml {
 namespace maths {
 
 namespace {
->>>>>>> 601f3449
 
 using TDoubleDoublePr = std::pair<double, double>;
 using TDoubleDoublePrVec = std::vector<TDoubleDoublePr>;
@@ -160,17 +151,9 @@
     }
 }
 
-<<<<<<< HEAD
-void CQuantileSketch::age(double factor)
-{
-    for (auto &&knot : m_Knots)
-    {
+void CQuantileSketch::age(double factor) {
+    for (auto& knot : m_Knots) {
         knot.second *= factor;
-=======
-void CQuantileSketch::age(double factor) {
-    for (std::size_t i = 0u; i < m_Knots.size(); ++i) {
-        m_Knots[i].second *= factor;
->>>>>>> 601f3449
     }
     m_Count *= factor;
 }
@@ -288,107 +271,42 @@
     return true;
 }
 
-<<<<<<< HEAD
-bool CQuantileSketch::mad(double &result) const
-{
-    if (m_Knots.empty())
-    {
-        LOG_ERROR("No values added to quantile sketch");
+bool CQuantileSketch::mad(double& result) const {
+    if (m_Knots.empty()) {
+        LOG_ERROR(<< "No values added to quantile sketch");
         return false;
     }
 
     double median;
     quantile(E_Linear, m_Knots, m_Count, 50.0, median);
-    LOG_TRACE("median = " << median);
+    LOG_TRACE(<< "median = " << median);
 
     TFloatFloatPrVec knots(m_Knots);
-    std::for_each(knots.begin(), knots.end(),
-                  [median](TFloatFloatPr &knot)
-                  { knot.first = std::fabs(knot.first - median); });
+    std::for_each(knots.begin(), knots.end(), [median](TFloatFloatPr& knot) {
+        knot.first = std::fabs(knot.first - median);
+    });
     std::sort(knots.begin(), knots.end(), COrderings::SFirstLess());
-    LOG_TRACE("knots = " << core::CContainerPrinter::print(knots));
+    LOG_TRACE(<< "knots = " << core::CContainerPrinter::print(knots));
 
     quantile(E_Linear, knots, m_Count, 50.0, result);
 
     return true;
 }
 
-bool CQuantileSketch::quantile(double percentage, double &result) const
-{
-    if (m_Knots.empty())
-    {
-        LOG_ERROR("No values added to quantile sketch");
-        return false;
-    }
-    if (m_Unsorted > 0)
-    {
-        const_cast<CQuantileSketch*>(this)->reduce();
-    }
-    if (percentage < 0.0 || percentage > 100.0)
-    {
-        LOG_ERROR("Invalid percentile " << percentage)
-        return false;
-    }
-
-    quantile(m_Interpolation, m_Knots, m_Count, percentage, result);
-=======
 bool CQuantileSketch::quantile(double percentage, double& result) const {
-    result = 0.0;
     if (m_Knots.empty()) {
         LOG_ERROR(<< "No values added to quantile sketch");
         return false;
     }
-
     if (m_Unsorted > 0) {
         const_cast<CQuantileSketch*>(this)->reduce();
     }
-
     if (percentage < 0.0 || percentage > 100.0) {
         LOG_ERROR(<< "Invalid percentile " << percentage)
         return false;
     }
 
-    std::size_t n = m_Knots.size();
-
-    percentage /= 100.0;
-
-    double partial = 0.0;
-    double cutoff = percentage * m_Count;
-    for (std::size_t i = 0u; i < n; ++i) {
-        partial += m_Knots[i].second;
-        if (partial >= cutoff - m_Count * EPS) {
-            switch (m_Interpolation) {
-            case E_Linear:
-                if (n == 1) {
-                    result = m_Knots[0].first;
-                } else {
-                    double x0 = m_Knots[0].first;
-                    double x1 = m_Knots[1].first;
-                    double xa = i == 0 ? 2.0 * x0 - x1
-                                       : static_cast<double>(m_Knots[i - 1].first);
-                    double xb = m_Knots[i].first;
-                    double xc = i + 1 == n ? 2.0 * xb - xa
-                                           : static_cast<double>(m_Knots[i + 1].first);
-                    xa += 0.5 * (xb - xa);
-                    xb += 0.5 * (xc - xb);
-                    double dx = (xb - xa);
-                    double nb = m_Knots[i].second;
-                    double m = nb / dx;
-                    result = xb + (cutoff - partial) / m;
-                }
-                return true;
-
-            case E_PiecewiseConstant:
-                if (i + 1 == n || partial > cutoff + m_Count * EPS) {
-                    result = m_Knots[i].first;
-                } else {
-                    result = (m_Knots[i].first + m_Knots[i + 1].first) / 2.0;
-                }
-                return true;
-            }
-        }
-    }
->>>>>>> 601f3449
+    quantile(m_Interpolation, m_Knots, m_Count, percentage, result);
 
     return true;
 }
@@ -434,14 +352,8 @@
     for (std::size_t i = 0u; i < m_Knots.size(); ++i) {
         count += m_Knots[i].second;
     }
-<<<<<<< HEAD
-    if (std::fabs(m_Count - count) > 10.0 * EPS * m_Count)
-    {
-        LOG_ERROR("Count mismatch: error " << std::fabs(m_Count - count) << "/" << m_Count);
-=======
     if (std::fabs(m_Count - count) > 10.0 * EPS * m_Count) {
         LOG_ERROR(<< "Count mismatch: error " << std::fabs(m_Count - count) << "/" << m_Count);
->>>>>>> 601f3449
         return false;
     }
     return true;
@@ -451,55 +363,46 @@
     return core::CContainerPrinter::print(m_Knots);
 }
 
-<<<<<<< HEAD
 void CQuantileSketch::quantile(EInterpolation interpolation,
-                               const TFloatFloatPrVec &knots,
+                               const TFloatFloatPrVec& knots,
                                double count,
                                double percentage,
-                               double &result)
-{
+                               double& result) {
     std::size_t n = knots.size();
 
     percentage /= 100.0;
 
     double partial = 0.0;
-    double cutoff  = percentage * count;
-    for (std::size_t i = 0u; i < n; ++i)
-    {
+    double cutoff = percentage * count;
+    for (std::size_t i = 0u; i < n; ++i) {
         partial += knots[i].second;
-        if (partial >= cutoff - count * EPS)
-        {
-            switch (interpolation)
-            {
+        if (partial >= cutoff - count * EPS) {
+            switch (interpolation) {
             case E_Linear:
-                if (n == 1)
-                {
+                if (n == 1) {
                     result = knots[0].first;
-                }
-                else
-                {
+                } else {
                     double x0 = knots[0].first;
                     double x1 = knots[1].first;
-                    double xa = i == 0   ? 2.0 * x0 - x1 : static_cast<double>(knots[i-1].first);
+                    double xa = i == 0 ? 2.0 * x0 - x1
+                                       : static_cast<double>(knots[i - 1].first);
                     double xb = knots[i].first;
-                    double xc = i+1 == n ? 2.0 * xb - xa : static_cast<double>(knots[i+1].first);
+                    double xc = i + 1 == n ? 2.0 * xb - xa
+                                           : static_cast<double>(knots[i + 1].first);
                     xa += 0.5 * (xb - xa);
                     xb += 0.5 * (xc - xb);
                     double dx = (xb - xa);
                     double nb = knots[i].second;
-                    double m  = nb / dx;
+                    double m = nb / dx;
                     result = xb + (cutoff - partial) / m;
                 }
                 return;
 
             case E_PiecewiseConstant:
-                if (i+1 == n || partial > cutoff + count * EPS)
-                {
-                    result =  knots[i].first;
-                }
-                else
-                {
-                    result = (knots[i].first + knots[i+1].first) / 2.0;
+                if (i + 1 == n || partial > cutoff + count * EPS) {
+                    result = knots[i].first;
+                } else {
+                    result = (knots[i].first + knots[i + 1].first) / 2.0;
                 }
                 return;
             }
@@ -509,11 +412,7 @@
     result = knots[n - 1].second;
 }
 
-void CQuantileSketch::reduce(void)
-{
-=======
 void CQuantileSketch::reduce() {
->>>>>>> 601f3449
     using TSizeVec = std::vector<std::size_t>;
 
     CPRNG::CXorOShiro128Plus rng(static_cast<uint64_t>(m_Count));
