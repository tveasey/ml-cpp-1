--- conflicted
+++ resolved
@@ -12,15 +12,9 @@
 const std::string INDEX_TAG("a");
 }
 
-<<<<<<< HEAD
-CClustererTypes::CIndexGenerator::CIndexGenerator(void) :
-        m_IndexHeap(new TSizeVec(1u, 0u))
-{}
-=======
 CClustererTypes::CIndexGenerator::CIndexGenerator()
     : m_IndexHeap(new TSizeVec(1u, 0u)) {
 }
->>>>>>> 601f3449
 
 bool CClustererTypes::CIndexGenerator::acceptRestoreTraverser(core::CStateRestoreTraverser& traverser) {
     m_IndexHeap->clear();
