/*
 * Copyright Elasticsearch B.V. and/or licensed to Elasticsearch B.V. under one
 * or more contributor license agreements. Licensed under the Elastic License;
 * you may not use this file except in compliance with the Elastic License.
 */

#ifndef INCLUDED_ml_test_CRandomNumbersDetail_h
#define INCLUDED_ml_test_CRandomNumbersDetail_h

#include <core/CLogger.h>

#include <maths/CLinearAlgebra.h>
#include <maths/CLinearAlgebraEigen.h>
#include <maths/CLinearAlgebraTools.h>

#include <test/CRandomNumbers.h>

#include <boost/math/constants/constants.hpp>

#include <algorithm>
#include <cmath>
#include <iterator>

namespace ml {
namespace test {

template<typename RNG, typename Distribution, typename Container>
void CRandomNumbers::generateSamples(RNG& randomNumberGenerator,
                                     const Distribution& distribution,
                                     std::size_t numberSamples,
                                     Container& samples) {
    samples.clear();
    samples.reserve(numberSamples);
    std::generate_n(std::back_inserter(samples), numberSamples,
                    boost::bind(distribution, boost::ref(randomNumberGenerator)));
}

template<typename T, std::size_t N>
<<<<<<< HEAD
void CRandomNumbers::generateRandomMultivariateNormals(const TSizeVec &sizes,
                                                       std::vector<maths::CVectorNx1<T, N>> &means,
                                                       std::vector<maths::CSymmetricMatrixNxN<T, N>> &covariances,
                                                       std::vector<std::vector<maths::CVectorNx1<T, N>>> &points)
{
=======
void CRandomNumbers::generateRandomMultivariateNormals(
    const TSizeVec& sizes,
    std::vector<maths::CVectorNx1<T, N>>& means,
    std::vector<maths::CSymmetricMatrixNxN<T, N>>& covariances,
    std::vector<std::vector<maths::CVectorNx1<T, N>>>& points) {
>>>>>>> 601f3449
    means.clear();
    covariances.clear();
    points.clear();

    std::size_t k = sizes.size();

    TDoubleVec means_;
    this->generateUniformSamples(-100.0, 100.0, N * k, means_);
    for (std::size_t i = 0; i < N * k; i += N) {
        maths::CVectorNx1<T, N> mean(&means_[i], &means_[i + N]);
        means.push_back(mean);
    }

    TDoubleVec variances;
    this->generateUniformSamples(10.0, 100.0, N * k, variances);
    for (std::size_t i = 0; i < k; ++i) {
        Eigen::Matrix<T, N, N> covariance = Eigen::Matrix<T, N, N>::Zero();

        for (std::size_t j = 0u; j < N; ++j) {
            covariance(j, j) = variances[i * N + j];
        }

        // Generate random rotations in two planes.
        TSizeVec coordinates;
        this->generateUniformSamples(0, N, 4, coordinates);
        std::sort(coordinates.begin(), coordinates.end());
        coordinates.erase(std::unique(coordinates.begin(), coordinates.end()),
                          coordinates.end());

        TDoubleVec thetas;
        this->generateUniformSamples(0.0, boost::math::constants::two_pi<double>(), 2, thetas);

        Eigen::Matrix<T, N, N> rotation = Eigen::Matrix<T, N, N>::Identity();
        for (std::size_t j = 1u; j < coordinates.size(); j += 2) {
            double ct = std::cos(thetas[j / 2]);
            double st = std::sin(thetas[j / 2]);

            Eigen::Matrix<T, N, N> r = Eigen::Matrix<T, N, N>::Identity();
            r(coordinates[j / 2], coordinates[j / 2]) = ct;
            r(coordinates[j / 2], coordinates[j / 2 + 1]) = -st;
            r(coordinates[j / 2 + 1], coordinates[j / 2]) = st;
            r(coordinates[j / 2 + 1], coordinates[j / 2 + 1]) = ct;
            rotation *= r;
        }
        covariance = rotation.transpose() * covariance * rotation;

        covariances.emplace_back(maths::fromDenseMatrix(covariance));
    }

    points.resize(k);
    TDoubleVecVec pointsi;
    for (std::size_t i = 0u; i < k; ++i) {
        LOG_TRACE(<< "mean = " << means[i]);
        LOG_TRACE(<< "covariance = " << covariances[i]);
        this->generateMultivariateNormalSamples(
            means[i].template toVector<TDoubleVec>(),
            covariances[i].template toVectors<TDoubleVecVec>(), sizes[i], pointsi);
        for (std::size_t j = 0u; j < pointsi.size(); ++j) {
            points[i].emplace_back(pointsi[j]);
        }
    }
}
}
}

#endif // INCLUDED_ml_test_CRandomNumbersDetail_h<|MERGE_RESOLUTION|>--- conflicted
+++ resolved
@@ -36,19 +36,11 @@
 }
 
 template<typename T, std::size_t N>
-<<<<<<< HEAD
-void CRandomNumbers::generateRandomMultivariateNormals(const TSizeVec &sizes,
-                                                       std::vector<maths::CVectorNx1<T, N>> &means,
-                                                       std::vector<maths::CSymmetricMatrixNxN<T, N>> &covariances,
-                                                       std::vector<std::vector<maths::CVectorNx1<T, N>>> &points)
-{
-=======
 void CRandomNumbers::generateRandomMultivariateNormals(
     const TSizeVec& sizes,
     std::vector<maths::CVectorNx1<T, N>>& means,
     std::vector<maths::CSymmetricMatrixNxN<T, N>>& covariances,
     std::vector<std::vector<maths::CVectorNx1<T, N>>>& points) {
->>>>>>> 601f3449
     means.clear();
     covariances.clear();
     points.clear();
