/*
 * Copyright Elasticsearch B.V. and/or licensed to Elasticsearch B.V. under one
 * or more contributor license agreements. Licensed under the Elastic License;
 * you may not use this file except in compliance with the Elastic License.
 */

#ifndef INCLUDED_ml_core_CCompressedDictionary_h
#define INCLUDED_ml_core_CCompressedDictionary_h

#include <core/CContainerPrinter.h>
#include <core/CHashing.h>
#include <core/CStringUtils.h>

#include <boost/array.hpp>
#include <boost/operators.hpp>
#include <boost/unordered/unordered_map_fwd.hpp>
#include <boost/unordered/unordered_set_fwd.hpp>

#include <map>
#include <set>
#include <string>

#include <stdint.h>

namespace ml {
namespace core {

//! \brief A space efficient representation of a dictionary.
//!
//! DESCRIPTION:\n
//! This implements the concept of a compressed dictionary for arbitrary
//! strings. The idea is to come up with a concise representation of the
//! word strings that have a very low probability of collision. This uses
//! N near independent 64 bit hashes of the words; so even if N is 2 and
//! 260 million different string words are added to the dictionary we
//! expect two different string words to map to the same dictionary word
//! with a probability of less than 1.5e-4.
//!
//! IMPLMENTATION:\n
//! This uses murmur hash 2 behind the scenes because its distributions
//! are good enough and it is very fast to compute.
template<std::size_t N>
class CCompressedDictionary {
public:
    using TUInt64Array = boost::array<uint64_t, N>;
    using TStrCPtr = const std::string*;

    //! \brief A hash representation of a string in the dictionary
    //! with low probability of collision even for relatively large
    //! dictionaries.
    //!
    //! DESCRIPTION:\n
    //! We use N near independent 64 bit hashes of the strings.
    //! Assuming the distributions are uniform (which is a reasonable
    //! assumption, see below), the probability of a collision in
    //! any of the hashes is:
    //! <pre class="fragment">
    //!   \f$\displaystyle P = 1 - \prod_{i=0}^{n}{\left(1 - \frac{i}{2^{64}}\right)}\f$
    //! </pre>
    //! (See http://en.wikipedia.org/wiki/Birthday_problem.)
    //!
    //! It is relatively straightforward to show that for large
    //! \f$n\f$ this is approximately:
    //! <pre class="fragment">
    //!   \f$\displaystyle P = 1 - \exp(\frac{-n^2}{2^{64}})\f$
    //! </pre>
    //!
    //! So, for example, if \f$n = 2^{28}\f$, which would be a
    //! dictionary containing 268 million words the probability
    //! of a single hash colliding is around 0.004. So for N
    //! independent hashes we get a probability of all hashes
    //! colliding of \f$0.004^N\f$. If N is 2 the probability of
    //! a collision is \f$1.5 \times 10^{-5}\f$.
    class CWord
        : private boost::equality_comparable1<CWord, boost::less_than_comparable<CWord>> {
    public:
<<<<<<< HEAD
        using TUInt64Array = boost::array<uint64_t, N>;
        using TStrCPtr = const std::string*;

        //! \brief A hash representation of a string in the dictionary
        //! with low probability of collision even for relatively large
        //! dictionaries.
        //!
        //! DESCRIPTION:\n
        //! We use N near independent 64 bit hashes of the strings.
        //! Assuming the distributions are uniform (which is a reasonable
        //! assumption, see below), the probability of a collision in
        //! any of the hashes is:
        //! <pre class="fragment">
        //!   \f$\displaystyle P = 1 - \prod_{i=0}^{n}{\left(1 - \frac{i}{2^{64}}\right)}\f$
        //! </pre>
        //! (See http://en.wikipedia.org/wiki/Birthday_problem.)
        //!
        //! It is relatively straightforward to show that for large
        //! \f$n\f$ this is approximately:
        //! <pre class="fragment">
        //!   \f$\displaystyle P = 1 - \exp(\frac{-n^2}{2^{64}})\f$
        //! </pre>
        //!
        //! So, for example, if \f$n = 2^{28}\f$, which would be a
        //! dictionary containing 268 million words the probability
        //! of a single hash colliding is around 0.004. So for N
        //! independent hashes we get a probability of all hashes
        //! colliding of \f$0.004^N\f$. If N is 2 the probability of
        //! a collision is \f$1.5 \times 10^{-5}\f$.
        class CWord : private boost::equality_comparable1<CWord,
                              boost::less_than_comparable<CWord> >
        {
            public:
                //! See CMemory.
                static bool dynamicSizeAlwaysZero(void) { return true; }

                //! Used for converting to and from a delimited string.
                static const char DELIMITER;

            public:
                CWord(void)
                {
                    std::fill(m_Hash.begin(), m_Hash.end(), 0);
                }
                CWord(const TUInt64Array &hash) : m_Hash(hash) {}

                bool operator==(const CWord &other) const
                {
                    return m_Hash == other.m_Hash;
                }

                bool operator<(const CWord &rhs) const
                {
                    return m_Hash < rhs.m_Hash;
                }

                bool fromDelimited(const std::string &str)
                {
                    // expect N strings, separated by commas
                    std::size_t n = 0;
                    std::size_t pos = 0;
                    std::size_t comma = 0;
                    while ((comma = str.find(DELIMITER, pos)) != std::string::npos && n < N)
                    {
                        CStringUtils::stringToType(str.substr(pos, comma - pos), m_Hash[n++]);
                        pos = comma + 1;
                    }
                    if (n < N)
                    {
                        CStringUtils::stringToType(str.substr(pos, comma - pos), m_Hash[n++]);
                    }
                    return n == N;
                }

                std::string toDelimited(void) const
                {
                    std::string result = CStringUtils::typeToString(m_Hash[0]);
                    for (std::size_t i = 1; i < N; ++i)
                    {
                        result += DELIMITER;
                        result += CStringUtils::typeToString(m_Hash[i]);
                    }
                    return result;
                }

                std::size_t hash(void) const
                {
                    return static_cast<std::size_t>(m_Hash[0]);
                }

                uint64_t hash64(void) const
                {
                    return m_Hash[0];
                }

                std::string print(void) const
                {
                    return CContainerPrinter::print(m_Hash);
                }

            private:
                TUInt64Array m_Hash;
        };

        //! \brief A fast hash of a dictionary word.
        class CHash : public std::unary_function<CWord, uint64_t>
        {
            public:
                inline std::size_t operator()(const CWord &word) const
                {
                    return word.hash();
                }
        };

        //! The type of an ordered set of words.
        using TWordSet = std::set<CWord>;

        //! The type of an unordered set of words.
        using TWordUSet = boost::unordered_set<CWord, CHash>;

        //! A template typedef of an ordered map from words to objects of type T.
        template<typename T>
        using TWordTMap = std::map<CWord, T, CHash>;

        //! A template typedef of an unordered map from words to objects of type T.
        template<typename T>
        using TWordTUMap = boost::unordered_map<CWord, T, CHash>;
=======
        //! See CMemory.
        static bool dynamicSizeAlwaysZero() { return true; }

        //! Used for converting to and from a delimited string.
        static const char DELIMITER;
>>>>>>> 601f3449

    public:
        CWord() { std::fill(m_Hash.begin(), m_Hash.end(), 0); }
        CWord(const TUInt64Array& hash) : m_Hash(hash) {}

        bool operator==(const CWord& other) const {
            return m_Hash == other.m_Hash;
        }

        bool operator<(const CWord& rhs) const { return m_Hash < rhs.m_Hash; }

        bool fromDelimited(const std::string& str) {
            // expect N strings, separated by commas
            std::size_t n = 0;
            std::size_t pos = 0;
            std::size_t comma = 0;
            while ((comma = str.find(DELIMITER, pos)) != std::string::npos && n < N) {
                CStringUtils::stringToType(str.substr(pos, comma - pos), m_Hash[n++]);
                pos = comma + 1;
            }
            if (n < N) {
                CStringUtils::stringToType(str.substr(pos, comma - pos), m_Hash[n++]);
            }
            return n == N;
        }

        std::string toDelimited() const {
            std::string result = CStringUtils::typeToString(m_Hash[0]);
            for (std::size_t i = 1; i < N; ++i) {
                result += DELIMITER;
                result += CStringUtils::typeToString(m_Hash[i]);
            }
            return result;
        }

        std::size_t hash() const { return static_cast<std::size_t>(m_Hash[0]); }

        uint64_t hash64() const { return m_Hash[0]; }

        std::string print() const { return CContainerPrinter::print(m_Hash); }

    private:
        TUInt64Array m_Hash;
    };

    //! \brief A fast hash of a dictionary word.
    class CHash : public std::unary_function<CWord, uint64_t> {
    public:
        inline std::size_t operator()(const CWord& word) const {
            return word.hash();
        }
    };

    //! The type of an ordered set of words.
    using TWordSet = std::set<CWord>;

    //! The type of an unordered set of words.
    using TWordUSet = boost::unordered_set<CWord, CHash>;

    //! A "template typedef" of an ordered map from words to
    //! objects of type T.
    template<typename T>
    class CWordMap {
    public:
        using Type = std::map<CWord, T>;
    };

    //! A "template typedef" of an unordered map from words to
    //! objects of type T.
    template<typename T>
    class CWordUMap {
    public:
        using Type = boost::unordered_map<CWord, T, CHash>;
    };

public:
    CCompressedDictionary() {
        // 472882027 and 982451653 are prime numbers, so repeatedly
        // multiplying them will give many distinct seeds modulo 2 ^ 64.
        // This method of seed generation was chosen in preference
        // to using uniform random numbers as the Boost random number
        // generators can generate different numbers on different
        // platforms, even with the same random number generator seed.
        m_Seeds[0] = 472882027;
        for (std::size_t i = 1u; i < N; ++i) {
            m_Seeds[i] = m_Seeds[i - 1] * 982451653ull;
        }
    }

    //! Extract the dictionary word corresponding to \p word.
    CWord word(const std::string& word) const {
        TUInt64Array hash;
        for (std::size_t i = 0u; i < N; ++i) {
            hash[i] = CHashing::safeMurmurHash64(
                word.c_str(), static_cast<int>(word.size()), m_Seeds[i]);
        }
        return CWord(hash);
    }

    //! Extract the dictionary word corresponding to (\p word1, \p word2).
    CWord word(const std::string& word1, const std::string& word2) const {
        TStrCPtr words[] = {&word1, &word2};
        return this->word(words);
    }

    //! Extract the dictionary word corresponding to (\p word1, \p word2, \p word3).
    CWord word(const std::string& word1, const std::string& word2, const std::string& word3) const {
        TStrCPtr words[] = {&word1, &word2, &word3};
        return this->word(words);
    }

    //! Extract the dictionary word corresponding to (\p word1, \p word2, \p word3, \p word4).
    CWord word(const std::string& word1,
               const std::string& word2,
               const std::string& word3,
               const std::string& word4) const {
        TStrCPtr words[] = {&word1, &word2, &word3, &word4};
        return this->word(words);
    }

private:
    template<std::size_t NUMBER_OF_WORDS>
    CWord word(const TStrCPtr (&words)[NUMBER_OF_WORDS]) const {
        TUInt64Array hashes;
        for (std::size_t i = 0u; i < N; ++i) {
            uint64_t& hash = hashes[i];
            for (std::size_t wordIndex = 0; wordIndex < NUMBER_OF_WORDS; ++wordIndex) {
                const std::string& word = *words[wordIndex];
                hash = CHashing::safeMurmurHash64(word.c_str(),
                                                  static_cast<int>(word.size()),
                                                  (wordIndex) == 0 ? m_Seeds[i] : hash);
            }
        }
        return CWord(hashes);
    }

private:
    TUInt64Array m_Seeds;
};

template<std::size_t N>
const char CCompressedDictionary<N>::CWord::DELIMITER(',');
}
}

#endif // INCLUDED_ml_core_CCompressedDictionary_h<|MERGE_RESOLUTION|>--- conflicted
+++ resolved
@@ -74,141 +74,11 @@
     class CWord
         : private boost::equality_comparable1<CWord, boost::less_than_comparable<CWord>> {
     public:
-<<<<<<< HEAD
-        using TUInt64Array = boost::array<uint64_t, N>;
-        using TStrCPtr = const std::string*;
-
-        //! \brief A hash representation of a string in the dictionary
-        //! with low probability of collision even for relatively large
-        //! dictionaries.
-        //!
-        //! DESCRIPTION:\n
-        //! We use N near independent 64 bit hashes of the strings.
-        //! Assuming the distributions are uniform (which is a reasonable
-        //! assumption, see below), the probability of a collision in
-        //! any of the hashes is:
-        //! <pre class="fragment">
-        //!   \f$\displaystyle P = 1 - \prod_{i=0}^{n}{\left(1 - \frac{i}{2^{64}}\right)}\f$
-        //! </pre>
-        //! (See http://en.wikipedia.org/wiki/Birthday_problem.)
-        //!
-        //! It is relatively straightforward to show that for large
-        //! \f$n\f$ this is approximately:
-        //! <pre class="fragment">
-        //!   \f$\displaystyle P = 1 - \exp(\frac{-n^2}{2^{64}})\f$
-        //! </pre>
-        //!
-        //! So, for example, if \f$n = 2^{28}\f$, which would be a
-        //! dictionary containing 268 million words the probability
-        //! of a single hash colliding is around 0.004. So for N
-        //! independent hashes we get a probability of all hashes
-        //! colliding of \f$0.004^N\f$. If N is 2 the probability of
-        //! a collision is \f$1.5 \times 10^{-5}\f$.
-        class CWord : private boost::equality_comparable1<CWord,
-                              boost::less_than_comparable<CWord> >
-        {
-            public:
-                //! See CMemory.
-                static bool dynamicSizeAlwaysZero(void) { return true; }
-
-                //! Used for converting to and from a delimited string.
-                static const char DELIMITER;
-
-            public:
-                CWord(void)
-                {
-                    std::fill(m_Hash.begin(), m_Hash.end(), 0);
-                }
-                CWord(const TUInt64Array &hash) : m_Hash(hash) {}
-
-                bool operator==(const CWord &other) const
-                {
-                    return m_Hash == other.m_Hash;
-                }
-
-                bool operator<(const CWord &rhs) const
-                {
-                    return m_Hash < rhs.m_Hash;
-                }
-
-                bool fromDelimited(const std::string &str)
-                {
-                    // expect N strings, separated by commas
-                    std::size_t n = 0;
-                    std::size_t pos = 0;
-                    std::size_t comma = 0;
-                    while ((comma = str.find(DELIMITER, pos)) != std::string::npos && n < N)
-                    {
-                        CStringUtils::stringToType(str.substr(pos, comma - pos), m_Hash[n++]);
-                        pos = comma + 1;
-                    }
-                    if (n < N)
-                    {
-                        CStringUtils::stringToType(str.substr(pos, comma - pos), m_Hash[n++]);
-                    }
-                    return n == N;
-                }
-
-                std::string toDelimited(void) const
-                {
-                    std::string result = CStringUtils::typeToString(m_Hash[0]);
-                    for (std::size_t i = 1; i < N; ++i)
-                    {
-                        result += DELIMITER;
-                        result += CStringUtils::typeToString(m_Hash[i]);
-                    }
-                    return result;
-                }
-
-                std::size_t hash(void) const
-                {
-                    return static_cast<std::size_t>(m_Hash[0]);
-                }
-
-                uint64_t hash64(void) const
-                {
-                    return m_Hash[0];
-                }
-
-                std::string print(void) const
-                {
-                    return CContainerPrinter::print(m_Hash);
-                }
-
-            private:
-                TUInt64Array m_Hash;
-        };
-
-        //! \brief A fast hash of a dictionary word.
-        class CHash : public std::unary_function<CWord, uint64_t>
-        {
-            public:
-                inline std::size_t operator()(const CWord &word) const
-                {
-                    return word.hash();
-                }
-        };
-
-        //! The type of an ordered set of words.
-        using TWordSet = std::set<CWord>;
-
-        //! The type of an unordered set of words.
-        using TWordUSet = boost::unordered_set<CWord, CHash>;
-
-        //! A template typedef of an ordered map from words to objects of type T.
-        template<typename T>
-        using TWordTMap = std::map<CWord, T, CHash>;
-
-        //! A template typedef of an unordered map from words to objects of type T.
-        template<typename T>
-        using TWordTUMap = boost::unordered_map<CWord, T, CHash>;
-=======
         //! See CMemory.
         static bool dynamicSizeAlwaysZero() { return true; }
 
         //! Used for converting to and from a delimited string.
         static const char DELIMITER;
->>>>>>> 601f3449
 
     public:
         CWord() { std::fill(m_Hash.begin(), m_Hash.end(), 0); }
@@ -268,21 +138,13 @@
     //! The type of an unordered set of words.
     using TWordUSet = boost::unordered_set<CWord, CHash>;
 
-    //! A "template typedef" of an ordered map from words to
-    //! objects of type T.
+    //! A template typedef of an ordered map from words to objects of type T.
     template<typename T>
-    class CWordMap {
-    public:
-        using Type = std::map<CWord, T>;
-    };
-
-    //! A "template typedef" of an unordered map from words to
-    //! objects of type T.
+    using TWordTMap = std::map<CWord, T, CHash>;
+
+    //! A template typedef of an unordered map from words to objects of type T.
     template<typename T>
-    class CWordUMap {
-    public:
-        using Type = boost::unordered_map<CWord, T, CHash>;
-    };
+    using TWordTUMap = boost::unordered_map<CWord, T, CHash>;
 
 public:
     CCompressedDictionary() {
