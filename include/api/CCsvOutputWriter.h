/*
 * Copyright Elasticsearch B.V. and/or licensed to Elasticsearch B.V. under one
 * or more contributor license agreements. Licensed under the Elastic License;
 * you may not use this file except in compliance with the Elastic License.
 */
#ifndef INCLUDED_ml_api_CCsvOutputWriter_h
#define INCLUDED_ml_api_CCsvOutputWriter_h

#include <api/COutputHandler.h>
#include <api/ImportExport.h>

#include <iosfwd>
#include <set>
#include <sstream>
#include <string>
#include <utility>

namespace ml {
namespace api {

//! \brief
//! Write output data in CSV format
//!
//! DESCRIPTION:\n
//! Write output data in the CSV format (Excel style by default) either
//! to a stream or a string.
//!
//! The output format consists of:
//! 1) Field names
//! 2) Data rows
//!
//! The default separator (,) can be changed to any other character e.g. \t
//! which would make this a tab separated value output writer.
//!
//! IMPLEMENTATION DECISIONS:\n
//! Using the Excel style CSV format by default.  So, by default:
//! - Fields are only quoted if they contain a quote, the separator or
//!   the record end character
//! - Quotes are escaped by doubling them up
//!
//! It is not acceptable to have the separator character be the same as the
//! escape character, the quote character or the record end character.
//!
<<<<<<< HEAD
class API_EXPORT CCsvOutputWriter : public COutputHandler
{
    public:
        //! CSV separator
        static const char COMMA;

        //! CSV quote character
        static const char QUOTE;

        //! CSV record end character
        static const char RECORD_END;

    public:
        //! Constructor that causes output to be written to the internal string
        //! stream
        CCsvOutputWriter(bool outputMessages = false,
                         bool outputHeader = true,
                         char escape = QUOTE,
                         char separator = COMMA);

        //! Constructor that causes output to be written to the specified stream
        CCsvOutputWriter(std::ostream &strmOut,
                         bool outputMessages = false,
                         bool outputHeader = true,
                         char escape = QUOTE,
                         char separator = COMMA);

        //! Destructor flushes the stream
        virtual ~CCsvOutputWriter(void);

        // Bring the other overload of fieldNames() into scope
        using COutputHandler::fieldNames;

        //! Set field names, adding extra field names if they're not already
        //! present - this is only allowed once
        virtual bool fieldNames(const TStrVec &fieldNames,
                                const TStrVec &extraFieldNames);

        // Bring the other overload of writeRow() into scope
        using COutputHandler::writeRow;

        //! Write a row to the stream, optionally overriding some of the
        //! original field values.  Where the same field is present in both
        //! overrideDataRowFields and dataRowFields, the value in
        //! overrideDataRowFields will be written.
        virtual bool writeRow(const TStrStrUMap &dataRowFields,
                              const TStrStrUMap &overrideDataRowFields);

        //! Get the contents of the internal string stream - for use with the
        //! zero argument constructor
        std::string internalString(void) const;

    protected:
        //! Output stream accessor
        std::ostream &outputStream(void);

    private:
        //! Append a field to the work record, quoting it if required, and
        //! escaping embedded quotes
        void appendField(const std::string &field);

    private:
        //! If we've been initialised without a specific stream, output is
        //! written to this string stream
        std::ostringstream  m_StringOutputBuf;

        //! Reference to the stream we're going to write to
        std::ostream        &m_StrmOut;

        //! Should we output a messages section before the CSV?
        bool                m_OutputMessages;

        //! Should we output a row containing the CSV column names?
        bool                m_OutputHeader;

        //! CSV field names in the order they are to be written to the output
        TStrVec             m_FieldNames;

        //! Pre-computed hashes for each field name.  The pre-computed hashes
        //! are at the same index in this vector as the corresponding field name
        //! in the m_FieldNames vector.
        TPreComputedHashVec m_Hashes;

        //! Used to build up output records before writing them to the output
        //! stream, so that invalid write requests can have no effect on the
        //! output stream.  Held as a member so that the capacity adjusts to
        //! an appropriate level, avoiding regular memory allocations.
        std::string         m_WorkRecord;

        typedef std::pair<std::string, std::string > TStrStrPr;
        typedef std::set<TStrStrPr>                  TStrStrPrSet;
        typedef TStrStrPrSet::const_iterator         TStrStrPrSetCItr;

        //! Messages to be printed before the next lot of output
        TStrStrPrSet        m_Messages;

        //! Character to use for escaping quotes (const to allow compiler
        //! optimisations, since the value can't be changed after construction)
        const char          m_Escape;

        //! Output field separator by default this is ',' but can be
        //! overridden in the constructor
        const char          m_Separator;
=======
class API_EXPORT CCsvOutputWriter : public COutputHandler {
public:
    //! CSV separator
    static const char COMMA;

    //! CSV quote character
    static const char QUOTE;

    //! CSV record end character
    static const char RECORD_END;

public:
    //! Constructor that causes output to be written to the internal string
    //! stream
    CCsvOutputWriter(bool outputMessages = false,
                     bool outputHeader = true,
                     char escape = QUOTE,
                     char separator = COMMA);

    //! Constructor that causes output to be written to the specified stream
    CCsvOutputWriter(std::ostream& strmOut,
                     bool outputMessages = false,
                     bool outputHeader = true,
                     char escape = QUOTE,
                     char separator = COMMA);

    //! Destructor flushes the stream
    virtual ~CCsvOutputWriter();

    //! Set field names, adding extra field names if they're not already
    //! present - this is only allowed once
    virtual bool fieldNames(const TStrVec& fieldNames, const TStrVec& extraFieldNames);

    //! Get field names
    virtual const TStrVec& fieldNames() const;

    // Bring the other overload of fieldNames() into scope
    using COutputHandler::fieldNames;

    //! Write a row to the stream, optionally overriding some of the
    //! original field values.  Where the same field is present in both
    //! overrideDataRowFields and dataRowFields, the value in
    //! overrideDataRowFields will be written.
    virtual bool writeRow(const TStrStrUMap& dataRowFields,
                          const TStrStrUMap& overrideDataRowFields);

    // Bring the other overload of writeRow() into scope
    using COutputHandler::writeRow;

    //! Get the contents of the internal string stream - for use with the
    //! zero argument constructor
    std::string internalString() const;

protected:
    //! Output stream accessor
    std::ostream& outputStream();

private:
    //! Append a field to the work record, quoting it if required, and
    //! escaping embedded quotes
    void appendField(const std::string& field);

private:
    //! If we've been initialised without a specific stream, output is
    //! written to this string stream
    std::ostringstream m_StringOutputBuf;

    //! Reference to the stream we're going to write to
    std::ostream& m_StrmOut;

    //! Should we output a messages section before the CSV?
    bool m_OutputMessages;

    //! Should we output a row containing the CSV column names?
    bool m_OutputHeader;

    //! CSV field names in the order they are to be written to the output
    TStrVec m_FieldNames;

    //! Pre-computed hashes for each field name.  The pre-computed hashes
    //! are at the same index in this vector as the corresponding field name
    //! in the m_FieldNames vector.
    TPreComputedHashVec m_Hashes;

    //! Used to build up output records before writing them to the output
    //! stream, so that invalid write requests can have no effect on the
    //! output stream.  Held as a member so that the capacity adjusts to
    //! an appropriate level, avoiding regular memory allocations.
    std::string m_WorkRecord;

    using TStrStrPr = std::pair<std::string, std::string>;
    using TStrStrPrSet = std::set<TStrStrPr>;
    using TStrStrPrSetCItr = TStrStrPrSet::const_iterator;

    //! Messages to be printed before the next lot of output
    TStrStrPrSet m_Messages;

    //! Character to use for escaping quotes (const to allow compiler
    //! optimisations, since the value can't be changed after construction)
    const char m_Escape;

    //! Output field separator by default this is ',' but can be
    //! overridden in the constructor
    const char m_Separator;
>>>>>>> 601f3449
};
}
}

#endif // INCLUDED_ml_api_CCsvOutputWriter_h<|MERGE_RESOLUTION|>--- conflicted
+++ resolved
@@ -41,111 +41,6 @@
 //! It is not acceptable to have the separator character be the same as the
 //! escape character, the quote character or the record end character.
 //!
-<<<<<<< HEAD
-class API_EXPORT CCsvOutputWriter : public COutputHandler
-{
-    public:
-        //! CSV separator
-        static const char COMMA;
-
-        //! CSV quote character
-        static const char QUOTE;
-
-        //! CSV record end character
-        static const char RECORD_END;
-
-    public:
-        //! Constructor that causes output to be written to the internal string
-        //! stream
-        CCsvOutputWriter(bool outputMessages = false,
-                         bool outputHeader = true,
-                         char escape = QUOTE,
-                         char separator = COMMA);
-
-        //! Constructor that causes output to be written to the specified stream
-        CCsvOutputWriter(std::ostream &strmOut,
-                         bool outputMessages = false,
-                         bool outputHeader = true,
-                         char escape = QUOTE,
-                         char separator = COMMA);
-
-        //! Destructor flushes the stream
-        virtual ~CCsvOutputWriter(void);
-
-        // Bring the other overload of fieldNames() into scope
-        using COutputHandler::fieldNames;
-
-        //! Set field names, adding extra field names if they're not already
-        //! present - this is only allowed once
-        virtual bool fieldNames(const TStrVec &fieldNames,
-                                const TStrVec &extraFieldNames);
-
-        // Bring the other overload of writeRow() into scope
-        using COutputHandler::writeRow;
-
-        //! Write a row to the stream, optionally overriding some of the
-        //! original field values.  Where the same field is present in both
-        //! overrideDataRowFields and dataRowFields, the value in
-        //! overrideDataRowFields will be written.
-        virtual bool writeRow(const TStrStrUMap &dataRowFields,
-                              const TStrStrUMap &overrideDataRowFields);
-
-        //! Get the contents of the internal string stream - for use with the
-        //! zero argument constructor
-        std::string internalString(void) const;
-
-    protected:
-        //! Output stream accessor
-        std::ostream &outputStream(void);
-
-    private:
-        //! Append a field to the work record, quoting it if required, and
-        //! escaping embedded quotes
-        void appendField(const std::string &field);
-
-    private:
-        //! If we've been initialised without a specific stream, output is
-        //! written to this string stream
-        std::ostringstream  m_StringOutputBuf;
-
-        //! Reference to the stream we're going to write to
-        std::ostream        &m_StrmOut;
-
-        //! Should we output a messages section before the CSV?
-        bool                m_OutputMessages;
-
-        //! Should we output a row containing the CSV column names?
-        bool                m_OutputHeader;
-
-        //! CSV field names in the order they are to be written to the output
-        TStrVec             m_FieldNames;
-
-        //! Pre-computed hashes for each field name.  The pre-computed hashes
-        //! are at the same index in this vector as the corresponding field name
-        //! in the m_FieldNames vector.
-        TPreComputedHashVec m_Hashes;
-
-        //! Used to build up output records before writing them to the output
-        //! stream, so that invalid write requests can have no effect on the
-        //! output stream.  Held as a member so that the capacity adjusts to
-        //! an appropriate level, avoiding regular memory allocations.
-        std::string         m_WorkRecord;
-
-        typedef std::pair<std::string, std::string > TStrStrPr;
-        typedef std::set<TStrStrPr>                  TStrStrPrSet;
-        typedef TStrStrPrSet::const_iterator         TStrStrPrSetCItr;
-
-        //! Messages to be printed before the next lot of output
-        TStrStrPrSet        m_Messages;
-
-        //! Character to use for escaping quotes (const to allow compiler
-        //! optimisations, since the value can't be changed after construction)
-        const char          m_Escape;
-
-        //! Output field separator by default this is ',' but can be
-        //! overridden in the constructor
-        const char          m_Separator;
-=======
 class API_EXPORT CCsvOutputWriter : public COutputHandler {
 public:
     //! CSV separator
@@ -175,15 +70,15 @@
     //! Destructor flushes the stream
     virtual ~CCsvOutputWriter();
 
+    // Bring the other overload of fieldNames() into scope
+    using COutputHandler::fieldNames;
+
     //! Set field names, adding extra field names if they're not already
     //! present - this is only allowed once
     virtual bool fieldNames(const TStrVec& fieldNames, const TStrVec& extraFieldNames);
 
-    //! Get field names
-    virtual const TStrVec& fieldNames() const;
-
-    // Bring the other overload of fieldNames() into scope
-    using COutputHandler::fieldNames;
+    // Bring the other overload of writeRow() into scope
+    using COutputHandler::writeRow;
 
     //! Write a row to the stream, optionally overriding some of the
     //! original field values.  Where the same field is present in both
@@ -191,9 +86,6 @@
     //! overrideDataRowFields will be written.
     virtual bool writeRow(const TStrStrUMap& dataRowFields,
                           const TStrStrUMap& overrideDataRowFields);
-
-    // Bring the other overload of writeRow() into scope
-    using COutputHandler::writeRow;
 
     //! Get the contents of the internal string stream - for use with the
     //! zero argument constructor
@@ -250,7 +142,6 @@
     //! Output field separator by default this is ',' but can be
     //! overridden in the constructor
     const char m_Separator;
->>>>>>> 601f3449
 };
 }
 }
