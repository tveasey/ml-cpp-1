/*
 * Copyright Elasticsearch B.V. and/or licensed to Elasticsearch B.V. under one
 * or more contributor license agreements. Licensed under the Elastic License;
 * you may not use this file except in compliance with the Elastic License.
 */
#ifndef INCLUDED_ml_api_CLineifiedXmlOutputWriter_h
#define INCLUDED_ml_api_CLineifiedXmlOutputWriter_h

#include <core/CXmlNodeWithChildrenPool.h>

#include <api/COutputHandler.h>
#include <api/ImportExport.h>

#include <iosfwd>
#include <sstream>
#include <string>

namespace ml {
namespace api {

//! \brief
//! Write output data in XML format, one document per line
//!
//! DESCRIPTION:\n
//! This class writes every result passed to it as a separate XML
//! document.  Each document is restricted to a single line so that
//! whatever process consumes the output can determine where one
//! document ends and the next starts.
//!
//! IMPLEMENTATION:\n
//! Using RapidXml to do the heavy lifting.
//!
class API_EXPORT CLineifiedXmlOutputWriter : public COutputHandler {
public:
    //! Constructor that causes output to be written to the internal string
    //! stream
    CLineifiedXmlOutputWriter(const std::string& rootName);

    //! Constructor that causes output to be written to the specified stream
    CLineifiedXmlOutputWriter(const std::string& rootName, std::ostream& strmOut);

    //! Destructor flushes the stream
    virtual ~CLineifiedXmlOutputWriter();

<<<<<<< HEAD
        // Bring the other overload of fieldNames() into scope
        using COutputHandler::fieldNames;

        //! Set field names - this function has no affect it always
        //! returns true
        virtual bool fieldNames(const TStrVec &fieldNames,
                                const TStrVec &extraFieldNames);

        // Bring the other overload of writeRow() into scope
        using COutputHandler::writeRow;
=======
    //! Set field names - this function has no affect it always
    //! returns true
    virtual bool fieldNames(const TStrVec& fieldNames, const TStrVec& extraFieldNames);

    //! Returns an empty vector
    virtual const TStrVec& fieldNames() const;

    // Bring the other overload of fieldNames() into scope
    using COutputHandler::fieldNames;
>>>>>>> 601f3449

    //! Write the data row fields as an XML document
    virtual bool writeRow(const TStrStrUMap& dataRowFields,
                          const TStrStrUMap& overrideDataRowFields);

<<<<<<< HEAD
        //! Get the contents of the internal string stream - for use with the
        //! zero argument constructor
        std::string internalString(void) const;
=======
    // Bring the other overload of writeRow() into scope
    using COutputHandler::writeRow;

    //! Get the contents of the internal string stream - for use with the
    //! zero argument constructor
    std::string internalString() const;
>>>>>>> 601f3449

private:
    //! Name of the root element in which the fields to be output will be
    //! nested
    std::string m_RootName;

    //! If we've been initialised without a specific stream, output is
    //! written to this string stream
    std::ostringstream m_StringOutputBuf;

    //! Reference to the stream we're going to write to
    std::ostream& m_OutStream;

    //! XML node pool for efficiency
    core::CXmlNodeWithChildrenPool m_Pool;
};
}
}

#endif // INCLUDED_ml_api_CLineifiedXmlOutputWriter_h<|MERGE_RESOLUTION|>--- conflicted
+++ resolved
@@ -42,45 +42,24 @@
     //! Destructor flushes the stream
     virtual ~CLineifiedXmlOutputWriter();
 
-<<<<<<< HEAD
-        // Bring the other overload of fieldNames() into scope
-        using COutputHandler::fieldNames;
+    // Bring the other overload of fieldNames() into scope
+    using COutputHandler::fieldNames;
 
-        //! Set field names - this function has no affect it always
-        //! returns true
-        virtual bool fieldNames(const TStrVec &fieldNames,
-                                const TStrVec &extraFieldNames);
-
-        // Bring the other overload of writeRow() into scope
-        using COutputHandler::writeRow;
-=======
     //! Set field names - this function has no affect it always
     //! returns true
-    virtual bool fieldNames(const TStrVec& fieldNames, const TStrVec& extraFieldNames);
+    virtual bool fieldNames(const TStrVec &fieldNames,
+                            const TStrVec &extraFieldNames);
 
-    //! Returns an empty vector
-    virtual const TStrVec& fieldNames() const;
-
-    // Bring the other overload of fieldNames() into scope
-    using COutputHandler::fieldNames;
->>>>>>> 601f3449
+    // Bring the other overload of writeRow() into scope
+    using COutputHandler::writeRow;
 
     //! Write the data row fields as an XML document
     virtual bool writeRow(const TStrStrUMap& dataRowFields,
                           const TStrStrUMap& overrideDataRowFields);
 
-<<<<<<< HEAD
-        //! Get the contents of the internal string stream - for use with the
-        //! zero argument constructor
-        std::string internalString(void) const;
-=======
-    // Bring the other overload of writeRow() into scope
-    using COutputHandler::writeRow;
-
     //! Get the contents of the internal string stream - for use with the
     //! zero argument constructor
     std::string internalString() const;
->>>>>>> 601f3449
 
 private:
     //! Name of the root element in which the fields to be output will be
