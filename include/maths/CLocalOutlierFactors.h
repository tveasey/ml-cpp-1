/*
 * Copyright Elasticsearch B.V. and/or licensed to Elasticsearch B.V. under one
 * or more contributor license agreements. Licensed under the Elastic License;
 * you may not use this file except in compliance with the Elastic License.
 */

#ifndef INCLUDED_ml_maths_CLocalOutlierFactors_h
#define INCLUDED_ml_maths_CLocalOutlierFactors_h

#include <core/CHashing.h>
#include <core/Concurrency.h>

#include <maths/CBasicStatistics.h>
#include <maths/CKdTree.h>
#include <maths/CLinearAlgebraShims.h>
#include <maths/COrthogonaliser.h>
#include <maths/CPRNG.h>
#include <maths/CSampling.h>
#include <maths/CTools.h>
#include <maths/ImportExport.h>

#include <algorithm>
#include <cmath>
#include <cstddef>
#include <limits>
#include <memory>
#include <vector>

namespace ml {
namespace core {
class CDataFrame;
}
namespace maths {

//! \brief Utilities for computing outlier scores for collections
//! of points.
class MATHS_EXPORT CLocalOutlierFactors {
private:
    template<typename POINT>
    using TKdTree = CKdTree<CAnnotatedVector<POINT, std::size_t>>;

public:
    using TDoubleVec = std::vector<double>;
    using TDoubleVecVec = std::vector<TDoubleVec>;

    //! The available algorithms.
    enum EAlgorithm {
        E_Lof,
        E_Ldof,
        E_DistancekNN,
        E_TotalDistancekNN,
        E_Ensemble
    };

public:
    //! Compute the normalized LOF scores for \p points.
    //!
    //! \note This automatically chooses to project the data and
    //! the number of nearest neighbours to use based on the data
    //! characteristics.
    template<typename POINT>
    static void normalizedLof(std::vector<POINT> points, TDoubleVec& scores) {
        std::size_t k{defaultNumberOfNeighbours(points)};
        bool project{shouldProject(points)};
        normalizedLof(k, project, std::move(points), scores);
    }

    //! Compute the normalized LOF scores for \p points.
    //!
    //! See https://en.wikipedia.org/wiki/Local_outlier_factor
    //! for details.
    //!
    //! \param[in] k The number of nearest neighbours to use.
    //! \param[in] project If true, compute geometric average scores
    //! over multiple random projections of the data.
    //! \param[in] points The points for which to compute scores.
    //! \param[out] scores The scores of \p points.
    template<typename POINT>
    static void
    normalizedLof(std::size_t k, bool project, std::vector<POINT> points, TDoubleVec& scores) {
        normalized<CLof>(k, project, std::move(points), scores);
    }

    //! Compute the normalized local distance based outlier scores
    //! for \p points.
    //!
    //! \note This automatically chooses to project the data and
    //! the number of nearest neighbours to use based on the data
    //! characteristics.
    template<typename POINT>
    static void normalizedLdof(std::vector<POINT> points, TDoubleVec& scores) {
        std::size_t k{defaultNumberOfNeighbours(points)};
        bool project{shouldProject(points)};
        normalizedLdof(k, project, std::move(points), scores);
    }

    //! Compute normalized local distance based outlier scores
    //! for \p points.
    //!
    //! See https://arxiv.org/pdf/0903.3257.pdf for details.
    //!
    //! \param[in] k The number of nearest neighbours to use.
    //! \param[in] project If true compute geometric average scores
    //! over multiple random projections of the data.
    //! \param[in] points The points for which to compute scores.
    //! \param[out] scores The scores of \p points.
    template<typename POINT>
    static void
    normalizedLdof(std::size_t k, bool project, std::vector<POINT> points, TDoubleVec& scores) {
        normalized<CLdof>(k, project, std::move(points), scores);
    }

    //! Compute the normalized distance to the k-th nearest neighbour
    //! outlier scores for \p points.
    //!
    //! \note This automatically chooses to project the data and
    //! the number of nearest neighbours to use based on the data
    //! characteristics.
    template<typename POINT>
    static void normalizedDistancekNN(std::vector<POINT> points, TDoubleVec& scores) {
        std::size_t k{defaultNumberOfNeighbours(points)};
        bool project{shouldProject(points)};
        normalizedDistancekNN(k, project, std::move(points), scores);
    }

    //! Compute the normalized distance to the k-th nearest neighbour
    //! outlier scores for \p points.
    //!
    //! \param[in] k The number of nearest neighbours to use.
    //! \param[in] project If true compute geometric average scores
    //! over multiple random projections of the data.
    //! \param[in] points The points for which to compute scores.
    //! \param[out] scores The scores of \p points.
    template<typename POINT>
    static void normalizedDistancekNN(std::size_t k,
                                      bool project,
                                      std::vector<POINT> points,
                                      TDoubleVec& scores) {
        normalized<CDistancekNN>(k, project, std::move(points), scores);
    }

    //! Compute the normalized mean distance to the k nearest
    //! neighbours outlier scores for \p points.
    //!
    //! \note This automatically chooses to project the data and
    //! the number of nearest neighbours to use based on the data
    //! characteristics.
    template<typename POINT>
    static void normalizedTotalDistancekNN(std::vector<POINT> points, TDoubleVec& scores) {
        std::size_t k{defaultNumberOfNeighbours(points)};
        bool project{shouldProject(points)};
        normalizedTotalDistancekNN(k, project, std::move(points), scores);
    }

    //! Compute the normalized mean distance to the k nearest
    //! neighbours outlier scores for \p points.
    //!
    //! \param[in] k The number of nearest neighbours to use.
    //! \param[in] project If true compute geometric average scores
    //! over multiple random projections of the data.
    //! \param[in] points The points for which to compute scores.
    //! \param[out] scores The scores of \p points.
    template<typename POINT>
    static void normalizedTotalDistancekNN(std::size_t k,
                                           bool project,
                                           std::vector<POINT> points,
                                           TDoubleVec& scores) {
        normalized<CTotalDistancekNN>(k, project, std::move(points), scores);
    }

    //! Compute the outlier scores using a mean ensemble of approaches.
    //!
    //! \note This automatically chooses to project the data and
    //! the number of nearest neighbours to use based on the data
    //! characteristics.
    template<typename POINT>
    static void ensemble(std::vector<POINT> points, TDoubleVec& scores) {
        if (points.empty()) {
            // Nothing to do
        } else if (shouldProject(points)) {
            using TPoint = decltype(SConstant<POINT>::get(0, 0));
            CEnsemble<TPoint, TKdTree<TPoint>> ensemble;
            ensemble.lof(points).ldof(points).knn(points).tnn(points);
            computeForBagOfProjections(ensemble, points, scores);
        } else {
            CEnsemble<POINT, TKdTree<POINT>> ensemble;
            ensemble.lof(points).ldof(points).knn(points).tnn(points);
            compute(ensemble, annotate(std::move(points)), scores);
        }
    }

    //! Estimate the amount of memory that will be used computing outliers.
    //!
    //! \param[in] algorithm The algorithm that will be used.
    //! \param[in] k The number of nearest neighbours which will be used.
    //! \param[in] numberPoints The number of points for outliers will be
    //! computed.
    //! \param[in] dimension The dimension of the points for which outliers
    //! will be computed.
    template<typename POINT>
    static std::size_t estimateMemoryUsage(EAlgorithm algorithm,
                                           std::size_t k,
                                           std::size_t numberPoints,
                                           std::size_t dimension) {
        // TODO handle the case we'll project the data properly.
        std::size_t result{TKdTree<POINT>::estimateMemoryUsage(numberPoints, dimension)};
        switch (algorithm) {
        case E_Ensemble:
            result += CLof<POINT, TKdTree<POINT>>::estimateOwnMemoryOverhead(k, numberPoints) +
                      CEnsemble<POINT, TKdTree<POINT>>::estimateOwnMemoryOverhead(
                          numberPoints, 4);
            break;
        case E_Lof:
            result += CLof<POINT, TKdTree<POINT>>::estimateOwnMemoryOverhead(k, numberPoints);
            break;
        case E_Ldof:
        case E_DistancekNN:
        case E_TotalDistancekNN:
            break;
        }
        return result;
    }

    //! Overload of estimateMemoryUsage which computes estimated usage
    //! for the default method and number of nearest neighbours.
    template<typename POINT>
    static std::size_t
    estimateMemoryUsage(EAlgorithm algorithm, std::size_t numberPoints, std::size_t dimension) {
        return estimateMemoryUsage<POINT>(
            algorithm, defaultNumberOfNeighbours(numberPoints, dimension),
            numberPoints, dimension);
    }

protected:
    using TSizeSizePr = std::pair<std::size_t, std::size_t>;
    using TMeanAccumulator = CBasicStatistics::SSampleMean<double>::TAccumulator;
    using TMeanVarAccumulator = CBasicStatistics::SSampleMeanVar<double>::TAccumulator;
    using TMeanAccumulatorVec = std::vector<TMeanAccumulator>;

protected:
    //! Compute normalised outlier scores for a specified method.
    template<template<typename, typename> class METHOD, typename POINT>
    static void
    normalized(std::size_t k, bool project, std::vector<POINT> points, TDoubleVec& scores) {
        if (points.empty()) {
            // Nothing to do
        } else if (project) {
            using TPoint = decltype(SConstant<POINT>::get(0, 0));
            METHOD<TPoint, TKdTree<TPoint>> method(k);
            computeForBagOfProjections(method, points, scores);
        } else {
            METHOD<POINT, TKdTree<POINT>> method(k);
            compute(method, annotate(std::move(points)), scores);
        }
    }

    //! Check whether to project the data.
    template<typename POINT>
    static bool shouldProject(const std::vector<POINT>& points) {
        return shouldProject(points.size() > 0 ? las::dimension(points[0]) : 1);
    }

    //! Check whether to project the data.
    static bool shouldProject(std::size_t dimension) { return dimension > 4; }

    //! Get the number of nearest neighbours to use.
    template<typename POINT>
    static std::size_t defaultNumberOfNeighbours(const std::vector<POINT>& points) {
        if (points.empty()) {
            return 1;
        }

        std::size_t numberPoints{points.size()};
        std::size_t dimension{las::dimension(points[0])};
        if (shouldProject(points)) {
            std::tie(std::ignore, dimension) = computeBagsAndProjectedDimension(points);
        }

        return defaultNumberOfNeighbours(numberPoints, dimension);
    }

    //! Get the number of nearest neighbours to use.
    static std::size_t defaultNumberOfNeighbours(std::size_t numberPoints,
                                                 std::size_t dimension) {
        return static_cast<std::size_t>(
            CTools::truncate(std::min(5.0 * static_cast<double>(dimension),
                                      std::pow(static_cast<double>(numberPoints), 1.0 / 3.0)),
                             10.0, 50.0) +
            0.5);
    }

    //! Create points annotated with their index in \p points.
    template<typename POINT>
    static std::vector<CAnnotatedVector<POINT, std::size_t>>
    annotate(std::vector<POINT> points) {
        std::vector<CAnnotatedVector<POINT, std::size_t>> annotatedPoints;
        annotatedPoints.reserve(points.size());
        for (std::size_t i = 0; i < points.size(); ++i) {
            annotatedPoints.emplace_back(std::move(points[i]), i);
        }
        return annotatedPoints;
    }

    //! Compute the outlier scores of \p points using \p compute.
    template<typename COMPUTE, typename POINT>
    static void compute(COMPUTE& compute,
                        std::vector<CAnnotatedVector<POINT, std::size_t>> points,
                        TDoubleVec& scores) {
        scores.assign(points.size(), 0.0);
        compute(std::move(points), scores);
    }

    //! Compute the outlier scores of \p points using \p compute and
    //! a bag of random projections.
    template<typename COMPUTE, typename POINT>
    static void computeForBagOfProjections(COMPUTE& compute,
                                           const std::vector<POINT>& points,
                                           TDoubleVec& scores) {
        using TPoint = decltype(SConstant<POINT>::get(0, 0));
        using TPointVec = std::vector<TPoint>;
        using TAnnotatedPoint = CAnnotatedVector<TPoint, std::size_t>;
        using TAnnotatedPointVec = std::vector<TAnnotatedPoint>;
        using TMaxAccumulator = CBasicStatistics::SMax<double>::TAccumulator;
        using TMaxAccumulatorVec = std::vector<TMaxAccumulator>;

        scores.assign(points.size(), 0.0);

        std::size_t dimension{las::dimension(points[0])};
        std::size_t bags, projectedDimension;
        std::tie(bags, projectedDimension) = computeBagsAndProjectedDimension(points);

        // Use standard 2-stable Gaussian projections since we are
        // interested in Euclidean distances.
        TDoubleVec coordinates;
        CPRNG::CXorOShiro128Plus rng;
        CSampling::normalSample(rng, 0.0, 1.0, 2 * bags * projectedDimension * dimension,
                                coordinates);

        // Placeholder for projected points.
        TAnnotatedPointVec projectedPoints;
        projectedPoints.reserve(points.size());
        for (std::size_t i = 0; i < points.size(); ++i) {
            projectedPoints.emplace_back(SConstant<POINT>::get(projectedDimension, 0), i);
        }

        // We're interested if points are:
        //   1) Outlying in any projection of the data,
        //   2) Outlying in many projections of the data.
        //
        // We want to identify the former as outliers and the later as
        // the most significant outliers. To this end we average the
        // maximum score from any projection with the average score for
        // all projections.
        TMaxAccumulatorVec maxScores(points.size());
        TMeanAccumulatorVec meanScores(points.size());

        TPointVec projection(projectedDimension, las::zero(points[0]));
        for (std::size_t bag = 0, i = 0; bag < bags && i < coordinates.size(); /**/) {
            // Create an orthonormal basis for the bag.
            for (std::size_t p = 0; p < projectedDimension; ++p) {
                for (std::size_t d = 0; d < dimension; ++i, ++d) {
                    projection[p](d) = coordinates[i];
                }
            }
            if (COrthogonaliser::orthonormalBasis(projection) &&
                projection.size() == projectedDimension) {

<<<<<<< HEAD
                // Project onto the basis.
                core::parallel_for_each(0, points.size(), [&](std::size_t j) {
                    for (std::size_t d = 0; d < projectedDimension; ++d) {
                        projectedPoints[j](d) = las::inner(projection[d], points[j]);
                    }
                });

                // Compute the scores and update the overall score.
                scores.assign(points.size(), 0.0);
                compute(projectedPoints, scores);
                core::parallel_for_each(0, scores.size(), [&](std::size_t j) {
                    meanScores[j].add(CTools::fastLog(scores[j]));
                });

                ++bag;
            }
=======
            // Project onto the basis.
            core::parallel_for_each(0, points.size(), [&](std::size_t j) {
                for (std::size_t d = 0; d < projectedDimension; ++d) {
                    projectedPoints[j](d) = las::inner(projection[d], points[j]);
                }
            });

            // Compute the scores and update the overall score.
            compute(projectedPoints, scores);
            core::parallel_for_each(0, scores.size(), [&](std::size_t j) {
                maxScores[j].add(scores[j]);
                meanScores[j].add(scores[j]);
            });
>>>>>>> 01790919
        }

        core::parallel_for_each(0, meanScores.size(), [&](std::size_t i) {
            scores[i] = (maxScores[i][0] + CBasicStatistics::mean(meanScores[i])) / 2.0;
        });
    }

    //! Compute the number of bags and the projection dimension.
    template<typename POINT>
    static TSizeSizePr computeBagsAndProjectedDimension(const std::vector<POINT>& points) {
        // Note because we get big wins in the lookup speed of the k-d
        // by reducing the point dimensions we still get a speed up if
        // "number of projections" x "projection dimension" is O(dimension)
        // of the full space.

        std::size_t dimension{las::dimension(points[0])};
        double rootDimension{std::sqrt(std::min(static_cast<double>(dimension), 100.0))};
        double logNumberPoints{std::log(static_cast<double>(points.size()))};
        std::size_t projectedDimension{static_cast<std::size_t>(
            std::max(std::min(rootDimension, logNumberPoints), 4.0) + 0.5)};
        return {std::max(dimension / 2 / projectedDimension, std::size_t(2)), projectedDimension};
    }

    //! \brief The interface for an outlier calculation method.
    template<typename POINT, typename NEAREST_NEIGHBOURS>
    class CMethod {
    public:
        using TPoint = CAnnotatedVector<POINT, std::size_t>;
        using TPointVec = std::vector<TPoint>;

    public:
        CMethod(NEAREST_NEIGHBOURS lookup) : m_Lookup(std::move(lookup)) {}
        virtual ~CMethod() = default;

        void run(std::size_t k, TPointVec points, TDoubleVec& scores) {
            this->setup(points);
            m_Lookup.build(std::move(points));
            // We call add exactly once for each point. Scores is presized
            // so writes are safe because these are happening for different
            // elements in different threads.
            core::parallel_for_each(
                m_Lookup.begin(), m_Lookup.end(),
                [&, neighbours = TPointVec{} ](const TPoint& point) mutable {
                    m_Lookup.nearestNeighbours(k + 1, point, neighbours);
                    this->add(point, neighbours, scores);
                });
            this->compute(scores);
        }

        const NEAREST_NEIGHBOURS& lookup() const { return m_Lookup; }

        virtual void setup(const TPointVec& /*points*/) {}

        virtual void
        add(const TPoint& point, const TPointVec& neighbours, TDoubleVec& scores) = 0;

        virtual void compute(TDoubleVec& scores) { normalize(scores); }

    private:
        NEAREST_NEIGHBOURS m_Lookup;
    };

    //! \brief Computes the normalized version of the local outlier
    //! factor score.
    template<typename POINT, typename NEAREST_NEIGHBOURS>
    class CLof final : public CMethod<POINT, NEAREST_NEIGHBOURS> {
    public:
        using TPoint = CAnnotatedVector<POINT, std::size_t>;
        using TPointVec = std::vector<TPoint>;
        using TSizeDoublePr = std::pair<std::size_t, double>;
        using TSizeDoublePrVec = std::vector<TSizeDoublePr>;
        using TSizeDoublePrVecVec = std::vector<TSizeDoublePrVec>;

    public:
        CLof(std::size_t k, NEAREST_NEIGHBOURS lookup = NEAREST_NEIGHBOURS())
            : CMethod<POINT, NEAREST_NEIGHBOURS>(std::move(lookup)), m_K(k) {}

        void operator()(TPointVec points, TDoubleVec& scores) {
            this->run(m_K, std::move(points), scores);
        }

        virtual void setup(const TPointVec& points) {
            m_KDistances.assign(points.size(), TSizeDoublePrVec());
            m_Lrd.assign(points.size(), 0.0);
        }

        virtual void add(const TPoint& point, const TPointVec& neighbours, TDoubleVec&) {
            // This is called exactly once for each point therefore an
            // element of m_KDistances is only ever written by one thread.
            std::size_t i{point.annotation()};
            std::size_t k{std::min(m_K, neighbours.size() - 1)};
            m_KDistances[i].reserve(k);
            for (std::size_t j = 1; j <= k; ++j) {
                m_KDistances[i].emplace_back(neighbours[j].annotation(),
                                             las::distance(point, neighbours[j]));
            }
        }

        virtual void compute(TDoubleVec& scores) {
            using TMinAccumulator = CBasicStatistics::SMin<double>::TAccumulator;

            // We bind a minimum accumulator (by value) to each lambda (since one
            // copy is then accessed by each thread) and take the minimum of these
            // at the end.

            auto results = core::parallel_for_each(
                this->lookup().begin(), this->lookup().end(),
                core::bindRetrievableState(
                    [&](TMinAccumulator& min, const TPoint& point) {
                        std::size_t i{point.annotation()};
                        TMeanAccumulator reachability_;
                        for (const auto& neighbour : m_KDistances[i]) {
                            reachability_.add(
                                std::max(kdistance(m_KDistances[index(neighbour)]),
                                         distance(neighbour)));
                        }
                        double reachability{CBasicStatistics::mean(reachability_)};
                        if (reachability > 0.0) {
                            m_Lrd[i] = 1.0 / reachability;
                            min.add(reachability);
                        } else {
                            m_Lrd[i] = -1.0;
                        }
                    },
                    TMinAccumulator{}));

            TMinAccumulator min;
            for (const auto& result : results) {
                min += result.s_FunctionState;
            }

            if (min.count() > 0) {
                // Use twice the maximum "density" at any other point if there are
                // k-fold duplicates.
                for (auto& lrd : m_Lrd) {
                    if (lrd < 0.0) {
                        lrd = 2.0 / min[0];
                    }
                }
                core::parallel_for_each(
                    this->lookup().begin(), this->lookup().end(), [&](const TPoint& point) {
                        std::size_t i{point.annotation()};
                        TMeanAccumulator score;
                        for (const auto& neighbour : m_KDistances[i]) {
                            score.add(m_Lrd[index(neighbour)]);
                        }
                        scores[i] = CBasicStatistics::mean(score) / m_Lrd[i];
                    });
            }
            normalize(scores);
        }

        static std::size_t estimateOwnMemoryOverhead(std::size_t k, std::size_t numberPoints) {
            return numberPoints * (sizeof(TSizeDoublePrVec) +
                                   k * sizeof(TSizeDoublePr) + sizeof(double));
        }

    private:
        static std::size_t index(const TSizeDoublePr& neighbour) {
            return neighbour.first;
        }
        static double distance(const TSizeDoublePr& neighbour) {
            return neighbour.second;
        }
        static double kdistance(const TSizeDoublePrVec& neighbours) {
            return distance(neighbours.back());
        }

    private:
        std::size_t m_K;
        TSizeDoublePrVecVec m_KDistances;
        TDoubleVec m_Lrd;
    };

    //! \brief Computes the normalized version of the local distance
    //! based outlier score.
    template<typename POINT, typename NEAREST_NEIGHBOURS>
    class CLdof final : public CMethod<POINT, NEAREST_NEIGHBOURS> {
    public:
        using TPoint = CAnnotatedVector<POINT, std::size_t>;
        using TPointVec = std::vector<TPoint>;

    public:
        CLdof(std::size_t k, NEAREST_NEIGHBOURS lookup = NEAREST_NEIGHBOURS())
            : CMethod<POINT, NEAREST_NEIGHBOURS>(std::move(lookup)), m_K(k) {}

        void operator()(TPointVec points, TDoubleVec& scores) {
            this->run(m_K, std::move(points), scores);
        }

        virtual void add(const TPoint& point, const TPointVec& neighbours, TDoubleVec& scores) {
            TMeanAccumulator d, D;
            std::size_t k{std::min(m_K, neighbours.size() - 1)};
            for (std::size_t i = 1; i <= k; ++i) {
                d.add(las::distance(point, neighbours[i]));
                for (std::size_t j = 1; j < i; ++j) {
                    D.add(las::distance(neighbours[i], neighbours[j]));
                }
            }
            scores[point.annotation()] = CBasicStatistics::mean(D) > 0.0
                                             ? CBasicStatistics::mean(d) /
                                                   CBasicStatistics::mean(D)
                                             : 0.0;
        }

    private:
        std::size_t m_K;
    };

    //! \brief Computes the normalized version of the distance
    //! to the k'th nearest neighbour score.
    template<typename POINT, typename NEAREST_NEIGHBOURS>
    class CDistancekNN final : public CMethod<POINT, NEAREST_NEIGHBOURS> {
    public:
        using TPoint = CAnnotatedVector<POINT, std::size_t>;
        using TPointVec = std::vector<TPoint>;

    public:
        CDistancekNN(std::size_t k, NEAREST_NEIGHBOURS lookup = NEAREST_NEIGHBOURS())
            : CMethod<POINT, NEAREST_NEIGHBOURS>(std::move(lookup)), m_K(k) {}

        void operator()(TPointVec points, TDoubleVec& scores) {
            this->run(m_K, std::move(points), scores);
        }

        virtual void add(const TPoint& point, const TPointVec& neighbours, TDoubleVec& scores) {
            std::size_t k{std::min(m_K, neighbours.size() - 1)};
            scores[point.annotation()] = las::distance(point, neighbours[k]);
        }

    private:
        std::size_t m_K;
    };

    //! \brief Computes the normalized version of the total
    //! distance to the k nearest neighbours.
    template<typename POINT, typename NEAREST_NEIGHBOURS>
    class CTotalDistancekNN final : public CMethod<POINT, NEAREST_NEIGHBOURS> {
    public:
        using TPoint = CAnnotatedVector<POINT, std::size_t>;
        using TPointVec = std::vector<TPoint>;

    public:
        CTotalDistancekNN(std::size_t k, NEAREST_NEIGHBOURS lookup = NEAREST_NEIGHBOURS())
            : CMethod<POINT, NEAREST_NEIGHBOURS>(std::move(lookup)), m_K(k) {}

        void operator()(TPointVec points, TDoubleVec& scores) {
            this->run(m_K, std::move(points), scores);
        }

        virtual void add(const TPoint& point, const TPointVec& neighbours, TDoubleVec& scores) {
            std::size_t i{point.annotation()};
            std::size_t k{std::min(m_K, neighbours.size() - 1)};
            for (std::size_t j = 1; j <= k; ++j) {
                scores[i] += las::distance(point, neighbours[j]);
            }
            scores[i] /= static_cast<double>(k);
        }

    private:
        std::size_t m_K;
    };

    //! \brief Computes a mean ensemble of the other methods.
    template<typename POINT, typename NEAREST_NEIGHBOURS>
    class CEnsemble final : public CMethod<POINT, NEAREST_NEIGHBOURS> {
    public:
        using TPoint = CAnnotatedVector<POINT, std::size_t>;
        using TPointVec = std::vector<TPoint>;
        using TMethodUPtr = std::unique_ptr<CMethod<POINT, const NEAREST_NEIGHBOURS&>>;
        using TMethodUPtrVec = std::vector<TMethodUPtr>;

    public:
        CEnsemble(NEAREST_NEIGHBOURS lookup = NEAREST_NEIGHBOURS())
            : CMethod<POINT, NEAREST_NEIGHBOURS>(lookup), m_K(0) {}

        template<typename T>
        CEnsemble& lof(const std::vector<T>& points) {
            m_K = defaultNumberOfNeighbours(points);
            m_Methods.push_back(std::make_unique<CLof<POINT, const NEAREST_NEIGHBOURS&>>(
                m_K, this->lookup()));
            return *this;
        }
        template<typename T>
        CEnsemble& ldof(const std::vector<T>& points) {
            m_K = defaultNumberOfNeighbours(points);
            m_Methods.push_back(std::make_unique<CLdof<POINT, const NEAREST_NEIGHBOURS&>>(
                m_K, this->lookup()));
            return *this;
        }
        template<typename T>
        CEnsemble& knn(const std::vector<T>& points) {
            m_K = defaultNumberOfNeighbours(points);
            m_Methods.push_back(std::make_unique<CDistancekNN<POINT, const NEAREST_NEIGHBOURS&>>(
                m_K, this->lookup()));
            return *this;
        }
        template<typename T>
        CEnsemble& tnn(const std::vector<T>& points) {
            m_K = defaultNumberOfNeighbours(points);
            m_Methods.push_back(
                std::make_unique<CTotalDistancekNN<POINT, const NEAREST_NEIGHBOURS&>>(
                    m_K, this->lookup()));
            return *this;
        }

        void operator()(TPointVec points, TDoubleVec& scores) {
            this->run(m_K, std::move(points), scores);
        }

        virtual void setup(const TPointVec& points) {
            for (auto& method : m_Methods) {
                method->setup(points);
            }
            m_Scores.assign(m_Methods.size(), TDoubleVec(points.size()));
        }

        virtual void add(const TPoint& point, const TPointVec& neighbours, TDoubleVec&) {
            for (std::size_t i = 0; i < m_Methods.size(); ++i) {
                m_Methods[i]->add(point, neighbours, m_Scores[i]);
            }
        }

        virtual void compute(TDoubleVec& scores) {
            for (std::size_t i = 0; i < m_Methods.size(); ++i) {
                m_Methods[i]->compute(m_Scores[i]);
            }
            for (std::size_t i = 0; i < scores.size(); ++i) {
                for (std::size_t j = 0; j < m_Scores.size(); ++j) {
                    scores[i] += m_Scores[j][i];
                }
                scores[i] /= static_cast<double>(m_Scores.size());
            }
        }

        static std::size_t estimateOwnMemoryOverhead(std::size_t numberPoints,
                                                     std::size_t numberMethods) {
            return numberMethods * (sizeof(TDoubleVec) + numberPoints * sizeof(double));
        }

    private:
        std::size_t m_K;
        TMethodUPtrVec m_Methods;
        TDoubleVecVec m_Scores;
    };

    //! The Gaussian normalization scheme proposed in "Interpreting
    //! and Unifying Outlier Scores" by Kreigel et al.
    //!
    //! This simply fits a Gaussian to a collection of scores for an
    //! outlier method and computes the right tail probability.
    static void normalize(TDoubleVec& scores);

    //! Convert the c.d.f. complement of an outlier factor into a
    //! score in the range [0,100] with the higher the score the
    //! greater the outlier.
    static double cdfComplementToScore(double cdfComplement);
};

//! Compute outliers for \p frame and write to a new column.
MATHS_EXPORT
bool computeOutliers(std::size_t numberThreads, core::CDataFrame& frame);
}
}

#endif // INCLUDED_ml_maths_CLocalOutlierFactors_h<|MERGE_RESOLUTION|>--- conflicted
+++ resolved
@@ -323,8 +323,6 @@
         using TMaxAccumulator = CBasicStatistics::SMax<double>::TAccumulator;
         using TMaxAccumulatorVec = std::vector<TMaxAccumulator>;
 
-        scores.assign(points.size(), 0.0);
-
         std::size_t dimension{las::dimension(points[0])};
         std::size_t bags, projectedDimension;
         std::tie(bags, projectedDimension) = computeBagsAndProjectedDimension(points);
@@ -365,7 +363,6 @@
             if (COrthogonaliser::orthonormalBasis(projection) &&
                 projection.size() == projectedDimension) {
 
-<<<<<<< HEAD
                 // Project onto the basis.
                 core::parallel_for_each(0, points.size(), [&](std::size_t j) {
                     for (std::size_t d = 0; d < projectedDimension; ++d) {
@@ -377,26 +374,12 @@
                 scores.assign(points.size(), 0.0);
                 compute(projectedPoints, scores);
                 core::parallel_for_each(0, scores.size(), [&](std::size_t j) {
-                    meanScores[j].add(CTools::fastLog(scores[j]));
+                    maxScores[j].add(scores[j]);
+                    meanScores[j].add(scores[j]);
                 });
 
                 ++bag;
             }
-=======
-            // Project onto the basis.
-            core::parallel_for_each(0, points.size(), [&](std::size_t j) {
-                for (std::size_t d = 0; d < projectedDimension; ++d) {
-                    projectedPoints[j](d) = las::inner(projection[d], points[j]);
-                }
-            });
-
-            // Compute the scores and update the overall score.
-            compute(projectedPoints, scores);
-            core::parallel_for_each(0, scores.size(), [&](std::size_t j) {
-                maxScores[j].add(scores[j]);
-                meanScores[j].add(scores[j]);
-            });
->>>>>>> 01790919
         }
 
         core::parallel_for_each(0, meanScores.size(), [&](std::size_t i) {
