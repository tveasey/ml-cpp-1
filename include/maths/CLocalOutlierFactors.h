--- conflicted
+++ resolved
@@ -72,20 +72,7 @@
     template<typename POINT>
     static void
     normalizedLof(std::size_t k, bool project, std::vector<POINT> points, TDoubleVec& scores) {
-<<<<<<< HEAD
-        if (points.empty()) {
-            // Nothing to do
-        } else if (project) {
-            using TPoint = decltype(SConstant<POINT>::get(0, 0));
-            CLof<TPoint, TKdTree<TPoint>> lof(k);
-            computeForBagOfProjections(lof, points, scores);
-        } else {
-            CLof<POINT, TKdTree<POINT>> lof(k);
-            compute(lof, annotate(std::move(points)), scores);
-        }
-=======
         normalized<CLof>(k, project, std::move(points), scores);
->>>>>>> e3069669
     }
 
     //! Compute the normalized local distance based outlier scores
@@ -114,20 +101,7 @@
     template<typename POINT>
     static void
     normalizedLdof(std::size_t k, bool project, std::vector<POINT> points, TDoubleVec& scores) {
-<<<<<<< HEAD
-        if (points.empty()) {
-            // Nothing to do
-        } else if (project) {
-            using TPoint = decltype(SConstant<POINT>::get(0, 0));
-            CLdof<TPoint, TKdTree<TPoint>> ldof(k);
-            computeForBagOfProjections(ldof, points, scores);
-        } else {
-            CLdof<POINT, TKdTree<POINT>> ldof(k);
-            compute(ldof, annotate(std::move(points)), scores);
-        }
-=======
         normalized<CLdof>(k, project, std::move(points), scores);
->>>>>>> e3069669
     }
 
     //! Compute the normalized distance to the k-th nearest neighbour
@@ -156,20 +130,7 @@
                                       bool project,
                                       std::vector<POINT> points,
                                       TDoubleVec& scores) {
-<<<<<<< HEAD
-        if (points.empty()) {
-            // Nothing to do
-        } else if (project) {
-            using TPoint = decltype(SConstant<POINT>::get(0, 0));
-            CDistancekNN<TPoint, TKdTree<TPoint>> knn(k);
-            computeForBagOfProjections(knn, points, scores);
-        } else {
-            CDistancekNN<POINT, TKdTree<POINT>> knn(k);
-            compute(knn, annotate(std::move(points)), scores);
-        }
-=======
         normalized<CDistancekNN>(k, project, std::move(points), scores);
->>>>>>> e3069669
     }
 
     //! Compute the normalized mean distance to the k nearest
@@ -198,20 +159,7 @@
                                            bool project,
                                            std::vector<POINT> points,
                                            TDoubleVec& scores) {
-<<<<<<< HEAD
-        if (points.empty()) {
-            // Nothing to do
-        } else if (project) {
-            using TPoint = decltype(SConstant<POINT>::get(0, 0));
-            CTotalDistancekNN<TPoint, TKdTree<TPoint>> knn(k);
-            computeForBagOfProjections(knn, points, scores);
-        } else {
-            CTotalDistancekNN<POINT, TKdTree<POINT>> knn(k);
-            compute(knn, annotate(std::move(points)), scores);
-        }
-=======
         normalized<CTotalDistancekNN>(k, project, std::move(points), scores);
->>>>>>> e3069669
     }
 
     //! Compute the outlier scores using a mean ensemble of approaches.
@@ -282,7 +230,6 @@
                                       std::pow(static_cast<double>(numberPoints), 1.0 / 3.0)),
                              10.0, 50.0) +
             0.5);
-<<<<<<< HEAD
     }
 
     //! Create points annotated with their index in \p points.
@@ -297,22 +244,6 @@
         return annotatedPoints;
     }
 
-=======
-    }
-
-    //! Create points annotated with their index in \p points.
-    template<typename POINT>
-    static std::vector<CAnnotatedVector<POINT, std::size_t>>
-    annotate(std::vector<POINT> points) {
-        std::vector<CAnnotatedVector<POINT, std::size_t>> annotatedPoints;
-        annotatedPoints.reserve(points.size());
-        for (std::size_t i = 0; i < points.size(); ++i) {
-            annotatedPoints.emplace_back(std::move(points[i]), i);
-        }
-        return annotatedPoints;
-    }
-
->>>>>>> e3069669
     //! Compute the outlier scores of \p points using \p compute.
     template<typename COMPUTE, typename POINT>
     static void compute(COMPUTE& compute,
@@ -625,22 +556,14 @@
         template<typename T>
         CEnsemble& lof(const std::vector<T>& points) {
             m_K = defaultNumberOfNeighbours(points);
-<<<<<<< HEAD
             m_Methods.push_back(boost::make_unique<CLof<POINT, const NEAREST_NEIGHBOURS&>>(
-=======
-            m_Methods.push_back(boost::make_shared<CLof<POINT, const NEAREST_NEIGHBOURS&>>(
->>>>>>> e3069669
                 m_K, this->lookup()));
             return *this;
         }
         template<typename T>
         CEnsemble& ldof(const std::vector<T>& points) {
             m_K = defaultNumberOfNeighbours(points);
-<<<<<<< HEAD
             m_Methods.push_back(boost::make_unique<CLdof<POINT, const NEAREST_NEIGHBOURS&>>(
-=======
-            m_Methods.push_back(boost::make_shared<CLdof<POINT, const NEAREST_NEIGHBOURS&>>(
->>>>>>> e3069669
                 m_K, this->lookup()));
             return *this;
         }
@@ -648,11 +571,7 @@
         CEnsemble& knn(const std::vector<T>& points) {
             m_K = defaultNumberOfNeighbours(points);
             m_Methods.push_back(
-<<<<<<< HEAD
                 boost::make_unique<CDistancekNN<POINT, const NEAREST_NEIGHBOURS&>>(
-=======
-                boost::make_shared<CDistancekNN<POINT, const NEAREST_NEIGHBOURS&>>(
->>>>>>> e3069669
                     m_K, this->lookup()));
             return *this;
         }
@@ -660,11 +579,7 @@
         CEnsemble& tnn(const std::vector<T>& points) {
             m_K = defaultNumberOfNeighbours(points);
             m_Methods.push_back(
-<<<<<<< HEAD
                 boost::make_unique<CTotalDistancekNN<POINT, const NEAREST_NEIGHBOURS&>>(
-=======
-                boost::make_shared<CTotalDistancekNN<POINT, const NEAREST_NEIGHBOURS&>>(
->>>>>>> e3069669
                     m_K, this->lookup()));
             return *this;
         }
