--- conflicted
+++ resolved
@@ -75,69 +75,6 @@
 //! for the data when using one-of-n composition (see CMultivariateOneOfNPrior).
 //! From a design point of view this is the composite pattern.
 template<std::size_t N>
-<<<<<<< HEAD
-class CMultivariateNormalConjugate : public CMultivariatePrior
-{
-    public:
-        //! See core::CMemory.
-        static bool dynamicSizeAlwaysZero(void) { return true; }
-
-        typedef std::vector<double> TDoubleVec;
-        typedef CVectorNx1<double, N> TPoint;
-        typedef std::vector<TPoint> TPointVec;
-        typedef core::CSmallVector<TPoint, 4> TPoint4Vec;
-        typedef CSymmetricMatrixNxN<double, N> TMatrix;
-        typedef std::vector<TMatrix> TMatrixVec;
-        typedef CBasicStatistics::SSampleCovariances<TPoint> TCovariance;
-
-        // Lift all overloads of into scope.
-        //{
-        using CMultivariatePrior::addSamples;
-        using CMultivariatePrior::print;
-        //}
-
-    private:
-        typedef typename SDenseVector<TPoint>::Type TDenseVector;
-        typedef typename SDenseMatrix<TPoint>::Type TDenseMatrix;
-
-    public:
-        //! \name Life-cycle
-        //@{
-        //!  \param[in] dataType The type of data being modeled (see maths_t::EDataType
-        //! for details).
-        //! \param[in] gaussianMean The mean of the normal component of the prior.
-        //! \param[in] gaussianPrecision The precision of the normal component of
-        //! the prior.
-        //! \param[in] wishartDegreesFreedom The degrees freedom of Wishart component
-        //! of the prior.
-        //! \param[in] wishartScaleMatrix The scale matrix of Wishart component
-        //! of the prior.
-        //! \param[in] decayRate The rate at which to revert to non-informative.
-        CMultivariateNormalConjugate(maths_t::EDataType dataType,
-                                     const TPoint &gaussianMean,
-                                     const TPoint &gaussianPrecision,
-                                     double wishartDegreesFreedom,
-                                     const TMatrix &wishartScaleMatrix,
-                                     double decayRate = 0.0) :
-                CMultivariatePrior(dataType, decayRate),
-                m_GaussianMean(gaussianMean),
-                m_GaussianPrecision(gaussianPrecision),
-                m_WishartDegreesFreedom(wishartDegreesFreedom),
-                m_WishartScaleMatrix(wishartScaleMatrix)
-        {}
-
-        //! Construct from sample central moments.
-        CMultivariateNormalConjugate(maths_t::EDataType dataType,
-                                     const TCovariance &covariance,
-                                     double decayRate = 0.0) :
-                CMultivariatePrior(dataType, decayRate),
-                m_GaussianMean(CBasicStatistics::mean(covariance)),
-                m_GaussianPrecision(covariance.s_Count),
-                m_WishartDegreesFreedom(this->smallest(covariance.s_Count.template toVector<TDouble10Vec>())),
-                m_WishartScaleMatrix(covariance.s_Count * covariance.s_Covariances)
-        {
-            this->numberSamples(CBasicStatistics::count(covariance));
-=======
 class CMultivariateNormalConjugate : public CMultivariatePrior {
 public:
     //! See core::CMemory.
@@ -149,7 +86,7 @@
     using TPoint4Vec = core::CSmallVector<TPoint, 4>;
     using TMatrix = CSymmetricMatrixNxN<double, N>;
     using TMatrixVec = std::vector<TMatrix>;
-    using TCovariance = typename CBasicStatistics::SSampleCovariances<double, N>;
+    using TCovariance = CBasicStatistics::SSampleCovariances<TPoint>;
 
     // Lift all overloads of into scope.
     //{
@@ -254,7 +191,6 @@
                             const TDouble10VecWeightsAry1Vec& weights) {
         if (samples.empty()) {
             return;
->>>>>>> 601f3449
         }
         if (!this->check(samples, weights)) {
             return;
@@ -292,7 +228,7 @@
         //   E[(Z - E[Z])^2] = 1/12 I
 
         TPoint numberSamples(0.0);
-        TCovariance covariancePost;
+        TCovariance covariancePost(N);
         for (std::size_t i = 0u; i < samples.size(); ++i) {
             TPoint x(samples[i]);
             TPoint n(maths_t::countForUpdate(weights[i]));
@@ -305,148 +241,17 @@
 
         if (this->isInteger()) {
             covariancePost.s_Mean += TPoint(0.5);
-            covariancePost.s_Covariances += TPoint(1.0 / 12.0).diagonal();
+            covariancePost.s_Covariances += TPoint(1.0 / 12.0).asDiagonal();
         }
 
         if (m_WishartDegreesFreedom > 0.0) {
             TPoint scale = TPoint(1.0) / m_GaussianPrecision;
             TMatrix covariances = m_WishartScaleMatrix;
             scaleCovariances(scale, covariances);
-            TCovariance covariancePrior = CBasicStatistics::accumulator(
+            TCovariance covariancePrior = CBasicStatistics::covariancesAccumulator(
                 m_GaussianPrecision, m_GaussianMean, covariances);
             covariancePost += covariancePrior;
         }
-<<<<<<< HEAD
-
-        //! Update the prior with a collection of independent samples from the
-        //! process.
-        //!
-        //! \param[in] weightStyles Controls the interpretation of the weight(s)
-        //! that are associated with each sample. See maths_t::ESampleWeightStyle
-        //! for more details.
-        //! \param[in] samples A collection of samples of the process.
-        //! \param[in] weights The weights of each sample in \p samples.
-        virtual void addSamples(const TWeightStyleVec &weightStyles,
-                                const TDouble10Vec1Vec &samples,
-                                const TDouble10Vec4Vec1Vec &weights)
-        {
-            if (samples.empty())
-            {
-                return;
-            }
-            if (!this->check(samples, weights))
-            {
-                return;
-            }
-
-            this->CMultivariatePrior::addSamples(weightStyles, samples, weights);
-
-            // Note that if either count weight or Winsorisation weights are supplied
-            // the weight of the sample x(i) is interpreted as its count, so for example
-            // updating with {(x, 2)} is equivalent to updating with {x, x}.
-            //
-            // If the data are discrete then we approximate the discrete distribution
-            // by saying it is uniform on the intervals [n,n+1] for each integral n.
-            // This is like saying that the data are samples from:
-            //   X' = X + Z
-            //
-            // where,
-            //   {[Z]_i} are IID uniform in the interval [0,1].
-            //
-            // We care about the limiting behaviour of the filter, i.e. as the number
-            // of samples n -> inf. In this case, the law of large numbers give that:
-            //   mean(x(i) + z(i))
-            //     -> 1/n * Sum_i( x(i) ) + E[Z]
-            //
-            // and
-            //   cov(x(i) + z(i))
-            //      = Sum_i( (x(i) + z(i) - 1/n * Sum_i( x(i) + z(i) ))'
-            //               (x(i) + z(i) - 1/n * Sum_i( x(i) + z(i) )) )
-            //     -> Sum_i( (x(i) - 1/n * Sum_j( x(j) ) + z(i) - E[Z])'
-            //               (x(i) - 1/n * Sum_j( x(j) ) + z(i) - E[Z]) )
-            //     -> cov(x(i)) + n * E[(Z - E[Z])'(Z - E[Z])]
-            //
-            // Since Z is uniform on the interval [0,1]
-            //   E[Z] = 1/2 1
-            //   E[(Z - E[Z])^2] = 1/12 I
-
-            TPoint numberSamples(0.0);
-            TCovariance covariancePost(N);
-            try
-            {
-                for (std::size_t i = 0u; i < samples.size(); ++i)
-                {
-                    TPoint x(samples[i]);
-                    TPoint n(maths_t::countForUpdate(N, weightStyles, weights[i]));
-                    TPoint varianceScale =  TPoint(maths_t::seasonalVarianceScale(N, weightStyles, weights[i]))
-                                          * TPoint(maths_t::countVarianceScale(N, weightStyles, weights[i]));
-                    numberSamples += n;
-                    covariancePost.add(x, n / varianceScale);
-                }
-            }
-            catch (const std::exception &e)
-            {
-                LOG_ERROR("Failed to update likelihood: " << e.what());
-                return;
-            }
-            TPoint scaledNumberSamples = covariancePost.s_Count;
-
-            if (this->isInteger())
-            {
-                covariancePost.s_Mean += TPoint(0.5);
-                covariancePost.s_Covariances += TPoint(1.0 / 12.0).asDiagonal();
-            }
-
-            if (m_WishartDegreesFreedom > 0.0)
-            {
-                TPoint scale = TPoint(1.0) / m_GaussianPrecision;
-                TMatrix covariances = m_WishartScaleMatrix;
-                scaleCovariances(scale, covariances);
-                TCovariance covariancePrior =
-                    CBasicStatistics::covariancesAccumulator(m_GaussianPrecision,
-                                                             m_GaussianMean,
-                                                             covariances);
-                covariancePost += covariancePrior;
-            }
-            m_GaussianMean = CBasicStatistics::mean(covariancePost);
-            m_GaussianPrecision += scaledNumberSamples;
-            m_WishartDegreesFreedom += this->smallest(numberSamples.template toVector<TDouble10Vec>());
-            m_WishartScaleMatrix = covariancePost.s_Covariances;
-            scaleCovariances(covariancePost.s_Count, m_WishartScaleMatrix);
-
-            // If the coefficient of variation of the data is too small we run
-            // in to numerical problems. We truncate the variation by modeling
-            // the impact of an actual variation (standard deviation divided by
-            // mean) in the data of size MINIMUM_COEFFICIENT_OF_VARATION on the
-            // prior parameters.
-
-            if (!this->isNonInformative())
-            {
-                double truncatedMean = max(m_GaussianMean, TPoint(1e-8)).euclidean();
-                double minimumDeviation =  truncatedMean
-                                         * MINIMUM_COEFFICIENT_OF_VARIATION;
-                double minimumDiagonal =  m_WishartDegreesFreedom
-                                        * minimumDeviation * minimumDeviation;
-                for (std::size_t i = 0u; i < N; ++i)
-                {
-                    m_WishartScaleMatrix(i, i) = std::max(m_WishartScaleMatrix(i, i), minimumDiagonal);
-                }
-            }
-
-            LOG_TRACE("numberSamples = " << numberSamples
-                      << ", scaledNumberSamples = " << scaledNumberSamples
-                      << ", m_WishartDegreesFreedom = " << m_WishartDegreesFreedom
-                      << ", m_WishartScaleMatrix = " << m_WishartScaleMatrix
-                      << ", m_GaussianMean = " << m_GaussianMean
-                      << ", m_GaussianPrecision = " << m_GaussianPrecision);
-
-            if (this->isBad())
-            {
-                LOG_ERROR("Update failed (" << this->debug() << ")"
-                          << ", samples = " << core::CContainerPrinter::print(samples)
-                          << ", weights = " << core::CContainerPrinter::print(weights));
-                this->setToNonInformative(this->offsetMargin(), this->decayRate());
-=======
         m_GaussianMean = CBasicStatistics::mean(covariancePost);
         m_GaussianPrecision += scaledNumberSamples;
         m_WishartDegreesFreedom +=
@@ -466,7 +271,6 @@
             double minimumDiagonal = m_WishartDegreesFreedom * minimumDeviation * minimumDeviation;
             for (std::size_t i = 0u; i < N; ++i) {
                 m_WishartScaleMatrix(i, i) = std::max(m_WishartScaleMatrix(i, i), minimumDiagonal);
->>>>>>> 601f3449
             }
         }
 
@@ -543,7 +347,6 @@
     //! is univariate.
     virtual TUnivariatePriorPtrDoublePr
     univariate(const TSize10Vec& marginalize, const TSizeDoublePr10Vec& condition) const {
-
         if (!this->check(marginalize, condition)) {
             return {};
         }
@@ -1124,7 +927,6 @@
 
     //! Get the covariance matrix for the marginal likelihood.
     TMatrix covarianceMatrix() const {
-
         // This can be found by change of variables from the prior on the
         // precision matrix. In particular, if X ~ W_d(V, n) and Y = X^(-1),
         // then Y ~ W_d^(-1)(V^(-1), n), i.e. the inverse Wishart with the
@@ -1210,117 +1012,6 @@
             condition_.push_back(condition[i].first);
             x(i) = condition[i].second;
         }
-<<<<<<< HEAD
-
-        //! Compute the marginal likelihood for \p samples at the offset
-        //! \p offset.
-        maths_t::EFloatingPointErrorStatus
-            jointLogMarginalLikelihood(const TWeightStyleVec &weightStyles,
-                                       const TDouble10Vec1Vec &samples,
-                                       const TPoint &offset,
-                                       const TDouble10Vec4Vec1Vec &weights,
-                                       double &result) const
-        {
-            // As usual, one can find the marginal likelihood by noting that
-            // it is proportional to the ratio of the normalization factors
-            // of the conjugate distribution before and after update with the
-            // samples.
-
-            double d = static_cast<double>(N);
-
-            double numberSamples = 0.0;
-            TCovariance covariancePost(N);
-            double logCountVarianceScales = 0.0;
-            try
-            {
-                TPoint m(this->marginalLikelihoodMean());
-                for (std::size_t i = 0u; i < samples.size(); ++i)
-                {
-                    TPoint x(samples[i]);
-                    TPoint n(maths_t::countForUpdate(N, weightStyles, weights[i]));
-                    TPoint seasonalScale = sqrt(TPoint(maths_t::seasonalVarianceScale(N, weightStyles, weights[i])));
-                    TPoint countVarianceScale(maths_t::countVarianceScale(N, weightStyles, weights[i]));
-                    x = m + (x + offset - m) / seasonalScale;
-                    numberSamples += this->smallest(n.template toVector<TDouble10Vec>());
-                    covariancePost.add(x, n / countVarianceScale);
-                    for (std::size_t j = 0u; j < N; ++j)
-                    {
-                        logCountVarianceScales -= 0.5 * ::log(countVarianceScale(j));
-                    }
-                }
-            }
-            catch (const std::exception &e)
-            {
-                LOG_ERROR("Failed to update likelihood: " << e.what());
-                return maths_t::E_FpFailed;
-            }
-            TPoint scaledNumberSamples = covariancePost.s_Count;
-            TCovariance covariancePrior =
-                    CBasicStatistics::covariancesAccumulator(TPoint(m_WishartDegreesFreedom),
-                                                             m_GaussianMean,
-                                                             m_WishartScaleMatrix / m_WishartDegreesFreedom);
-            covariancePost += covariancePrior;
-
-            double logGaussianPrecisionPrior = 0.0;
-            double logGaussianPrecisionPost  = 0.0;
-            for (std::size_t i = 0u; i < N; ++i)
-            {
-                logGaussianPrecisionPrior += ::log(m_GaussianPrecision(i));
-                logGaussianPrecisionPost  += ::log(m_GaussianPrecision(i) + scaledNumberSamples(i));
-            }
-            double wishartDegreesFreedomPrior = m_WishartDegreesFreedom;
-            double wishartDegreesFreedomPost  = m_WishartDegreesFreedom + numberSamples;
-            TMatrix wishartScaleMatrixPost = covariancePost.s_Covariances;
-            scaleCovariances(covariancePost.s_Count, wishartScaleMatrixPost);
-            double logDeterminantPrior;
-            if (logDeterminant(m_WishartScaleMatrix, logDeterminantPrior, false) & maths_t::E_FpFailed)
-            {
-                LOG_ERROR("Failed to calculate log det " << m_WishartScaleMatrix);
-                return maths_t::E_FpFailed;
-            }
-            double logDeterminantPost;
-            if (logDeterminant(wishartScaleMatrixPost, logDeterminantPost) & maths_t::E_FpFailed)
-            {
-                LOG_ERROR("Failed to calculate log det " << wishartScaleMatrixPost);
-                return maths_t::E_FpFailed;
-            }
-
-            try
-            {
-                double logGammaPostMinusPrior = 0.0;
-                for (std::size_t i = 0u; i < N; ++i)
-                {
-                    logGammaPostMinusPrior +=
-                            boost::math::lgamma(0.5 * (wishartDegreesFreedomPost - static_cast<double>(i)))
-                          - boost::math::lgamma(0.5 * (wishartDegreesFreedomPrior - static_cast<double>(i)));
-                }
-                LOG_TRACE("numberSamples = " << numberSamples);
-                LOG_TRACE("logGaussianPrecisionPrior = " << logGaussianPrecisionPrior
-                          << ", logGaussianPrecisionPost  = " << logGaussianPrecisionPost);
-                LOG_TRACE("wishartDegreesFreedomPrior = " << wishartDegreesFreedomPrior
-                          << ", wishartDegreesFreedomPost  = " << wishartDegreesFreedomPost);
-                LOG_TRACE("wishartScaleMatrixPrior = " << m_WishartScaleMatrix);
-                LOG_TRACE("wishartScaleMatrixPost  = " << wishartScaleMatrixPost);
-                LOG_TRACE("logDeterminantPrior = " << logDeterminantPrior
-                          << ", logDeterminantPost = " << logDeterminantPost);
-                LOG_TRACE("logGammaPostMinusPrior = " << logGammaPostMinusPrior);
-                LOG_TRACE("logCountVarianceScales = " << logCountVarianceScales);
-
-                result = 0.5 * (  wishartDegreesFreedomPrior * logDeterminantPrior
-                                - wishartDegreesFreedomPost * logDeterminantPost
-                                - d * (logGaussianPrecisionPost - logGaussianPrecisionPrior)
-                                + (wishartDegreesFreedomPost - wishartDegreesFreedomPrior) * d * core::constants::LOG_TWO
-                                + 2.0 * logGammaPostMinusPrior
-                                - numberSamples * d * core::constants::LOG_TWO_PI
-                                - logCountVarianceScales);
-            }
-            catch (const std::exception &e)
-            {
-                LOG_ERROR("Failed to calculate marginal likelihood: " << e.what());
-                return maths_t::E_FpFailed;
-            }
-            return static_cast<maths_t::EFloatingPointErrorStatus>(CMathsFuncs::fpStatus(result));
-=======
     }
 
     //! Compute the marginal likelihood for \p samples at the offset
@@ -1330,38 +1021,31 @@
                                const TPoint& offset,
                                const TDouble10VecWeightsAry1Vec& weights,
                                double& result) const {
-
         // As usual, one can find the marginal likelihood by noting that
         // it is proportional to the ratio of the normalization factors
         // of the conjugate distribution before and after update with the
         // samples.
 
         double numberSamples = 0.0;
-        TCovariance covariancePost;
+        TCovariance covariancePost(N);
         double logCountVarianceScales = 0.0;
-        try {
-            TPoint m(this->marginalLikelihoodMean());
-            for (std::size_t i = 0u; i < samples.size(); ++i) {
-                TPoint x(samples[i]);
-                TPoint n(maths_t::countForUpdate(weights[i]));
-                TPoint seasonalScale =
-                    sqrt(TPoint(maths_t::seasonalVarianceScale(weights[i])));
-                TPoint countVarianceScale(maths_t::countVarianceScale(weights[i]));
-                x = m + (x + offset - m) / seasonalScale;
-                numberSamples += this->smallest(n.template toVector<TDouble10Vec>());
-                covariancePost.add(x, n / countVarianceScale);
-                for (std::size_t j = 0u; j < N; ++j) {
-                    logCountVarianceScales -= 0.5 * std::log(countVarianceScale(j));
-                }
+        TPoint m(this->marginalLikelihoodMean());
+        for (std::size_t i = 0u; i < samples.size(); ++i) {
+            TPoint x(samples[i]);
+            TPoint n(maths_t::countForUpdate(weights[i]));
+            TPoint seasonalScale =
+                sqrt(TPoint(maths_t::seasonalVarianceScale(weights[i])));
+            TPoint countVarianceScale(maths_t::countVarianceScale(weights[i]));
+            x = m + (x + offset - m) / seasonalScale;
+            numberSamples += this->smallest(n.template toVector<TDouble10Vec>());
+            covariancePost.add(x, n / countVarianceScale);
+            for (std::size_t j = 0u; j < N; ++j) {
+                logCountVarianceScales -= 0.5 * std::log(countVarianceScale(j));
             }
-        } catch (const std::exception& e) {
-            LOG_ERROR(<< "Failed to update likelihood: " << e.what());
-            return maths_t::E_FpFailed;
->>>>>>> 601f3449
         }
         TPoint scaledNumberSamples = covariancePost.s_Count;
-        TCovariance covariancePrior = CBasicStatistics::accumulator(
-            m_WishartDegreesFreedom, m_GaussianMean,
+        TCovariance covariancePrior = CBasicStatistics::covariancesAccumulator(
+            TPoint(m_WishartDegreesFreedom), m_GaussianMean,
             m_WishartScaleMatrix / m_WishartDegreesFreedom);
         covariancePost += covariancePrior;
 
