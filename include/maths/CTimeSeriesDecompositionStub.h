--- conflicted
+++ resolved
@@ -76,16 +76,11 @@
     virtual maths_t::TDoubleDoublePr
     scale(core_t::TTime time, double variance, double confidence, bool smooth = true) const;
 
-<<<<<<< HEAD
-    //! Returns an empty vector.
-    virtual TTimeDoublePrVec windowValues(core_t::TTime time, bool forced = false) const;
-=======
     //! Returns false.
     virtual bool mightAddComponents(core_t::TTime time) const;
 
     //! Returns an empty vector.
     virtual TTimeDoublePrVec windowValues() const;
->>>>>>> ece8ca09
 
     //! No-op.
     virtual void skipTime(core_t::TTime skipInterval);
