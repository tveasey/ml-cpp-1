/*
 * Copyright Elasticsearch B.V. and/or licensed to Elasticsearch B.V. under one
 * or more contributor license agreements. Licensed under the Elastic License;
 * you may not use this file except in compliance with the Elastic License.
 */

#ifndef INCLUDED_ml_maths_CBoostedTree_h
#define INCLUDED_ml_maths_CBoostedTree_h

#include <core/CDataFrame.h>
#include <core/CStatePersistInserter.h>
#include <core/CStateRestoreTraverser.h>

#include <maths/CBasicStatistics.h>
#include <maths/CBoostedTreeHyperparameters.h>
#include <maths/CDataFrameCategoryEncoder.h>
#include <maths/CDataFrameRegressionModel.h>
#include <maths/CLinearAlgebra.h>
#include <maths/ImportExport.h>

#include <cstddef>
#include <memory>
#include <string>
#include <vector>

namespace ml {
namespace core {
class CPackedBitVector;
}
namespace maths {
class CDataFrameCategoryEncoder;
class CEncodedDataFrameRowRef;

namespace boosted_tree_detail {
class MATHS_EXPORT CArgMinLossImpl {
public:
    CArgMinLossImpl(double lambda);
    virtual ~CArgMinLossImpl() = default;

    virtual std::unique_ptr<CArgMinLossImpl> clone() const = 0;
    virtual bool nextPass() = 0;
    virtual void add(double prediction, double actual, double weight = 1.0) = 0;
    virtual void merge(const CArgMinLossImpl& other) = 0;
    virtual double value() const = 0;

protected:
    double lambda() const;

private:
    double m_Lambda;
};

//! \brief Finds the value to add to a set of predictions which minimises the
//! regularized MSE w.r.t. the actual values.
class MATHS_EXPORT CArgMinMseImpl final : public CArgMinLossImpl {
public:
    CArgMinMseImpl(double lambda);
    std::unique_ptr<CArgMinLossImpl> clone() const override;
    bool nextPass() override;
    void add(double prediction, double actual, double weight = 1.0) override;
    void merge(const CArgMinLossImpl& other) override;
    double value() const override;

private:
    using TMeanAccumulator = CBasicStatistics::SSampleMean<double>::TAccumulator;

private:
    TMeanAccumulator m_MeanError;
};

//! \brief Finds the value to add to a set of predicted log-odds which minimises
//! regularised cross entropy loss w.r.t. the actual categories.
class MATHS_EXPORT CArgMinLogisticImpl final : public CArgMinLossImpl {
public:
    CArgMinLogisticImpl(double lambda);
    std::unique_ptr<CArgMinLossImpl> clone() const override;
    bool nextPass() override;
    void add(double prediction, double actual, double weight = 1.0) override;
    void merge(const CArgMinLossImpl& other) override;
    double value() const override;

private:
    using TMinMaxAccumulator = CBasicStatistics::CMinMax<double>;
    using TVector = CVectorNx1<double, 2>;
    using TVectorVec = std::vector<TVector>;

private:
    std::size_t bucket(double prediction) const {
        double bucket{(prediction - m_PredictionMinMax.min()) / this->bucketWidth()};
        return std::min(static_cast<std::size_t>(bucket),
                        m_BucketCategoryCounts.size() - 1);
    }

    double bucketCentre(std::size_t bucket) const {
        return m_PredictionMinMax.min() +
               (static_cast<double>(bucket) + 0.5) * this->bucketWidth();
    }

    double bucketWidth() const {
        return m_PredictionMinMax.range() /
               static_cast<double>(m_BucketCategoryCounts.size());
    }

private:
    std::size_t m_CurrentPass = 0;
    TMinMaxAccumulator m_PredictionMinMax;
    TVector m_CategoryCounts;
    TVectorVec m_BucketCategoryCounts;
};
}

namespace boosted_tree {

//! \brief Computes the leaf value which minimizes the loss function.
class MATHS_EXPORT CArgMinLoss {
public:
    CArgMinLoss(const CArgMinLoss& other);
    CArgMinLoss(CArgMinLoss&& other) = default;

    CArgMinLoss& operator=(const CArgMinLoss& other);
    CArgMinLoss& operator=(CArgMinLoss&& other) = default;

    //! Start another pass over the predictions and actuals.
    //!
    //! \return True if we need to perform another pass to compute value().
    bool nextPass() const;

    //! Update with a point prediction and actual value.
    void add(double prediction, double actual, double weight = 1.0);

    //! Get the minimiser over the predictions and actual values added to both
    //! this and \p other.
    void merge(CArgMinLoss& other);

    //! Returns the value to add to the predictions which minimises the loss
    //! with respect to the actuals.
    //!
    //! Formally, returns \f$x^* = arg\min_x\{\sum_i{L(p_i + x, a_i)}\}\f$
    //! for predictions and actuals \f$p_i\f$ and \f$a_i\f$, respectively.
    double value() const;

private:
    using TArgMinLossImplUPtr = std::unique_ptr<boosted_tree_detail::CArgMinLossImpl>;

private:
    CArgMinLoss(const boosted_tree_detail::CArgMinLossImpl& impl);

private:
    TArgMinLossImplUPtr m_Impl;

    friend class CLoss;
};

//! \brief Defines the loss function for the regression problem.
class MATHS_EXPORT CLoss {
public:
    virtual ~CLoss() = default;
    //! Clone the loss.
    virtual std::unique_ptr<CLoss> clone() const = 0;
    //! The value of the loss function.
    virtual double value(double prediction, double actual, double weight = 1.0) const = 0;
    //! The slope of the loss function.
    virtual double gradient(double prediction, double actual, double weight = 1.0) const = 0;
    //! The curvature of the loss function.
    virtual double curvature(double prediction, double actual, double weight = 1.0) const = 0;
    //! Returns true if the loss curvature is constant.
    virtual bool isCurvatureConstant() const = 0;
    //! Get an object which computes the leaf value that minimises loss.
<<<<<<< HEAD
    virtual CArgMinLoss minimizer() const = 0;
    //! Get the name of the loss function.
=======
    virtual CArgMinLoss minimizer(double lambda) const = 0;
    //! Get the name of the loss function
>>>>>>> f41389ca
    virtual const std::string& name() const = 0;
    //! Get a check sum for this loss function.
    virtual std::uint64_t checksum() const = 0;

protected:
    CArgMinLoss makeMinimizer(const boosted_tree_detail::CArgMinLossImpl& impl) const;
};

//! \brief The MSE loss function.
class MATHS_EXPORT CMse final : public CLoss {
public:
    std::unique_ptr<CLoss> clone() const override;
    double value(double prediction, double actual, double weight = 1.0) const override;
    double gradient(double prediction, double actual, double weight = 1.0) const override;
    double curvature(double prediction, double actual, double weight = 1.0) const override;
    bool isCurvatureConstant() const override;
    CArgMinLoss minimizer(double lambda) const override;
    const std::string& name() const override;

public:
    static const std::string NAME;
};

//! \brief Implements loss for binomial logistic regression.
//!
//! DESCRIPTION:\n
//! This targets the cross entropy loss using the tree to predict class log-odds:
//! <pre class="fragment">
//!   \f$\displaystyle l_i(p) = -(1 - a_i) \log(1 - S(p)) - a_i \log(S(p))\f$
//! </pre>
//! where \f$a_i\f$ denotes the actual class of the i'th example, \f$p\f$ is the
//! prediction and \f$S(\cdot)\f$ denotes the logistic function.
class MATHS_EXPORT CLogistic final : public CLoss {
public:
    std::unique_ptr<CLoss> clone() const override;
    double value(double prediction, double actual, double weight = 1.0) const override;
    double gradient(double prediction, double actual, double weight = 1.0) const override;
    double curvature(double prediction, double actual, double weight = 1.0) const override;
    bool isCurvatureConstant() const override;
    CArgMinLoss minimizer(double lambda) const override;
    const std::string& name() const override;
    std::uint64_t checksum() const override;

public:
    static const std::string NAME;
};
}

class CBoostedTreeImpl;

//! \brief A node of a regression tree.
//!
//! DESCRIPTION:\n
//! This defines a tree structure on a vector of nodes (maintaining the parent
//! child relationships as indexes into the vector). It holds the (binary)
//! splitting criterion (feature and value) and the tree's prediction at each
//! leaf. The intervals are open above so the left node contains feature vectors
//! for which the feature value is _strictly_ less than the split value.
//!
//! During training row masks are maintained for each node (so the data can be
//! efficiently traversed). This supports extracting the left and right child
//! node bit masks from the node's bit mask.
class MATHS_EXPORT CBoostedTreeNode final {
public:
    using TNodeIndex = std::uint32_t;
    using TSizeSizePr = std::pair<TNodeIndex, TNodeIndex>;
    using TPackedBitVectorPackedBitVectorPr =
        std::pair<core::CPackedBitVector, core::CPackedBitVector>;
    using TNodeVec = std::vector<CBoostedTreeNode>;
    using TOptionalNodeIndex = boost::optional<TNodeIndex>;

    class MATHS_EXPORT CVisitor {
    public:
        virtual ~CVisitor() = default;
        //! Adds to last added tree.
        virtual void addNode(std::size_t splitFeature,
                             double splitValue,
                             bool assignMissingToLeft,
                             double nodeValue,
                             double gain,
                             TOptionalNodeIndex leftChild,
                             TOptionalNodeIndex rightChild) = 0;
    };

public:
    //! See core::CMemory.
    static bool dynamicSizeAlwaysZero() { return true; }

    //! Check if this is a leaf node.
    bool isLeaf() const { return m_LeftChild.is_initialized() == false; }

    //! Get the leaf index for \p row.
    TNodeIndex leafIndex(const CEncodedDataFrameRowRef& row,
                         const TNodeVec& tree,
                         TNodeIndex index = 0) const;

    //! Check if we should assign \p row to the left leaf.
    bool assignToLeft(const CEncodedDataFrameRowRef& row) const {
        double value{row[m_SplitFeature]};
        bool missing{CDataFrameUtils::isMissing(value)};
        return (missing && m_AssignMissingToLeft) ||
               (missing == false && value < m_SplitValue);
    }

    //! Get the value predicted by \p tree for the feature vector \p row.
    double value(const CEncodedDataFrameRowRef& row, const TNodeVec& tree) const {
        return tree[this->leafIndex(row, tree)].m_NodeValue;
    }

    //! Get the value of this node.
    double value() const { return m_NodeValue; }

    //! Set the node value to \p value.
    void value(double value) { m_NodeValue = value; }

    //! Get the gain of the split.
    double gain() const { return m_Gain; }

    //! Get the total curvature at the rows below this node.
    double curvature() const { return m_Curvature; }

    //! Get the index of the left child node.
    TNodeIndex leftChildIndex() const { return m_LeftChild.get(); }

    //! Get the index of the right child node.
    TNodeIndex rightChildIndex() const { return m_RightChild.get(); }

    //! Split this node and add its child nodes to \p tree.
    TSizeSizePr split(std::size_t splitFeature,
                      double splitValue,
                      bool assignMissingToLeft,
                      double gain,
                      double curvature,
                      TNodeVec& tree);

    //! Get the feature index of the split.
    std::size_t splitFeature() const { return m_SplitFeature; }

    //! Persist by passing information to \p inserter.
    void acceptPersistInserter(core::CStatePersistInserter& inserter) const;

    //! Populate the object from serialized data.
    bool acceptRestoreTraverser(core::CStateRestoreTraverser& traverser);

    //! Visit this node.
    void accept(CVisitor& visitor) const;

    //! Get a human readable description of this tree.
    std::string print(const TNodeVec& tree) const;

private:
    std::ostringstream&
    doPrint(std::string pad, const TNodeVec& tree, std::ostringstream& result) const;

private:
    std::size_t m_SplitFeature = 0;
    double m_SplitValue = 0.0;
    bool m_AssignMissingToLeft = true;
    TOptionalNodeIndex m_LeftChild;
    TOptionalNodeIndex m_RightChild;
    double m_NodeValue = 0.0;
    double m_Gain = 0.0;
    double m_Curvature = 0.0;
};

//! \brief A boosted regression tree model.
//!
//! DESCRIPTION:\n
//! This is strongly based on xgboost. We deviate in two important respect: we have
//! hyperparameters which control the chance of selecting a feature in the feature
//! bag for a tree, we have automatic handling of categorical fields, we roll in a
//! hyperparameter optimisation loop based on Bayesian Optimisation seeded with a
//! random search and we use an increasing learn rate training a single forest.
//!
//! The probability of selecting a feature behave like a feature weight, allowing us
//! to:
//!   1. Incorporate an estimate of strength of relationship between a regressor and
//!      the target variable upfront,
//!   2. Use optimisation techniques suited for smooth cost functions to fine tune
//!      the regressors the tree will focus on during training.
//! All in all this gives us improved resilience to nuisance regressors and allows
//! us to perform feature selection by imposing a hard cutoff on the minimum probability
//! of a feature we will accept in the final model.
//!
//! The original xgboost paper doesn't explicitly deal with categorical data, it assumes
//! there is a well ordering on each feature and looks for binary splits subject to this
//! ordering. We use a mixed strategy which considers one-hot, target mean and frequency
//! encoding. We choose the "best" strategy based on simultaneously maximising measures
//! of relevancy and redundancy in the feature set as a whole. We use the MICe statistic
//! proposed by Reshef for this purpose. See CDataFrameCategoryEncoder for more details.
class MATHS_EXPORT CBoostedTree final : public CDataFrameRegressionModel {
public:
    using TStrVec = std::vector<std::string>;
    using TRowRef = core::CDataFrame::TRowRef;
    using TLossFunctionUPtr = std::unique_ptr<boosted_tree::CLoss>;
    using TDataFramePtr = core::CDataFrame*;
    using TNodeVec = std::vector<CBoostedTreeNode>;
    using TNodeVecVec = std::vector<TNodeVec>;

    class MATHS_EXPORT CVisitor : public CDataFrameCategoryEncoder::CVisitor,
                                  public CBoostedTreeNode::CVisitor {
    public:
        virtual ~CVisitor() = default;
        virtual void addTree() = 0;
    };

public:
    ~CBoostedTree() override;

    CBoostedTree(const CBoostedTree&) = delete;
    CBoostedTree& operator=(const CBoostedTree&) = delete;

    //! Train on the examples in the data frame supplied to the constructor.
    void train() override;

    //! Write the predictions to the data frame supplied to the constructor.
    //!
    //! \warning This can only be called after train.
    void predict() const override;

    //! Write SHAP values to the data frame supplied to the constructor.
    //!
    //! \warning This can only be called after train.
    void computeShapValues() override;

    //! Get the feature weights the model has chosen.
    const TDoubleVec& featureWeights() const override;

    //! Get the column containing the dependent variable.
    std::size_t columnHoldingDependentVariable() const override;

    //! Get the column containing the model's prediction for the dependent variable.
    std::size_t columnHoldingPrediction() const override;

    //! Get the optional vector of column indices with SHAP values
    TSizeRange columnsHoldingShapValues() const override;

    //! Get the number of largest SHAP values that will be returned for every row.
    std::size_t topShapValues() const override;

    //! Get the model produced by training if it has been run.
    const TNodeVecVec& trainedModel() const;

    //! The name of the object holding the best hyperaparameters in the state document.
    static const std::string& bestHyperparametersName();

    //! The name of the object holding the best regularisation hyperparameters in the
    //! state document.
    static const std::string& bestRegularizationHyperparametersName();

    //! A list of the names of the best individual hyperparameters in the state document.
    static TStrVec bestHyperparameterNames();

    //! \return Class containing best hyperparameters.
    const CBoostedTreeHyperparameters& bestHyperparameters() const;

    //! Get a checksum for this object.
    std::uint64_t checksum() const override;

    //! Persist by passing information to \p inserter.
    void acceptPersistInserter(core::CStatePersistInserter& inserter) const;

    //! Populate the object from serialized data.
    bool acceptRestoreTraverser(core::CStateRestoreTraverser& traverser);

    //! Visit this tree trainer.
    void accept(CVisitor& visitor) const;

private:
    using TImplUPtr = std::unique_ptr<CBoostedTreeImpl>;

private:
    CBoostedTree(core::CDataFrame& frame,
                 TProgressCallback recordProgress,
                 TMemoryUsageCallback recordMemoryUsage,
                 TTrainingStateCallback recordTrainingState,
                 TImplUPtr&& impl);

private:
    TImplUPtr m_Impl;

    friend class CBoostedTreeFactory;
};
}
}

#endif // INCLUDED_ml_maths_CBoostedTree_h<|MERGE_RESOLUTION|>--- conflicted
+++ resolved
@@ -166,13 +166,8 @@
     //! Returns true if the loss curvature is constant.
     virtual bool isCurvatureConstant() const = 0;
     //! Get an object which computes the leaf value that minimises loss.
-<<<<<<< HEAD
-    virtual CArgMinLoss minimizer() const = 0;
-    //! Get the name of the loss function.
-=======
     virtual CArgMinLoss minimizer(double lambda) const = 0;
     //! Get the name of the loss function
->>>>>>> f41389ca
     virtual const std::string& name() const = 0;
     //! Get a check sum for this loss function.
     virtual std::uint64_t checksum() const = 0;
@@ -311,6 +306,9 @@
     //! Get the feature index of the split.
     std::size_t splitFeature() const { return m_SplitFeature; }
 
+    //! Get a checksum for this object.
+    std::uint64_t checksum(std::uint64_t seed) const;
+
     //! Persist by passing information to \p inserter.
     void acceptPersistInserter(core::CStatePersistInserter& inserter) const;
 
