--- conflicted
+++ resolved
@@ -21,59 +21,6 @@
 //! \tparam VECTOR The vector type.
 //! \tparam ANNOTATION The annotated data type.
 template<typename VECTOR, typename ANNOTATION>
-<<<<<<< HEAD
-class CAnnotatedVector : public VECTOR
-{
-    public:
-        typedef ANNOTATION TAnnotation;
-        typedef typename SCoordinate<VECTOR>::Type TCoordinate;
-
-        //! See core::CMemory.
-        static bool dynamicSizeAlwaysZero(void)
-        {
-            return   core::memory_detail::SDynamicSizeAlwaysZero<VECTOR>::value()
-                  && core::memory_detail::SDynamicSizeAlwaysZero<ANNOTATION>::value();
-        }
-
-    public:
-        //! Construct with a vector and annotation data.
-        CAnnotatedVector(const VECTOR &vector = VECTOR(),
-                         const ANNOTATION &annotation = ANNOTATION()) :
-                VECTOR(vector),
-                m_Annotation(annotation)
-        {}
-
-        //! Construct with a vector initialized with \p coordinate
-        //! and some default constructed annotation data.
-        //! TODO this needs to be removed since it assumes the dimension
-        //! is available at compile time.
-        explicit CAnnotatedVector(TCoordinate coordinate) :
-                VECTOR(coordinate)
-        {}
-
-        //! Assign from \p rhs.
-        const CAnnotatedVector &operator=(const VECTOR &rhs)
-        {
-            static_cast<VECTOR&>(*this) = rhs;
-            return *this;
-        }
-
-        //! Get the annotation data by constant reference.
-        const ANNOTATION &annotation(void) const
-        {
-            return m_Annotation;
-        }
-
-        //! Get the annotation data by reference.
-        ANNOTATION &annotation(void)
-        {
-            return m_Annotation;
-        }
-
-    private:
-        //! The data which has been annotated onto the vector.
-        ANNOTATION m_Annotation;
-=======
 class CAnnotatedVector : public VECTOR {
 public:
     using TAnnotation = ANNOTATION;
@@ -93,8 +40,15 @@
 
     //! Construct with a vector initialized with \p coordinate
     //! and some default constructed annotation data.
-    explicit CAnnotatedVector(TCoordinate coordinate)
-        : VECTOR(coordinate), m_Annotation() {}
+    //! TODO this needs to be removed since it assumes the dimension
+    //! is available at compile time.
+    explicit CAnnotatedVector(TCoordinate coordinate) : VECTOR(coordinate) {}
+
+    //! Assign from \p rhs.
+    const CAnnotatedVector& operator=(const VECTOR& rhs) {
+        static_cast<VECTOR&>(*this) = rhs;
+        return *this;
+    }
 
     //! Get the annotation data by constant reference.
     const ANNOTATION& annotation() const { return m_Annotation; }
@@ -105,7 +59,6 @@
 private:
     //! The data which has been annotated onto the vector.
     ANNOTATION m_Annotation;
->>>>>>> 601f3449
 };
 }
 }
