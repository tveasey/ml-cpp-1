--- conflicted
+++ resolved
@@ -44,13 +44,9 @@
     static CBoostedTreeFactory constructFromParameters(std::size_t numberThreads);
 
     //! Construct a boosted tree object from its serialized version.
-<<<<<<< HEAD
-    static TBoostedTreeUPtr constructFromString(std::istream& jsonStringStream);
-=======
     //!
     //! \warning Throws runtime error on fail to restore.
     static CBoostedTreeFactory constructFromString(std::istream& jsonStringStream);
->>>>>>> f41389ca
 
     ~CBoostedTreeFactory();
     CBoostedTreeFactory(CBoostedTreeFactory&) = delete;
@@ -132,15 +128,7 @@
     using TApplyRegularizer = std::function<bool(CBoostedTreeImpl&, double)>;
 
 private:
-<<<<<<< HEAD
-    static const double MINIMUM_ETA;
-    static const std::size_t MAXIMUM_NUMBER_TREES;
-
-private:
-    CBoostedTreeFactory(bool restoring, std::size_t numberThreads, TLossFunctionUPtr loss);
-=======
     CBoostedTreeFactory(std::size_t numberThreads);
->>>>>>> f41389ca
 
     //! Compute the row masks for the missing values for each feature.
     void initializeMissingFeatureMasks(const core::CDataFrame& frame) const;
@@ -208,14 +196,10 @@
 private:
     TOptionalDouble m_MinimumFrequencyToOneHotEncode;
     TOptionalSize m_BayesianOptimisationRestarts;
-<<<<<<< HEAD
-    bool m_Restoring = false;
-=======
     bool m_BalanceClassTrainingLoss = true;
     bool m_StratifyRegressionCrossValidation = true;
     double m_InitialDownsampleRowsPerFeature = 200.0;
     std::size_t m_NumberThreads;
->>>>>>> f41389ca
     TBoostedTreeImplUPtr m_TreeImpl;
     TVector m_LogDownsampleFactorSearchInterval;
     TVector m_LogDepthPenaltyMultiplierSearchInterval;
