/*
 * Copyright Elasticsearch B.V. and/or licensed to Elasticsearch B.V. under one
 * or more contributor license agreements. Licensed under the Elastic License;
 * you may not use this file except in compliance with the Elastic License.
 */

#ifndef INCLUDED_ml_maths_CGradientDescent_h
#define INCLUDED_ml_maths_CGradientDescent_h

#include <core/CLogger.h>
#include <core/CNonCopyable.h>

#include <maths/CLinearAlgebra.h>
#include <maths/ImportExport.h>

#include <cmath>
#include <cstddef>
#include <vector>

namespace ml {
namespace maths {

//! \brief Implements gradient descent with momentum.
//!
//! DESCRIPTION\n
//! \see https://en.wikipedia.org/wiki/Gradient_descent.
<<<<<<< HEAD
class MATHS_EXPORT CGradientDescent
{
    public:
        typedef std::vector<double> TDoubleVec;
        typedef CVector<double> TVector;

        //! \brief The interface for the function calculation.
        class MATHS_EXPORT CFunction
        {
            public:
                virtual ~CFunction(void) = default;
                virtual bool operator()(const TVector &x, double &result) const = 0;
        };

        //! \brief The interface for the gradient calculation.
        class MATHS_EXPORT CGradient
        {
            public:
                virtual ~CGradient(void) = default;
                virtual bool operator()(const TVector &x, TVector &result) const = 0;
        };

        //! \brief Computes the gradient using the central difference
        //! method.
        //!
        //! DESCRIPTION:\n
        //! \see https://en.wikipedia.org/wiki/Finite_difference.
        class MATHS_EXPORT CEmpiricalCentralGradient : public CGradient,
                                                       private core::CNonCopyable
        {
            public:
                CEmpiricalCentralGradient(const CFunction &f, double eps);

                virtual bool operator()(const TVector &x, TVector &result) const;

            private:
                //! The shift used to get the offset points.
                double m_Eps;
                //! The function for which to compute the gradient.
                const CFunction &m_F;
                //! A placeholder for the shifted points.
                mutable TVector xShiftEps;
        };
=======
class MATHS_EXPORT CGradientDescent {
public:
    using TDoubleVec = std::vector<double>;
    using TVector = CVector<double>;
>>>>>>> 601f3449

    //! \brief The interface for the function calculation.
    class MATHS_EXPORT CFunction {
    public:
        virtual ~CFunction();
        virtual bool operator()(const TVector& x, double& result) const = 0;
    };

    //! \brief The interface for the gradient calculation.
    class MATHS_EXPORT CGradient {
    public:
        virtual ~CGradient();
        virtual bool operator()(const TVector& x, TVector& result) const = 0;
    };

    //! \brief Computes the gradient using the central difference
    //! method.
    //!
    //! DESCRIPTION:\n
    //! \see https://en.wikipedia.org/wiki/Finite_difference.
    class MATHS_EXPORT CEmpiricalCentralGradient : public CGradient, private core::CNonCopyable {
    public:
        CEmpiricalCentralGradient(const CFunction& f, double eps);

        virtual bool operator()(const TVector& x, TVector& result) const;

    private:
        //! The shift used to get the offset points.
        double m_Eps;
        //! The function for which to compute the gradient.
        const CFunction& m_F;
        //! A placeholder for the shifted points.
        mutable TVector xShiftEps;
    };

public:
    CGradientDescent(double learnRate, double momentum);

    //! Set the learn rate.
    void learnRate(double learnRate);

    //! Set the momentum.
    void momentum(double momentum);

    //! Run gradient descent for \p n steps.
    //!
    //! \param[in] n The number of steps to use.
    //! \param[in] x0 The starting point for the argument of the function
    //! to minimize.
    //! \param[in] f The function to minimize.
    //! \param[in] gf The gradient oracle of the function to minimize.
    //! \param[out] xBest Filled in with the minimum function value argument
    //! visited.
    //! \param[out] fi Filled in with the sequence of function values.
    bool run(std::size_t n,
             const TVector& x0,
             const CFunction& f,
             const CGradient& gf,
             TVector& xBest,
             TDoubleVec& fi);

private:
    //! The multiplier of the unit vector along the gradient.
    double m_LearnRate;

    //! The proportion of the previous step to add.
    double m_Momentum;

    //! The last step.
    TVector m_PreviousStep;
};
}
}

#endif // INCLUDED_ml_maths_CGradientDescent_h<|MERGE_RESOLUTION|>--- conflicted
+++ resolved
@@ -24,56 +24,10 @@
 //!
 //! DESCRIPTION\n
 //! \see https://en.wikipedia.org/wiki/Gradient_descent.
-<<<<<<< HEAD
-class MATHS_EXPORT CGradientDescent
-{
-    public:
-        typedef std::vector<double> TDoubleVec;
-        typedef CVector<double> TVector;
-
-        //! \brief The interface for the function calculation.
-        class MATHS_EXPORT CFunction
-        {
-            public:
-                virtual ~CFunction(void) = default;
-                virtual bool operator()(const TVector &x, double &result) const = 0;
-        };
-
-        //! \brief The interface for the gradient calculation.
-        class MATHS_EXPORT CGradient
-        {
-            public:
-                virtual ~CGradient(void) = default;
-                virtual bool operator()(const TVector &x, TVector &result) const = 0;
-        };
-
-        //! \brief Computes the gradient using the central difference
-        //! method.
-        //!
-        //! DESCRIPTION:\n
-        //! \see https://en.wikipedia.org/wiki/Finite_difference.
-        class MATHS_EXPORT CEmpiricalCentralGradient : public CGradient,
-                                                       private core::CNonCopyable
-        {
-            public:
-                CEmpiricalCentralGradient(const CFunction &f, double eps);
-
-                virtual bool operator()(const TVector &x, TVector &result) const;
-
-            private:
-                //! The shift used to get the offset points.
-                double m_Eps;
-                //! The function for which to compute the gradient.
-                const CFunction &m_F;
-                //! A placeholder for the shifted points.
-                mutable TVector xShiftEps;
-        };
-=======
 class MATHS_EXPORT CGradientDescent {
 public:
     using TDoubleVec = std::vector<double>;
     using TVector = CVector<double>;
->>>>>>> 601f3449
 
     //! \brief The interface for the function calculation.
     class MATHS_EXPORT CFunction {
