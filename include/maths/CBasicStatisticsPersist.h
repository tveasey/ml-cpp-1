/*
 * Copyright Elasticsearch B.V. and/or licensed to Elasticsearch B.V. under one
 * or more contributor license agreements. Licensed under the Elastic License;
 * you may not use this file except in compliance with the Elastic License.
 */

#ifndef INCLUDED_ml_maths_CBasicStatisticsPersist_h
#define INCLUDED_ml_maths_CBasicStatisticsPersist_h

#include <core/CHashing.h>
#include <core/CLogger.h>
#include <core/CStringUtils.h>

#include <maths/CBasicStatistics.h>
#include <maths/CDoublePrecisionStorage.h>
#include <maths/CLinearAlgebraPersist.h>

#include <cstddef>

namespace ml {
namespace maths {
namespace basic_statistics_detail {
//! Function to do conversion from string.
template<typename T>
bool stringToType(const std::string& str, T& value) {
    return core::CStringUtils::stringToType(str, value);
}
//! Function to do conversion from string to float storage.
inline bool stringToType(const std::string& str, CFloatStorage& value) {
    return value.fromString(str);
}
//! Function to do conversion from string to double storage.
inline bool stringToType(const std::string& str, CDoublePrecisionStorage& value) {
    double d;
    if (core::CStringUtils::stringToType<double>(str, d) == false) {
        return false;
    }
    value = d;
    return true;
}
//! Function to do conversion from string to a vector.
template<typename T, std::size_t N>
bool stringToType(const std::string& str, CVectorNx1<T, N>& value) {
    return value.fromDelimited(str);
}
//! Function to do conversion from string to a symmetric matrix.
template<typename T, std::size_t N>
bool stringToType(const std::string& str, CSymmetricMatrixNxN<T, N>& value) {
    return value.fromDelimited(str);
}

//! Function to do conversion to a string.
template<typename T>
inline std::string typeToString(const T& value) {
    return core::CStringUtils::typeToStringPrecise(value, core::CIEEE754::E_SinglePrecision);
}
//! Function to do conversion to a string from float storage.
inline std::string typeToString(const CFloatStorage& value) {
    return value.toString();
}
//! Function to do conversion to a string from double storage.
inline std::string typeToString(const CDoublePrecisionStorage& value) {
    return core::CStringUtils::typeToStringPrecise(double(value), core::CIEEE754::E_DoublePrecision);
}
//! Function to do conversion to a string from a vector.
template<typename T, std::size_t N>
inline std::string typeToString(const CVectorNx1<T, N>& value) {
    return value.toDelimited();
}
//! Function to do conversion to a string from a symmetric matrix.
template<typename T, std::size_t N>
inline std::string typeToString(const CSymmetricMatrixNxN<T, N>& value) {
    return value.toDelimited();
}
}

template<typename T, unsigned int ORDER>
bool CBasicStatistics::SSampleCentralMoments<T, ORDER>::fromDelimited(const std::string& str) {
    if (str.empty()) {
        LOG_ERROR(<< "Empty accumulator representation");
        return false;
    }

    // Reuse this same string to avoid as many memory allocations as
    // possible.  The reservation is 15 because:
    // a) For string implementations using the short string
    //    optimisation we don't want to cause an unnecessary
    //    allocation
    // b) The count comes first and it's likely to be shorter than
    //    the subsequent moments
    std::string token;
    token.reserve(15);
    std::size_t delimPos{str.find(INTERNAL_DELIMITER, 0)};
    if (delimPos == std::string::npos) {
        token.assign(str, 0, str.length());
    } else {
        token.assign(str, 0, delimPos);
    }

    if (!basic_statistics_detail::stringToType(token, s_Count)) {
        LOG_ERROR(<< "Invalid count : element " << token << " in " << str);
        return false;
    }

    std::size_t lastDelimPos{delimPos};
    std::size_t index{0};
    while (lastDelimPos != std::string::npos) {
        delimPos = str.find(INTERNAL_DELIMITER, lastDelimPos + 1);
        if (delimPos == std::string::npos) {
            token.assign(str, lastDelimPos + 1, str.length() - lastDelimPos);
        } else {
            token.assign(str, lastDelimPos + 1, delimPos - lastDelimPos - 1);
        }

        if (!basic_statistics_detail::stringToType(token, s_Moments[index++])) {
            LOG_ERROR(<< "Invalid moment " << index << " : element " << token
                      << " in " << str);
            return false;
        }

        lastDelimPos = delimPos;
    }

    return true;
}

template<typename T, unsigned int ORDER>
std::string CBasicStatistics::SSampleCentralMoments<T, ORDER>::toDelimited() const {
    std::string result(basic_statistics_detail::typeToString(s_Count));
    for (std::size_t index = 0; index < ORDER; ++index) {
        result += INTERNAL_DELIMITER;
        result += basic_statistics_detail::typeToString(s_Moments[index]);
    }

    return result;
}

template<typename T, unsigned int ORDER>
uint64_t CBasicStatistics::SSampleCentralMoments<T, ORDER>::checksum() const {
    std::ostringstream raw;
    raw << basic_statistics_detail::typeToString(s_Count);
    for (std::size_t i = 0u; i < ORDER; ++i) {
        raw << ' ';
        raw << basic_statistics_detail::typeToString(s_Moments[i]);
    }
    core::CHashing::CSafeMurmurHash2String64 hasher;
    return hasher(raw.str());
}

<<<<<<< HEAD

template<typename POINT>
bool CBasicStatistics::SSampleCovariances<POINT>::fromDelimited(std::string str)
{
    std::size_t dimension{0u};
    std::size_t pos{str.find_first_of(CLinearAlgebra::DELIMITER)};
    if (!core::CStringUtils::stringToType(str.substr(0, pos), dimension))
    {
        LOG_ERROR("Failed to extract dimension from " << str.substr(0, pos));
        return false;
    }
    str = str.substr(pos + 1);

    std::size_t count{0u};
    for (std::size_t i = 0u; i < dimension; ++i)
    {
=======
template<typename T, std::size_t N>
bool CBasicStatistics::SSampleCovariances<T, N>::fromDelimited(std::string str) {
    std::size_t count{0u};
    for (std::size_t i = 0u; i < N; ++i) {
>>>>>>> 601f3449
        count = str.find_first_of(CLinearAlgebra::DELIMITER, count + 1);
    }
    if (!s_Count.fromDelimited(str.substr(0, count))) {
        LOG_ERROR(<< "Failed to extract counts from " << str.substr(0, count));
        return false;
    }

    str = str.substr(count + 1);
    std::size_t means{0u};
<<<<<<< HEAD
    for (std::size_t i = 0u; i < dimension; ++i)
    {
=======
    for (std::size_t i = 0u; i < N; ++i) {
>>>>>>> 601f3449
        means = str.find_first_of(CLinearAlgebra::DELIMITER, means + 1);
    }
    if (!s_Mean.fromDelimited(str.substr(0, means))) {
        LOG_ERROR(<< "Failed to extract means from " << str.substr(0, means));
        return false;
    }

    str = str.substr(means + 1);
    if (!s_Covariances.fromDelimited(str)) {
        LOG_ERROR(<< "Failed to extract covariances from " << str);
        return false;
    }

    return true;
}

<<<<<<< HEAD
template<typename POINT>
std::string CBasicStatistics::SSampleCovariances<POINT>::toDelimited(void) const
{
    return  core::CStringUtils::typeToString(s_Count.dimension())
          + CLinearAlgebra::DELIMITER
          + s_Count.toDelimited()
          + CLinearAlgebra::DELIMITER
          + s_Mean.toDelimited()
          + CLinearAlgebra::DELIMITER
          + s_Covariances.toDelimited();
}

template<typename POINT>
uint64_t CBasicStatistics::SSampleCovariances<POINT>::checksum(void) const
{
=======
template<typename T, std::size_t N>
std::string CBasicStatistics::SSampleCovariances<T, N>::toDelimited() const {
    return s_Count.toDelimited() + CLinearAlgebra::DELIMITER + s_Mean.toDelimited() +
           CLinearAlgebra::DELIMITER + s_Covariances.toDelimited();
}

template<typename T, std::size_t N>
uint64_t CBasicStatistics::SSampleCovariances<T, N>::checksum() const {
>>>>>>> 601f3449
    std::ostringstream raw;
    raw << basic_statistics_detail::typeToString(s_Count);
    raw << ' ';
    raw << basic_statistics_detail::typeToString(s_Mean);
    raw << ' ';
    raw << basic_statistics_detail::typeToString(s_Covariances);
    core::CHashing::CSafeMurmurHash2String64 hasher;
    return hasher(raw.str());
}

template<typename T, typename CONTAINER, typename LESS>
bool CBasicStatistics::COrderStatisticsImpl<T, CONTAINER, LESS>::fromDelimited(const std::string& value) {
    this->clear();

    if (value.empty()) {
        return true;
    }

    T statistic;

    std::size_t delimPos{value.find(INTERNAL_DELIMITER)};
    if (delimPos == std::string::npos) {
        if (basic_statistics_detail::stringToType(value, statistic) == false) {
            LOG_ERROR(<< "Invalid statistic in '" << value << "'");
            return false;
        }
        m_Statistics[--m_UnusedCount] = statistic;
        return true;
    }

    m_UnusedCount = m_Statistics.size();

    std::string statistic_;
    statistic_.reserve(15);
    statistic_.assign(value, 0, delimPos);
    if (basic_statistics_detail::stringToType(statistic_, statistic) == false) {
        LOG_ERROR(<< "Invalid statistic '" << statistic_ << "' in '" << value << "'");
        return false;
    }
    m_Statistics[--m_UnusedCount] = statistic;

    while (delimPos != value.size()) {
        std::size_t nextDelimPos{
            std::min(value.find(INTERNAL_DELIMITER, delimPos + 1), value.size())};
        statistic_.assign(value, delimPos + 1, nextDelimPos - delimPos - 1);
        if (basic_statistics_detail::stringToType(statistic_, statistic) == false) {
            LOG_ERROR(<< "Invalid statistic '" << statistic_ << "' in '" << value << "'");
            return false;
        }
        m_Statistics[--m_UnusedCount] = statistic;
        delimPos = nextDelimPos;
    }

    return true;
}

template<typename T, typename CONTAINER, typename LESS>
std::string CBasicStatistics::COrderStatisticsImpl<T, CONTAINER, LESS>::toDelimited() const {
    if (this->count() == 0) {
        return std::string{};
    }
    std::size_t i{m_Statistics.size()};
    std::string result{basic_statistics_detail::typeToString(m_Statistics[i - 1])};
    for (--i; i > m_UnusedCount; --i) {
        result += INTERNAL_DELIMITER;
        result += basic_statistics_detail::typeToString(m_Statistics[i - 1]);
    }
    return result;
}

template<typename T, typename CONTAINER, typename LESS>
uint64_t CBasicStatistics::COrderStatisticsImpl<T, CONTAINER, LESS>::checksum(uint64_t seed) const {
    if (this->count() == 0) {
        return seed;
    }
    std::vector<T> sorted(this->begin(), this->end());
    std::sort(sorted.begin(), sorted.end(), m_Less);
    std::ostringstream raw;
    raw << basic_statistics_detail::typeToString(sorted[0]);
    for (std::size_t i = 1u; i < sorted.size(); ++i) {
        raw << ' ';
        raw << basic_statistics_detail::typeToString(sorted[i]);
    }
    core::CHashing::CSafeMurmurHash2String64 hasher(seed);
    return hasher(raw.str());
}
}
}

#endif // INCLUDED_ml_maths_CBasicStatisticsPersist_h<|MERGE_RESOLUTION|>--- conflicted
+++ resolved
@@ -147,29 +147,18 @@
     return hasher(raw.str());
 }
 
-<<<<<<< HEAD
-
 template<typename POINT>
-bool CBasicStatistics::SSampleCovariances<POINT>::fromDelimited(std::string str)
-{
+bool CBasicStatistics::SSampleCovariances<POINT>::fromDelimited(std::string str) {
     std::size_t dimension{0u};
     std::size_t pos{str.find_first_of(CLinearAlgebra::DELIMITER)};
-    if (!core::CStringUtils::stringToType(str.substr(0, pos), dimension))
-    {
+    if (!core::CStringUtils::stringToType(str.substr(0, pos), dimension)) {
         LOG_ERROR("Failed to extract dimension from " << str.substr(0, pos));
         return false;
     }
     str = str.substr(pos + 1);
 
     std::size_t count{0u};
-    for (std::size_t i = 0u; i < dimension; ++i)
-    {
-=======
-template<typename T, std::size_t N>
-bool CBasicStatistics::SSampleCovariances<T, N>::fromDelimited(std::string str) {
-    std::size_t count{0u};
-    for (std::size_t i = 0u; i < N; ++i) {
->>>>>>> 601f3449
+    for (std::size_t i = 0u; i < dimension; ++i) {
         count = str.find_first_of(CLinearAlgebra::DELIMITER, count + 1);
     }
     if (!s_Count.fromDelimited(str.substr(0, count))) {
@@ -179,12 +168,7 @@
 
     str = str.substr(count + 1);
     std::size_t means{0u};
-<<<<<<< HEAD
-    for (std::size_t i = 0u; i < dimension; ++i)
-    {
-=======
-    for (std::size_t i = 0u; i < N; ++i) {
->>>>>>> 601f3449
+    for (std::size_t i = 0u; i < dimension; ++i) {
         means = str.find_first_of(CLinearAlgebra::DELIMITER, means + 1);
     }
     if (!s_Mean.fromDelimited(str.substr(0, means))) {
@@ -201,32 +185,16 @@
     return true;
 }
 
-<<<<<<< HEAD
 template<typename POINT>
-std::string CBasicStatistics::SSampleCovariances<POINT>::toDelimited(void) const
-{
-    return  core::CStringUtils::typeToString(s_Count.dimension())
-          + CLinearAlgebra::DELIMITER
-          + s_Count.toDelimited()
-          + CLinearAlgebra::DELIMITER
-          + s_Mean.toDelimited()
-          + CLinearAlgebra::DELIMITER
-          + s_Covariances.toDelimited();
+std::string CBasicStatistics::SSampleCovariances<POINT>::toDelimited() const {
+    return core::CStringUtils::typeToString(s_Count.dimension()) +
+           CLinearAlgebra::DELIMITER + s_Count.toDelimited() +
+           CLinearAlgebra::DELIMITER + s_Mean.toDelimited() +
+           CLinearAlgebra::DELIMITER + s_Covariances.toDelimited();
 }
 
 template<typename POINT>
-uint64_t CBasicStatistics::SSampleCovariances<POINT>::checksum(void) const
-{
-=======
-template<typename T, std::size_t N>
-std::string CBasicStatistics::SSampleCovariances<T, N>::toDelimited() const {
-    return s_Count.toDelimited() + CLinearAlgebra::DELIMITER + s_Mean.toDelimited() +
-           CLinearAlgebra::DELIMITER + s_Covariances.toDelimited();
-}
-
-template<typename T, std::size_t N>
-uint64_t CBasicStatistics::SSampleCovariances<T, N>::checksum() const {
->>>>>>> 601f3449
+uint64_t CBasicStatistics::SSampleCovariances<POINT>::checksum() const {
     std::ostringstream raw;
     raw << basic_statistics_detail::typeToString(s_Count);
     raw << ' ';
