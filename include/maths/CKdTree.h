/*
 * Copyright Elasticsearch B.V. and/or licensed to Elasticsearch B.V. under one
 * or more contributor license agreements. Licensed under the Elastic License;
 * you may not use this file except in compliance with the Elastic License.
 */

#ifndef INCLUDED_ml_maths_CKdTree_h
#define INCLUDED_ml_maths_CKdTree_h

#include <core/CLogger.h>

#include <maths/CAnnotatedVector.h>
#include <maths/CBasicStatistics.h>
#include <maths/CLinearAlgebra.h>
#include <maths/CLinearAlgebraShims.h>
#include <maths/CLinearAlgebraTools.h>
#include <maths/COrderings.h>
#include <maths/CTypeTraits.h>

#include <algorithm>
#include <cmath>
#include <cstddef>
#include <vector>

namespace ml {
namespace maths {

namespace kdtree_detail {

//! \brief Stubs out the node data parameter for k-d tree.
struct SEmptyNodeData {};
<<<<<<< HEAD
=======

//! Euclidean norm implementation for our internal vector classes.
//!
//! Overload to adapt the Euclidean norm calculation for different
//! point implementations.
template<typename POINT>
typename SPromoted<typename SCoordinate<POINT>::Type>::Type euclidean(const POINT& point) {
    return point.euclidean();
}
>>>>>>> 601f3449

} // kdtree_detail::

//! \brief A k-d tree.
//!
//! DESCRIPTION:\n
//! \see http://en.wikipedia.org/wiki/K-d_tree
//!
//! IMPLEMENTATION DECISIONS:\n
//! Our principle use case is to build the tree once up front and then
//! use it to make fast nearest neighbour queries. As such, the nodes
//! can be stored by value in pre-reserved vector, which is as efficient
//! as possible for this use case.
//!
//! The POINT type must have value semantics, support coordinate access,
//! via operator(), support subtraction, via operator-, and provide a
//! Euclidean norm, i.e. \f$\sqrt{\sum_i x_i^2}\f$. This is handled by
//! overloading the las::distance functions.
//!
//! Extra node data can be supplied as a template parameter. The nodes
//! inherit this publicly (so that the Empty Base Optimization is used
//! when it is not needed). This should be default constructible and
//! have value semantics. This can be useful for implementing certain
//! algorithms efficiently.
template<typename POINT, typename NODE_DATA = kdtree_detail::SEmptyNodeData>
class CKdTree {
public:
    using TPointVec = std::vector<POINT>;
    using TPointVecItr = typename TPointVec::iterator;
    using TCoordinate = typename SCoordinate<POINT>::Type;
    using TCoordinatePrecise = typename SPromoted<TCoordinate>::Type;
    using TCoordinatePrecisePointPr = std::pair<TCoordinatePrecise, POINT>;
    using TNearestAccumulator = CBasicStatistics::COrderStatisticsHeap<TCoordinatePrecisePointPr>;

    //! Less on a specific coordinate of point position vector.
    class CCoordinateLess {
    public:
<<<<<<< HEAD
        using TDoubleVec = std::vector<double>;
        using TPointVec = std::vector<POINT>;
        using TCoordinate = typename SCoordinate<POINT>::Type;
        using TCoordinatePrecise = typename SPromoted<TCoordinate>::Type;
        using TCoordinatePrecisePointPr = std::pair<TCoordinatePrecise, POINT>;
        using TNearestAccumulator = CBasicStatistics::COrderStatisticsHeap<TCoordinatePrecisePointPr>;

        //! Less on a specific coordinate of point position vector.
        class CCoordinateLess
        {
            public:
                CCoordinateLess(std::size_t i) : m_I(i) {}
                bool operator()(const POINT &lhs, const POINT &rhs) const
                {
                    return lhs(m_I) < rhs(m_I);
                }

            private:
                std::size_t m_I;
        };

        //! A node of the k-d tree.
        struct SNode : public NODE_DATA
        {
            //! Copy \p point into place.
            SNode(SNode *parent, const POINT &point) :
                s_Parent(parent),
                s_LeftChild(0),
                s_RightChild(0),
                s_Point(point)
            {}
            //! Move \p point into place.
            //!
            //! \note Since this is an internal class and we ensure that this
            //! constructor is called by explicitly calling std::move(point)
            //! in the version of append with move semantics we prefer to
            //! explicitly define a constructor taking an rvalue reference
            //! since not all our vector types can be moved and calling the
            //! other constructor saves us a redundant copy in these cases.
            SNode(SNode *parent, POINT &&point) :
                s_Parent(parent),
                s_LeftChild(0),
                s_RightChild(0),
                s_Point(std::move(point))
            {}

            //! Check node invariants.
            bool checkInvariants(std::size_t dimension) const
            {
                if (s_Parent)
                {
                    if (s_Parent->s_LeftChild != this && s_Parent->s_RightChild != this)
                    {
                        LOG_ERROR("Not parent's child");
                        return false;
                    }
                }

                std::size_t coordinate{this->depth() % dimension};
                CCoordinateLess less(coordinate);
                if (s_LeftChild && less(s_Point, s_LeftChild->s_Point))
                {
                    LOG_ERROR("parent = " << s_Point
                              << ", left child = " << s_LeftChild->s_Point
                              << ", coordinate = " << coordinate);
                    return false;
                }
                if (s_RightChild && less(s_RightChild->s_Point, s_Point))
                {
                    LOG_ERROR("parent = " << s_Point
                              << ", right child = " << s_RightChild->s_Point
                              << ", coordinate = " << coordinate);
=======
        CCoordinateLess(std::size_t i) : m_I(i) {}
        bool operator()(const POINT& lhs, const POINT& rhs) const {
            return lhs(m_I) < rhs(m_I);
        }

    private:
        std::size_t m_I;
    };

    //! A node of the k-d tree.
    struct SNode : public NODE_DATA {
        SNode(SNode* parent, const POINT& point)
            : NODE_DATA(), s_Parent(parent), s_LeftChild(nullptr),
              s_RightChild(nullptr), s_Point(point) {}

        //! Check node invariants.
        bool checkInvariants(std::size_t dimension) const {
            if (s_Parent) {
                if (s_Parent->s_LeftChild != this && s_Parent->s_RightChild != this) {
                    LOG_ERROR(<< "Not parent's child");
>>>>>>> 601f3449
                    return false;
                }
            }

<<<<<<< HEAD
            //! Get the coordinate the points are split on.
            std::size_t depth(void) const
            {
                std::size_t depth{0u};
                for (const SNode *ancestor = s_Parent; ancestor; ancestor = ancestor->s_Parent)
                {
                    ++depth;
                }
                return depth;
            }

            //! The parent.
            SNode *s_Parent;
            //! The left child if one exists.
            SNode *s_LeftChild;
            //! The right child if one exists.
            SNode *s_RightChild;
            //! The point at this node.
            POINT s_Point;
        };
        using TNodeVec = std::vector<SNode>;
        using TNodeVecCItr = typename TNodeVec::const_iterator;

        //! \brief Iterates points in the tree.
        class TPointIterator : public std::iterator<std::forward_iterator_tag, const POINT>
        {
            public:
                TPointIterator(void) = default;
                TPointIterator(TNodeVecCItr itr) : m_Itr(itr) {}
                const POINT &operator*(void) const { return m_Itr->s_Point; }
                const POINT *operator->(void) const { return &m_Itr->s_Point; }
                bool operator==(const TPointIterator &rhs) const { return m_Itr == rhs.m_Itr; }
                bool operator!=(const TPointIterator &rhs) const { return m_Itr != rhs.m_Itr; }
                TPointIterator &operator++(void) { ++m_Itr; return *this; }
                TPointIterator operator++(int) { return m_Itr++; }

            private:
                TNodeVecCItr m_Itr;
        };

    private:
        //! Boolean true type.
        struct True {};
        //! Boolean false type.
        struct False {};

    public:
        //! Reserve space for \p n points.
        void reserve(std::size_t n)
        {
            m_Nodes.reserve(n);
        }

        //! Build a k-d tree on the collection of points \p points.
        //!
        //! \note The vector \p points is reordered.
        void build(TPointVec &points)
        {
            this->build(points.begin(), points.end());
        }

        //! Build a k-d tree on the collection of points \p points.
        //!
        //! \note The \p points are moved into place.
        void build(TPointVec &&points)
        {
            this->build(points.begin(), points.end(), True());
        }

        //! Build from a pair of output random access iterators.
        //!
        //! \note The range [\p begin, \p end) is reordered.
        template<typename ITR, typename MOVE = False>
        void build(ITR begin, ITR end, MOVE move = MOVE())
        {
            if (begin == end)
            {
                return;
            }
            m_Dimension = las::dimension(*begin);
            m_Nodes.clear();
            m_Nodes.reserve(std::distance(begin, end));
            this->buildRecursively(0, // Parent pointer
                                   0, // Split coordinate
                                   begin, end, move);
=======
            std::size_t coordinate = this->depth() % dimension;
            CCoordinateLess less(coordinate);
            if (s_LeftChild && less(s_Point, s_LeftChild->s_Point)) {
                LOG_ERROR(<< "parent = " << s_Point << ", left child = "
                          << s_LeftChild->s_Point << ", coordinate = " << coordinate);
                return false;
            }
            if (s_RightChild && less(s_RightChild->s_Point, s_Point)) {
                LOG_ERROR(<< "parent = " << s_Point << ", right child = "
                          << s_RightChild->s_Point << ", coordinate = " << coordinate);
                return false;
            }
            return true;
        }

        //! Get the coordinate the points are split on.
        std::size_t depth() const {
            std::size_t depth = 0u;
            for (const SNode* ancestor = s_Parent; ancestor; ancestor = ancestor->s_Parent) {
                ++depth;
            }
            return depth;
>>>>>>> 601f3449
        }

        //! The parent.
        SNode* s_Parent;
        //! The left child if one exists.
        SNode* s_LeftChild;
        //! The right child if one exists.
        SNode* s_RightChild;
        //! The point at this node.
        POINT s_Point;
    };

public:
    //! Reserve space for \p n points.
    void reserve(std::size_t n) { m_Nodes.reserve(n); }

    //! Build a k-d tree on the collection of points \p points.
    //!
    //! \note \p points are reordered by this operation.
    void build(TPointVec& points) {
        if (points.empty()) {
            return;
        }
        m_Dimension = points[0].dimension();
        m_Nodes.clear();
        m_Nodes.reserve(points.size());
        this->buildRecursively(nullptr, // Parent pointer
                               0,       // Split coordinate
                               points.begin(), points.end());
    }

    //! Get the number of points in the tree.
    std::size_t size() const { return m_Nodes.size(); }

    //! Branch and bound search for nearest neighbour of \p point.
    const POINT* nearestNeighbour(const POINT& point) const {
        const POINT* nearest = nullptr;

        if (m_Nodes.empty()) {
            return nearest;
        }

<<<<<<< HEAD
        //! Branch and bound search for nearest neighbour of \p point.
        const POINT *nearestNeighbour(const POINT &point) const
        {
            const POINT *nearest{0};

            if (!m_Nodes.empty())
            {
                TCoordinatePrecise distanceToNearest{
                        std::numeric_limits<TCoordinatePrecise>::max()};
                return this->nearestNeighbour(point,
                                              m_Nodes[0],
                                              0, // Split coordinate,
                                              nearest,
                                              distanceToNearest);
            }
            return nearest;
=======
        TCoordinatePrecise distanceToNearest =
            std::numeric_limits<TCoordinatePrecise>::max();
        return this->nearestNeighbour(point, m_Nodes[0],
                                      0, // Split coordinate,
                                      nearest, distanceToNearest);
    }

    //! Branch and bound search for nearest \p n neighbours of \p point.
    void nearestNeighbours(std::size_t n, const POINT& point, TPointVec& result) const {
        result.clear();

        if (n == 0 || m_Nodes.empty()) {
            return;
>>>>>>> 601f3449
        }

        TNearestAccumulator nearest(n);
        this->nearestNeighbours(point, m_Nodes[0],
                                0, // Split coordinate,
                                nearest);

<<<<<<< HEAD
            if (n > 0 && n < m_Nodes.size())
            {
                TNearestAccumulator neighbours(n);
                const TCoordinatePrecise inf{
                    boost::numeric::bounds<TCoordinatePrecise>::highest()};
                for (std::size_t i = 0u; i < n; ++i)
                {
                    neighbours.add({inf, las::zero(point)});
                }
                this->nearestNeighbours(point,
                                        m_Nodes[0],
                                        0, // Split coordinate,
                                        neighbours);

                result.reserve(neighbours.count());
                neighbours.sort();
                for (const auto &neighbour : neighbours)
                {
                    result.push_back(std::move(neighbour.second));
                }
            }
            else if (n > m_Nodes.size())
            {
                TDoubleVec distances;
                distances.reserve(m_Nodes.size());
                result.reserve(m_Nodes.size());
                for (const auto &node : m_Nodes)
                {
                    distances.push_back(las::distance(point, node.s_Point));
                    result.push_back(node.s_Point);
                }
                COrderings::simultaneousSort(distances, result);
            }
        }

        //! Get an iterator over the points in the tree.
        TPointIterator begin(void) const
        {
            return TPointIterator(m_Nodes.begin());
        }

        //! Get an iterator to the end of the points in the tree.
        TPointIterator end(void) const
        {
            return TPointIterator(m_Nodes.end());
        }

        //! A pre-order depth first traversal of the k-d tree nodes.
        //!
        //! \param[in] f The function to apply to the nodes.
        //! \tparam F should have the signature bool (const SNode &).
        //! Traversal stops below point that \p f returns false.
        template<typename F>
        void preorderDepthFirst(F f) const
        {
            if (m_Nodes.empty())
            {
                return;
            }
            this->preorderDepthFirst(m_Nodes[0], f);
=======
        result.reserve(nearest.count());
        nearest.sort();
        for (std::size_t i = 0u; i < nearest.count(); ++i) {
            result.push_back(nearest[i].second);
        }
    }

    //! A pre-order depth first traversal of the k-d tree nodes.
    //!
    //! \param[in] f The function to apply to the nodes.
    //! \tparam F should have the signature bool (const SNode &).
    //! Traversal stops below point that \p f returns false.
    template<typename F>
    void preorderDepthFirst(F f) const {
        if (m_Nodes.empty()) {
            return;
>>>>>>> 601f3449
        }
        this->preorderDepthFirst(m_Nodes[0], f);
    }

    //! A post-order depth first traversal of the k-d tree nodes.
    //!
    //! \param[in] f The function to apply to the nodes.
    //! \tparam F should have the signature void (const SNode &).
    template<typename F>
    void postorderDepthFirst(F f) const {
        if (m_Nodes.empty()) {
            return;
        }
<<<<<<< HEAD

        //! Check the tree invariants.
        bool checkInvariants(void) const
        {
            for (const auto &node : m_Nodes)
            {
                if (!node.checkInvariants(m_Dimension))
                {
                    return false;
                }
=======
        this->postorderDepthFirst(m_Nodes[0], f);
    }

    //! Check the tree invariants.
    bool checkInvariants() const {
        for (std::size_t i = 0u; i < m_Nodes.size(); ++i) {
            if (!m_Nodes[i].checkInvariants(m_Dimension)) {
                return false;
>>>>>>> 601f3449
            }
        }
        return true;
    }

private:
    using TNodeVec = std::vector<SNode>;

private:
    //! Recursively build the k-d tree.
    SNode* buildRecursively(SNode* parent, std::size_t coordinate, TPointVecItr begin, TPointVecItr end) {
        std::size_t n = static_cast<std::size_t>(end - begin) / 2;
        TPointVecItr median = begin + n;
        std::nth_element(begin, median, end, CCoordinateLess(coordinate));
        m_Nodes.push_back(SNode(parent, *median));
        SNode* node = &m_Nodes.back();
        if (median - begin > 0) {
            SNode* leftChild = this->buildRecursively(
                node, (coordinate + 1) % m_Dimension, begin, median);
            node->s_LeftChild = leftChild;
        }
        if (end - median > 1) {
            SNode* rightChild = this->buildRecursively(
                node, (coordinate + 1) % m_Dimension, median + 1, end);
            node->s_RightChild = rightChild;
        }
        return node;
    }

    //! Recursively find the nearest point to \p point.
    const POINT* nearestNeighbour(const POINT& point,
                                  const SNode& node,
                                  std::size_t coordinate,
                                  const POINT* nearest,
                                  TCoordinatePrecise& distanceToNearest) const {
        TCoordinatePrecise distance = kdtree_detail::euclidean(point - node.s_Point);

        if (distance < distanceToNearest) {
            nearest = &node.s_Point;
            distanceToNearest = distance;
        }

<<<<<<< HEAD
    private:
        //! Append a node moving \p point into place.
        void append(True /*move*/, SNode *parent, POINT &point)
        {
            m_Nodes.emplace_back(parent, std::move(point));
        }

        //! Append a node coping \p point into place.
        void append(False /*move*/, SNode *parent, const POINT &point)
        {
            m_Nodes.emplace_back(parent, point);
        }

        //! Recursively build the k-d tree.
        template<typename ITR, typename MOVE>
        SNode *buildRecursively(SNode *parent,
                                std::size_t coordinate,
                                ITR begin, ITR end, MOVE move)
        {
            std::size_t n{static_cast<std::size_t>(end - begin) / 2};
            ITR median{begin + n};
            std::nth_element(begin, median, end, CCoordinateLess(coordinate));
            this->append(move, parent, *median);
            SNode *node{&m_Nodes.back()};
            if (median - begin > 0)
            {
                std::size_t next{(coordinate + 1) % m_Dimension};
                SNode *leftChild{this->buildRecursively(node, next, begin, median, move)};
                node->s_LeftChild = leftChild;
            }
            if (end - median > 1)
            {
                std::size_t next{(coordinate + 1) % m_Dimension};
                SNode *rightChild{this->buildRecursively(node, next, median + 1, end, move)};
                node->s_RightChild = rightChild;
=======
        if (node.s_LeftChild || node.s_RightChild) {
            TCoordinatePrecise distanceToHyperplane = point(coordinate) -
                                                      node.s_Point(coordinate);

            SNode* primary = node.s_LeftChild;
            SNode* secondary = node.s_RightChild;
            if (!primary || (secondary && distanceToHyperplane > 0)) {
                std::swap(primary, secondary);
            }

            std::size_t nextCoordinate = (coordinate + 1) % m_Dimension;
            nearest = this->nearestNeighbour(point, *primary, nextCoordinate,
                                             nearest, distanceToNearest);
            if (secondary && std::fabs(distanceToHyperplane) < distanceToNearest) {
                nearest = this->nearestNeighbour(point, *secondary, nextCoordinate,
                                                 nearest, distanceToNearest);
>>>>>>> 601f3449
            }
        }

<<<<<<< HEAD
        //! Recursively find the nearest point to \p point.
        const POINT *nearestNeighbour(const POINT &point,
                                      const SNode &node,
                                      std::size_t coordinate,
                                      const POINT *nearest,
                                      TCoordinatePrecise &distanceToNearest) const
        {
            TCoordinatePrecise distance{las::distance(point, node.s_Point)};

            if (distance < distanceToNearest)
            {
                nearest = &node.s_Point;
                distanceToNearest = distance;
            }

            if (node.s_LeftChild || node.s_RightChild)
            {
                TCoordinatePrecise distanceToHyperplane{  point(coordinate)
                                                        - node.s_Point(coordinate)};

                SNode *primary{node.s_LeftChild};
                SNode *secondary{node.s_RightChild};
                if (!primary || (secondary && distanceToHyperplane > 0))
                {
                    std::swap(primary, secondary);
                }

                std::size_t nextCoordinate{(coordinate + 1) % m_Dimension};
                nearest = this->nearestNeighbour(point,
                                                 *primary,
                                                 nextCoordinate,
                                                 nearest,
                                                 distanceToNearest);
                if (secondary && std::fabs(distanceToHyperplane) < distanceToNearest)
                {
                    nearest = this->nearestNeighbour(point,
                                                     *secondary,
                                                     nextCoordinate,
                                                     nearest,
                                                     distanceToNearest);
                }
            }

            return nearest;
        }

        //! Recursively find the nearest point to \p point.
        void nearestNeighbours(const POINT &point,
                               const SNode &node,
                               std::size_t coordinate,
                               TNearestAccumulator &nearest) const
        {
            TCoordinatePrecise distance = las::distance(point, node.s_Point);

            nearest.add({distance, node.s_Point});

            if (node.s_LeftChild || node.s_RightChild)
            {
                TCoordinatePrecise distanceToHyperplane =  point(coordinate)
                                                         - node.s_Point(coordinate);

                SNode *primary   = node.s_LeftChild;
                SNode *secondary = node.s_RightChild;
                if (!primary || (secondary && distanceToHyperplane > 0))
                {
                    std::swap(primary, secondary);
                }

                std::size_t nextCoordinate = (coordinate + 1) % m_Dimension;
                this->nearestNeighbours(point, *primary, nextCoordinate, nearest);
                if (secondary && std::fabs(distanceToHyperplane) < nearest.biggest().first)
                {
                    this->nearestNeighbours(point, *secondary, nextCoordinate, nearest);
                }
=======
        return nearest;
    }

    //! Recursively find the nearest point to \p point.
    void nearestNeighbours(const POINT& point,
                           const SNode& node,
                           std::size_t coordinate,
                           TNearestAccumulator& nearest) const {
        TCoordinatePrecise distance = kdtree_detail::euclidean(point - node.s_Point);

        nearest.add(TCoordinatePrecisePointPr(distance, node.s_Point));

        if (node.s_LeftChild || node.s_RightChild) {
            TCoordinatePrecise distanceToHyperplane = point(coordinate) -
                                                      node.s_Point(coordinate);

            SNode* primary = node.s_LeftChild;
            SNode* secondary = node.s_RightChild;
            if (!primary || (secondary && distanceToHyperplane > 0)) {
                std::swap(primary, secondary);
>>>>>>> 601f3449
            }

            std::size_t nextCoordinate = (coordinate + 1) % m_Dimension;
            this->nearestNeighbours(point, *primary, nextCoordinate, nearest);
            if (secondary && std::fabs(distanceToHyperplane) < nearest.biggest().first) {
                this->nearestNeighbours(point, *secondary, nextCoordinate, nearest);
            }
        }
    }

    //! Visit the branch rooted at \p node with \p f in pre-order.
    template<typename F>
    static void preorderDepthFirst(const SNode& node, F f) {
        if (f(node)) {
            if (node.s_LeftChild) {
                preorderDepthFirst(*node.s_LeftChild, f);
            }
            if (node.s_RightChild) {
                preorderDepthFirst(*node.s_RightChild, f);
            }
        }
    }

<<<<<<< HEAD
    private:
        //! The point dimension.
        std::size_t m_Dimension;

        //! The representation of the points.
        TNodeVec m_Nodes;
=======
    //! Visit the branch rooted at \p node with \p f in post-order.
    template<typename F>
    static void postorderDepthFirst(const SNode& node, F f) {
        if (node.s_LeftChild) {
            postorderDepthFirst(*node.s_LeftChild, f);
        }
        if (node.s_RightChild) {
            postorderDepthFirst(*node.s_RightChild, f);
        }
        f(node);
    }

private:
    //! The point dimension.
    std::size_t m_Dimension;
    //! The representation of the points.
    TNodeVec m_Nodes;
>>>>>>> 601f3449
};
}
}

#endif // INCLUDED_ml_maths_CKdTree_h<|MERGE_RESOLUTION|>--- conflicted
+++ resolved
@@ -29,18 +29,6 @@
 
 //! \brief Stubs out the node data parameter for k-d tree.
 struct SEmptyNodeData {};
-<<<<<<< HEAD
-=======
-
-//! Euclidean norm implementation for our internal vector classes.
-//!
-//! Overload to adapt the Euclidean norm calculation for different
-//! point implementations.
-template<typename POINT>
-typename SPromoted<typename SCoordinate<POINT>::Type>::Type euclidean(const POINT& point) {
-    return point.euclidean();
-}
->>>>>>> 601f3449
 
 } // kdtree_detail::
 
@@ -68,8 +56,8 @@
 template<typename POINT, typename NODE_DATA = kdtree_detail::SEmptyNodeData>
 class CKdTree {
 public:
+    using TDoubleVec = std::vector<double>;
     using TPointVec = std::vector<POINT>;
-    using TPointVecItr = typename TPointVec::iterator;
     using TCoordinate = typename SCoordinate<POINT>::Type;
     using TCoordinatePrecise = typename SPromoted<TCoordinate>::Type;
     using TCoordinatePrecisePointPr = std::pair<TCoordinatePrecise, POINT>;
@@ -78,80 +66,6 @@
     //! Less on a specific coordinate of point position vector.
     class CCoordinateLess {
     public:
-<<<<<<< HEAD
-        using TDoubleVec = std::vector<double>;
-        using TPointVec = std::vector<POINT>;
-        using TCoordinate = typename SCoordinate<POINT>::Type;
-        using TCoordinatePrecise = typename SPromoted<TCoordinate>::Type;
-        using TCoordinatePrecisePointPr = std::pair<TCoordinatePrecise, POINT>;
-        using TNearestAccumulator = CBasicStatistics::COrderStatisticsHeap<TCoordinatePrecisePointPr>;
-
-        //! Less on a specific coordinate of point position vector.
-        class CCoordinateLess
-        {
-            public:
-                CCoordinateLess(std::size_t i) : m_I(i) {}
-                bool operator()(const POINT &lhs, const POINT &rhs) const
-                {
-                    return lhs(m_I) < rhs(m_I);
-                }
-
-            private:
-                std::size_t m_I;
-        };
-
-        //! A node of the k-d tree.
-        struct SNode : public NODE_DATA
-        {
-            //! Copy \p point into place.
-            SNode(SNode *parent, const POINT &point) :
-                s_Parent(parent),
-                s_LeftChild(0),
-                s_RightChild(0),
-                s_Point(point)
-            {}
-            //! Move \p point into place.
-            //!
-            //! \note Since this is an internal class and we ensure that this
-            //! constructor is called by explicitly calling std::move(point)
-            //! in the version of append with move semantics we prefer to
-            //! explicitly define a constructor taking an rvalue reference
-            //! since not all our vector types can be moved and calling the
-            //! other constructor saves us a redundant copy in these cases.
-            SNode(SNode *parent, POINT &&point) :
-                s_Parent(parent),
-                s_LeftChild(0),
-                s_RightChild(0),
-                s_Point(std::move(point))
-            {}
-
-            //! Check node invariants.
-            bool checkInvariants(std::size_t dimension) const
-            {
-                if (s_Parent)
-                {
-                    if (s_Parent->s_LeftChild != this && s_Parent->s_RightChild != this)
-                    {
-                        LOG_ERROR("Not parent's child");
-                        return false;
-                    }
-                }
-
-                std::size_t coordinate{this->depth() % dimension};
-                CCoordinateLess less(coordinate);
-                if (s_LeftChild && less(s_Point, s_LeftChild->s_Point))
-                {
-                    LOG_ERROR("parent = " << s_Point
-                              << ", left child = " << s_LeftChild->s_Point
-                              << ", coordinate = " << coordinate);
-                    return false;
-                }
-                if (s_RightChild && less(s_RightChild->s_Point, s_Point))
-                {
-                    LOG_ERROR("parent = " << s_Point
-                              << ", right child = " << s_RightChild->s_Point
-                              << ", coordinate = " << coordinate);
-=======
         CCoordinateLess(std::size_t i) : m_I(i) {}
         bool operator()(const POINT& lhs, const POINT& rhs) const {
             return lhs(m_I) < rhs(m_I);
@@ -163,108 +77,32 @@
 
     //! A node of the k-d tree.
     struct SNode : public NODE_DATA {
+        //! Copy \p point into place.
         SNode(SNode* parent, const POINT& point)
-            : NODE_DATA(), s_Parent(parent), s_LeftChild(nullptr),
-              s_RightChild(nullptr), s_Point(point) {}
+            : s_Parent(parent), s_LeftChild(nullptr), s_RightChild(nullptr),
+              s_Point(point) {}
+        //! Move \p point into place.
+        //!
+        //! \note Since this is an internal class and we ensure that this
+        //! constructor is called by explicitly calling std::move(point)
+        //! in the version of append with move semantics we prefer to
+        //! explicitly define a constructor taking an rvalue reference
+        //! since not all our vector types can be moved and calling the
+        //! other constructor saves us a redundant copy in these cases.
+        SNode(SNode* parent, POINT&& point)
+            : s_Parent(parent), s_LeftChild(nullptr), s_RightChild(nullptr),
+              s_Point(std::move(point)) {}
 
         //! Check node invariants.
         bool checkInvariants(std::size_t dimension) const {
             if (s_Parent) {
                 if (s_Parent->s_LeftChild != this && s_Parent->s_RightChild != this) {
                     LOG_ERROR(<< "Not parent's child");
->>>>>>> 601f3449
                     return false;
                 }
             }
 
-<<<<<<< HEAD
-            //! Get the coordinate the points are split on.
-            std::size_t depth(void) const
-            {
-                std::size_t depth{0u};
-                for (const SNode *ancestor = s_Parent; ancestor; ancestor = ancestor->s_Parent)
-                {
-                    ++depth;
-                }
-                return depth;
-            }
-
-            //! The parent.
-            SNode *s_Parent;
-            //! The left child if one exists.
-            SNode *s_LeftChild;
-            //! The right child if one exists.
-            SNode *s_RightChild;
-            //! The point at this node.
-            POINT s_Point;
-        };
-        using TNodeVec = std::vector<SNode>;
-        using TNodeVecCItr = typename TNodeVec::const_iterator;
-
-        //! \brief Iterates points in the tree.
-        class TPointIterator : public std::iterator<std::forward_iterator_tag, const POINT>
-        {
-            public:
-                TPointIterator(void) = default;
-                TPointIterator(TNodeVecCItr itr) : m_Itr(itr) {}
-                const POINT &operator*(void) const { return m_Itr->s_Point; }
-                const POINT *operator->(void) const { return &m_Itr->s_Point; }
-                bool operator==(const TPointIterator &rhs) const { return m_Itr == rhs.m_Itr; }
-                bool operator!=(const TPointIterator &rhs) const { return m_Itr != rhs.m_Itr; }
-                TPointIterator &operator++(void) { ++m_Itr; return *this; }
-                TPointIterator operator++(int) { return m_Itr++; }
-
-            private:
-                TNodeVecCItr m_Itr;
-        };
-
-    private:
-        //! Boolean true type.
-        struct True {};
-        //! Boolean false type.
-        struct False {};
-
-    public:
-        //! Reserve space for \p n points.
-        void reserve(std::size_t n)
-        {
-            m_Nodes.reserve(n);
-        }
-
-        //! Build a k-d tree on the collection of points \p points.
-        //!
-        //! \note The vector \p points is reordered.
-        void build(TPointVec &points)
-        {
-            this->build(points.begin(), points.end());
-        }
-
-        //! Build a k-d tree on the collection of points \p points.
-        //!
-        //! \note The \p points are moved into place.
-        void build(TPointVec &&points)
-        {
-            this->build(points.begin(), points.end(), True());
-        }
-
-        //! Build from a pair of output random access iterators.
-        //!
-        //! \note The range [\p begin, \p end) is reordered.
-        template<typename ITR, typename MOVE = False>
-        void build(ITR begin, ITR end, MOVE move = MOVE())
-        {
-            if (begin == end)
-            {
-                return;
-            }
-            m_Dimension = las::dimension(*begin);
-            m_Nodes.clear();
-            m_Nodes.reserve(std::distance(begin, end));
-            this->buildRecursively(0, // Parent pointer
-                                   0, // Split coordinate
-                                   begin, end, move);
-=======
-            std::size_t coordinate = this->depth() % dimension;
+            std::size_t coordinate{this->depth() % dimension};
             CCoordinateLess less(coordinate);
             if (s_LeftChild && less(s_Point, s_LeftChild->s_Point)) {
                 LOG_ERROR(<< "parent = " << s_Point << ", left child = "
@@ -281,12 +119,11 @@
 
         //! Get the coordinate the points are split on.
         std::size_t depth() const {
-            std::size_t depth = 0u;
+            std::size_t depth{0u};
             for (const SNode* ancestor = s_Parent; ancestor; ancestor = ancestor->s_Parent) {
                 ++depth;
             }
             return depth;
->>>>>>> 601f3449
         }
 
         //! The parent.
@@ -298,6 +135,37 @@
         //! The point at this node.
         POINT s_Point;
     };
+    using TNodeVec = std::vector<SNode>;
+    using TNodeVecCItr = typename TNodeVec::const_iterator;
+
+    //! \brief Iterates points in the tree.
+    class TPointIterator : public std::iterator<std::forward_iterator_tag, const POINT> {
+    public:
+        TPointIterator() = default;
+        TPointIterator(TNodeVecCItr itr) : m_Itr(itr) {}
+        const POINT& operator*() const { return m_Itr->s_Point; }
+        const POINT* operator->() const { return &m_Itr->s_Point; }
+        bool operator==(const TPointIterator& rhs) const {
+            return m_Itr == rhs.m_Itr;
+        }
+        bool operator!=(const TPointIterator& rhs) const {
+            return m_Itr != rhs.m_Itr;
+        }
+        TPointIterator& operator++() {
+            ++m_Itr;
+            return *this;
+        }
+        TPointIterator operator++(int) { return m_Itr++; }
+
+    private:
+        TNodeVecCItr m_Itr;
+    };
+
+private:
+    //! Boolean true type.
+    struct True {};
+    //! Boolean false type.
+    struct False {};
 
 public:
     //! Reserve space for \p n points.
@@ -305,17 +173,30 @@
 
     //! Build a k-d tree on the collection of points \p points.
     //!
-    //! \note \p points are reordered by this operation.
-    void build(TPointVec& points) {
-        if (points.empty()) {
+    //! \note The vector \p points is reordered.
+    void build(TPointVec& points) { this->build(points.begin(), points.end()); }
+
+    //! Build a k-d tree on the collection of points \p points.
+    //!
+    //! \note The \p points are moved into place.
+    void build(TPointVec&& points) {
+        this->build(points.begin(), points.end(), True());
+    }
+
+    //! Build from a pair of output random access iterators.
+    //!
+    //! \note The range [\p begin, \p end) is reordered.
+    template<typename ITR, typename MOVE = False>
+    void build(ITR begin, ITR end, MOVE move = MOVE()) {
+        if (begin == end) {
             return;
         }
-        m_Dimension = points[0].dimension();
+        m_Dimension = las::dimension(*begin);
         m_Nodes.clear();
-        m_Nodes.reserve(points.size());
+        m_Nodes.reserve(std::distance(begin, end));
         this->buildRecursively(nullptr, // Parent pointer
                                0,       // Split coordinate
-                               points.begin(), points.end());
+                               begin, end, move);
     }
 
     //! Get the number of points in the tree.
@@ -323,119 +204,55 @@
 
     //! Branch and bound search for nearest neighbour of \p point.
     const POINT* nearestNeighbour(const POINT& point) const {
-        const POINT* nearest = nullptr;
-
-        if (m_Nodes.empty()) {
-            return nearest;
-        }
-
-<<<<<<< HEAD
-        //! Branch and bound search for nearest neighbour of \p point.
-        const POINT *nearestNeighbour(const POINT &point) const
-        {
-            const POINT *nearest{0};
-
-            if (!m_Nodes.empty())
-            {
-                TCoordinatePrecise distanceToNearest{
-                        std::numeric_limits<TCoordinatePrecise>::max()};
-                return this->nearestNeighbour(point,
-                                              m_Nodes[0],
-                                              0, // Split coordinate,
-                                              nearest,
-                                              distanceToNearest);
-            }
-            return nearest;
-=======
-        TCoordinatePrecise distanceToNearest =
-            std::numeric_limits<TCoordinatePrecise>::max();
-        return this->nearestNeighbour(point, m_Nodes[0],
-                                      0, // Split coordinate,
-                                      nearest, distanceToNearest);
+        const POINT* nearest{nullptr};
+
+        if (m_Nodes.size() > 0) {
+            TCoordinatePrecise distanceToNearest{
+                std::numeric_limits<TCoordinatePrecise>::max()};
+            return this->nearestNeighbour(point, m_Nodes[0],
+                                          0, // Split coordinate,
+                                          nearest, distanceToNearest);
+        }
+        return nearest;
     }
 
     //! Branch and bound search for nearest \p n neighbours of \p point.
     void nearestNeighbours(std::size_t n, const POINT& point, TPointVec& result) const {
         result.clear();
 
-        if (n == 0 || m_Nodes.empty()) {
-            return;
->>>>>>> 601f3449
-        }
-
-        TNearestAccumulator nearest(n);
-        this->nearestNeighbours(point, m_Nodes[0],
-                                0, // Split coordinate,
-                                nearest);
-
-<<<<<<< HEAD
-            if (n > 0 && n < m_Nodes.size())
-            {
-                TNearestAccumulator neighbours(n);
-                const TCoordinatePrecise inf{
-                    boost::numeric::bounds<TCoordinatePrecise>::highest()};
-                for (std::size_t i = 0u; i < n; ++i)
-                {
-                    neighbours.add({inf, las::zero(point)});
-                }
-                this->nearestNeighbours(point,
-                                        m_Nodes[0],
-                                        0, // Split coordinate,
-                                        neighbours);
-
-                result.reserve(neighbours.count());
-                neighbours.sort();
-                for (const auto &neighbour : neighbours)
-                {
-                    result.push_back(std::move(neighbour.second));
-                }
-            }
-            else if (n > m_Nodes.size())
-            {
-                TDoubleVec distances;
-                distances.reserve(m_Nodes.size());
-                result.reserve(m_Nodes.size());
-                for (const auto &node : m_Nodes)
-                {
-                    distances.push_back(las::distance(point, node.s_Point));
-                    result.push_back(node.s_Point);
-                }
-                COrderings::simultaneousSort(distances, result);
-            }
-        }
-
-        //! Get an iterator over the points in the tree.
-        TPointIterator begin(void) const
-        {
-            return TPointIterator(m_Nodes.begin());
-        }
-
-        //! Get an iterator to the end of the points in the tree.
-        TPointIterator end(void) const
-        {
-            return TPointIterator(m_Nodes.end());
-        }
-
-        //! A pre-order depth first traversal of the k-d tree nodes.
-        //!
-        //! \param[in] f The function to apply to the nodes.
-        //! \tparam F should have the signature bool (const SNode &).
-        //! Traversal stops below point that \p f returns false.
-        template<typename F>
-        void preorderDepthFirst(F f) const
-        {
-            if (m_Nodes.empty())
-            {
-                return;
-            }
-            this->preorderDepthFirst(m_Nodes[0], f);
-=======
-        result.reserve(nearest.count());
-        nearest.sort();
-        for (std::size_t i = 0u; i < nearest.count(); ++i) {
-            result.push_back(nearest[i].second);
-        }
-    }
+        if (n > 0 && n < m_Nodes.size()) {
+            TNearestAccumulator neighbours(n);
+            const TCoordinatePrecise inf{
+                boost::numeric::bounds<TCoordinatePrecise>::highest()};
+            for (std::size_t i = 0u; i < n; ++i) {
+                neighbours.add({inf, las::zero(point)});
+            }
+            this->nearestNeighbours(point, m_Nodes[0],
+                                    0, // Split coordinate,
+                                    neighbours);
+
+            result.reserve(neighbours.count());
+            neighbours.sort();
+            for (const auto& neighbour : neighbours) {
+                result.push_back(std::move(neighbour.second));
+            }
+        } else if (n > m_Nodes.size()) {
+            TDoubleVec distances;
+            distances.reserve(m_Nodes.size());
+            result.reserve(m_Nodes.size());
+            for (const auto& node : m_Nodes) {
+                distances.push_back(las::distance(point, node.s_Point));
+                result.push_back(node.s_Point);
+            }
+            COrderings::simultaneousSort(distances, result);
+        }
+    }
+
+    //! Get an iterator over the points in the tree.
+    TPointIterator begin() const { return TPointIterator(m_Nodes.begin()); }
+
+    //! Get an iterator to the end of the points in the tree.
+    TPointIterator end() const { return TPointIterator(m_Nodes.end()); }
 
     //! A pre-order depth first traversal of the k-d tree nodes.
     //!
@@ -446,7 +263,6 @@
     void preorderDepthFirst(F f) const {
         if (m_Nodes.empty()) {
             return;
->>>>>>> 601f3449
         }
         this->preorderDepthFirst(m_Nodes[0], f);
     }
@@ -460,51 +276,46 @@
         if (m_Nodes.empty()) {
             return;
         }
-<<<<<<< HEAD
-
-        //! Check the tree invariants.
-        bool checkInvariants(void) const
-        {
-            for (const auto &node : m_Nodes)
-            {
-                if (!node.checkInvariants(m_Dimension))
-                {
-                    return false;
-                }
-=======
         this->postorderDepthFirst(m_Nodes[0], f);
     }
 
     //! Check the tree invariants.
     bool checkInvariants() const {
-        for (std::size_t i = 0u; i < m_Nodes.size(); ++i) {
-            if (!m_Nodes[i].checkInvariants(m_Dimension)) {
+        for (const auto& node : m_Nodes) {
+            if (!node.checkInvariants(m_Dimension)) {
                 return false;
->>>>>>> 601f3449
             }
         }
         return true;
     }
 
 private:
-    using TNodeVec = std::vector<SNode>;
-
-private:
+    //! Append a node moving \p point into place.
+    void append(True /*move*/, SNode* parent, POINT& point) {
+        m_Nodes.emplace_back(parent, std::move(point));
+    }
+
+    //! Append a node coping \p point into place.
+    void append(False /*move*/, SNode* parent, const POINT& point) {
+        m_Nodes.emplace_back(parent, point);
+    }
+
     //! Recursively build the k-d tree.
-    SNode* buildRecursively(SNode* parent, std::size_t coordinate, TPointVecItr begin, TPointVecItr end) {
-        std::size_t n = static_cast<std::size_t>(end - begin) / 2;
-        TPointVecItr median = begin + n;
+    template<typename ITR, typename MOVE>
+    SNode* buildRecursively(SNode* parent, std::size_t coordinate, ITR begin, ITR end, MOVE move) {
+        std::size_t n{static_cast<std::size_t>(end - begin) / 2};
+        ITR median{begin + n};
         std::nth_element(begin, median, end, CCoordinateLess(coordinate));
-        m_Nodes.push_back(SNode(parent, *median));
-        SNode* node = &m_Nodes.back();
+        this->append(move, parent, *median);
+        SNode* node{&m_Nodes.back()};
         if (median - begin > 0) {
-            SNode* leftChild = this->buildRecursively(
-                node, (coordinate + 1) % m_Dimension, begin, median);
+            std::size_t next{(coordinate + 1) % m_Dimension};
+            SNode* leftChild{this->buildRecursively(node, next, begin, median, move)};
             node->s_LeftChild = leftChild;
         }
         if (end - median > 1) {
-            SNode* rightChild = this->buildRecursively(
-                node, (coordinate + 1) % m_Dimension, median + 1, end);
+            std::size_t next{(coordinate + 1) % m_Dimension};
+            SNode* rightChild{this->buildRecursively(node, next, median + 1, end, move)};
             node->s_RightChild = rightChild;
         }
         return node;
@@ -516,146 +327,32 @@
                                   std::size_t coordinate,
                                   const POINT* nearest,
                                   TCoordinatePrecise& distanceToNearest) const {
-        TCoordinatePrecise distance = kdtree_detail::euclidean(point - node.s_Point);
+        TCoordinatePrecise distance{las::distance(point, node.s_Point)};
 
         if (distance < distanceToNearest) {
             nearest = &node.s_Point;
             distanceToNearest = distance;
         }
 
-<<<<<<< HEAD
-    private:
-        //! Append a node moving \p point into place.
-        void append(True /*move*/, SNode *parent, POINT &point)
-        {
-            m_Nodes.emplace_back(parent, std::move(point));
-        }
-
-        //! Append a node coping \p point into place.
-        void append(False /*move*/, SNode *parent, const POINT &point)
-        {
-            m_Nodes.emplace_back(parent, point);
-        }
-
-        //! Recursively build the k-d tree.
-        template<typename ITR, typename MOVE>
-        SNode *buildRecursively(SNode *parent,
-                                std::size_t coordinate,
-                                ITR begin, ITR end, MOVE move)
-        {
-            std::size_t n{static_cast<std::size_t>(end - begin) / 2};
-            ITR median{begin + n};
-            std::nth_element(begin, median, end, CCoordinateLess(coordinate));
-            this->append(move, parent, *median);
-            SNode *node{&m_Nodes.back()};
-            if (median - begin > 0)
-            {
-                std::size_t next{(coordinate + 1) % m_Dimension};
-                SNode *leftChild{this->buildRecursively(node, next, begin, median, move)};
-                node->s_LeftChild = leftChild;
-            }
-            if (end - median > 1)
-            {
-                std::size_t next{(coordinate + 1) % m_Dimension};
-                SNode *rightChild{this->buildRecursively(node, next, median + 1, end, move)};
-                node->s_RightChild = rightChild;
-=======
         if (node.s_LeftChild || node.s_RightChild) {
-            TCoordinatePrecise distanceToHyperplane = point(coordinate) -
-                                                      node.s_Point(coordinate);
-
-            SNode* primary = node.s_LeftChild;
-            SNode* secondary = node.s_RightChild;
+            TCoordinatePrecise distanceToHyperplane{point(coordinate) -
+                                                    node.s_Point(coordinate)};
+
+            SNode* primary{node.s_LeftChild};
+            SNode* secondary{node.s_RightChild};
             if (!primary || (secondary && distanceToHyperplane > 0)) {
                 std::swap(primary, secondary);
             }
 
-            std::size_t nextCoordinate = (coordinate + 1) % m_Dimension;
+            std::size_t nextCoordinate{(coordinate + 1) % m_Dimension};
             nearest = this->nearestNeighbour(point, *primary, nextCoordinate,
                                              nearest, distanceToNearest);
             if (secondary && std::fabs(distanceToHyperplane) < distanceToNearest) {
                 nearest = this->nearestNeighbour(point, *secondary, nextCoordinate,
                                                  nearest, distanceToNearest);
->>>>>>> 601f3449
-            }
-        }
-
-<<<<<<< HEAD
-        //! Recursively find the nearest point to \p point.
-        const POINT *nearestNeighbour(const POINT &point,
-                                      const SNode &node,
-                                      std::size_t coordinate,
-                                      const POINT *nearest,
-                                      TCoordinatePrecise &distanceToNearest) const
-        {
-            TCoordinatePrecise distance{las::distance(point, node.s_Point)};
-
-            if (distance < distanceToNearest)
-            {
-                nearest = &node.s_Point;
-                distanceToNearest = distance;
-            }
-
-            if (node.s_LeftChild || node.s_RightChild)
-            {
-                TCoordinatePrecise distanceToHyperplane{  point(coordinate)
-                                                        - node.s_Point(coordinate)};
-
-                SNode *primary{node.s_LeftChild};
-                SNode *secondary{node.s_RightChild};
-                if (!primary || (secondary && distanceToHyperplane > 0))
-                {
-                    std::swap(primary, secondary);
-                }
-
-                std::size_t nextCoordinate{(coordinate + 1) % m_Dimension};
-                nearest = this->nearestNeighbour(point,
-                                                 *primary,
-                                                 nextCoordinate,
-                                                 nearest,
-                                                 distanceToNearest);
-                if (secondary && std::fabs(distanceToHyperplane) < distanceToNearest)
-                {
-                    nearest = this->nearestNeighbour(point,
-                                                     *secondary,
-                                                     nextCoordinate,
-                                                     nearest,
-                                                     distanceToNearest);
-                }
-            }
-
-            return nearest;
-        }
-
-        //! Recursively find the nearest point to \p point.
-        void nearestNeighbours(const POINT &point,
-                               const SNode &node,
-                               std::size_t coordinate,
-                               TNearestAccumulator &nearest) const
-        {
-            TCoordinatePrecise distance = las::distance(point, node.s_Point);
-
-            nearest.add({distance, node.s_Point});
-
-            if (node.s_LeftChild || node.s_RightChild)
-            {
-                TCoordinatePrecise distanceToHyperplane =  point(coordinate)
-                                                         - node.s_Point(coordinate);
-
-                SNode *primary   = node.s_LeftChild;
-                SNode *secondary = node.s_RightChild;
-                if (!primary || (secondary && distanceToHyperplane > 0))
-                {
-                    std::swap(primary, secondary);
-                }
-
-                std::size_t nextCoordinate = (coordinate + 1) % m_Dimension;
-                this->nearestNeighbours(point, *primary, nextCoordinate, nearest);
-                if (secondary && std::fabs(distanceToHyperplane) < nearest.biggest().first)
-                {
-                    this->nearestNeighbours(point, *secondary, nextCoordinate, nearest);
-                }
-=======
+            }
+        }
+
         return nearest;
     }
 
@@ -664,9 +361,9 @@
                            const SNode& node,
                            std::size_t coordinate,
                            TNearestAccumulator& nearest) const {
-        TCoordinatePrecise distance = kdtree_detail::euclidean(point - node.s_Point);
-
-        nearest.add(TCoordinatePrecisePointPr(distance, node.s_Point));
+        TCoordinatePrecise distance = las::distance(point, node.s_Point);
+
+        nearest.add({distance, node.s_Point});
 
         if (node.s_LeftChild || node.s_RightChild) {
             TCoordinatePrecise distanceToHyperplane = point(coordinate) -
@@ -676,7 +373,6 @@
             SNode* secondary = node.s_RightChild;
             if (!primary || (secondary && distanceToHyperplane > 0)) {
                 std::swap(primary, secondary);
->>>>>>> 601f3449
             }
 
             std::size_t nextCoordinate = (coordinate + 1) % m_Dimension;
@@ -700,14 +396,6 @@
         }
     }
 
-<<<<<<< HEAD
-    private:
-        //! The point dimension.
-        std::size_t m_Dimension;
-
-        //! The representation of the points.
-        TNodeVec m_Nodes;
-=======
     //! Visit the branch rooted at \p node with \p f in post-order.
     template<typename F>
     static void postorderDepthFirst(const SNode& node, F f) {
@@ -723,9 +411,9 @@
 private:
     //! The point dimension.
     std::size_t m_Dimension;
+
     //! The representation of the points.
     TNodeVec m_Nodes;
->>>>>>> 601f3449
 };
 }
 }
