--- conflicted
+++ resolved
@@ -226,15 +226,9 @@
                 boost::numeric::bounds<TCoordinatePrecise>::highest()};
 
             // These neighbour points will be completely replaced by the call
-<<<<<<< HEAD
-            // to nearestNeighbours, but we need the list to be full so we get
-            // the correct value for the furthest nearest neighbour in the set
-            // "found to date" branch and bound search.
-=======
             // to nearestNeighbours, but we need the collection to be initialized
             // with infinite distances so we get the correct value for the furthest
             // nearest neighbour at the start of the branch and bound search.
->>>>>>> e3069669
             TNearestAccumulator neighbours(n, {inf, m_Nodes[0].s_Point});
             this->nearestNeighbours(point, m_Nodes[0],
                                     0, // Split coordinate
