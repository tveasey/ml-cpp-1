--- conflicted
+++ resolved
@@ -29,106 +29,22 @@
 //!
 //! DESCRIPTION:\n
 //! See https://en.wikipedia.org/wiki/Gram%E2%80%93Schmidt_process
-<<<<<<< HEAD
-class MATHS_EXPORT CGramSchmidt : private core::CNonInstantiatable
-{
-    public:
-        using TDoubleVec = std::vector<double>;
-        using TDoubleVecVec = std::vector<TDoubleVec>;
-
-    public:
-        //! Compute an orthonormal basis for the vectors in \p x.
-        //!
-        //! \param[in,out] x The vectors from which to compute the
-        //! orthonormal basis. Overwritten with the basis.
-        static bool basis(TDoubleVecVec &x);
-
-        //! Compute an orthonormal basis for the vectors in \p x.
-        //!
-        //! \param[in,out] x The vectors from which to compute the
-        //! orthonormal basis. Overwritten with the basis.
-        template<std::size_t N>
-        static bool basis(boost::array<TDoubleVec, N> &x)
-        {
-            return basisImpl(x);
-        }
-
-        //! Compute an orthonormal basis for the vectors in \p x.
-        //!
-        //! \param[in,out] x The vectors from which to compute the
-        //! orthonormal basis. Overwritten with the basis.
-        template<typename VECTOR>
-        static bool basis(std::vector<VECTOR> &x)
-        {
-            return basisImpl(x);
-        }
-
-        //! Compute an orthonormal basis for the vectors in \p x.
-        //!
-        //! \param[in,out] x The vectors from which to compute the
-        //! orthonormal basis. Overwritten with the basis.
-        template<typename VECTOR, std::size_t N>
-        static bool basis(boost::array<VECTOR, N> &x)
-        {
-            return basisImpl(x);
-        }
-
-    private:
-        //! The Gram-Schmidt process.
-        //!
-        //! \param[in,out] x The vectors from which to compute the
-        //! orthonormal basis. Overwritten with the basis.
-        template<typename VECTORS>
-        static bool basisImpl(VECTORS &x)
-        {
-            if (!check(x))
-            {
-                return false;
-            }
-
-            std::size_t i{0u};
-            std::size_t current{0u};
-
-            for (/**/; i < x.size(); ++i)
-            {
-                if (i != current)
-                {
-                    swap(x[current], x[i]);
-                }
-
-                double n{norm(x[current])};
-                LOG_TRACE("i = " << i
-                          << ", current = " << current
-                          << ", x = " << print(x[current])
-                          << ", norm = " << n);
-=======
 class MATHS_EXPORT CGramSchmidt : private core::CNonInstantiatable {
 public:
     using TDoubleVec = std::vector<double>;
     using TDoubleVecVec = std::vector<TDoubleVec>;
-    using TVector = CVector<double>;
-    using TVectorVec = std::vector<TVector>;
 
 public:
     //! Compute an orthonormal basis for the vectors in \p x.
     //!
     //! \param[in,out] x The vectors from which to compute the
-    //! orthonormal basis. Overwritten with the orthonormal
-    //! basis.
+    //! orthonormal basis. Overwritten with the basis.
     static bool basis(TDoubleVecVec& x);
 
     //! Compute an orthonormal basis for the vectors in \p x.
     //!
     //! \param[in,out] x The vectors from which to compute the
-    //! orthonormal basis. Overwritten with the orthonormal
-    //! basis.
-    static bool basis(TVectorVec& x);
-
-    //! Compute an orthonormal basis for the vectors in \p x.
-    //!
-    //! \param[in,out] x The vectors from which to compute the
-    //! orthonormal basis. Overwritten with the orthonormal
-    //! basis.
+    //! orthonormal basis. Overwritten with the basis.
     template<std::size_t N>
     static bool basis(boost::array<TDoubleVec, N>& x) {
         return basisImpl(x);
@@ -137,20 +53,18 @@
     //! Compute an orthonormal basis for the vectors in \p x.
     //!
     //! \param[in,out] x The vectors from which to compute the
-    //! orthonormal basis. Overwritten with the orthonormal
-    //! basis.
-    template<std::size_t N>
-    static bool basis(boost::array<TVector, N>& x) {
+    //! orthonormal basis. Overwritten with the basis.
+    template<typename VECTOR>
+    static bool basis(std::vector<VECTOR>& x) {
         return basisImpl(x);
     }
 
     //! Compute an orthonormal basis for the vectors in \p x.
     //!
     //! \param[in,out] x The vectors from which to compute the
-    //! orthonormal basis. Overwritten with the orthonormal
-    //! basis.
-    template<std::size_t N>
-    static bool basis(std::vector<CVectorNx1<double, N>>& x) {
+    //! orthonormal basis. Overwritten with the basis.
+    template<typename VECTOR, std::size_t N>
+    static bool basis(boost::array<VECTOR, N>& x) {
         return basisImpl(x);
     }
 
@@ -158,19 +72,22 @@
     //! The Gram-Schmidt process.
     //!
     //! \param[in,out] x The vectors from which to compute the
-    //! orthonormal basis. Overwritten with the orthonormal
-    //! basis.
+    //! orthonormal basis. Overwritten with the basis.
     template<typename VECTORS>
     static bool basisImpl(VECTORS& x) {
-        std::size_t i = 0u;
-        std::size_t current = 0u;
+        if (check(x) == false) {
+            return false;
+        }
+
+        std::size_t i{0u};
+        std::size_t current{0u};
 
         for (/**/; i < x.size(); ++i) {
             if (i != current) {
                 swap(x[current], x[i]);
             }
 
-            double n = norm(x[current]);
+            double n{norm(x[current])};
             LOG_TRACE(<< "i = " << i << ", current = " << current
                       << ", x = " << print(x[current]) << ", norm = " << n);
 
@@ -188,153 +105,19 @@
                     swap(x[current], x[i]);
                 }
 
-                double eps = 5.0 * norm(x[current]) *
-                             std::numeric_limits<double>::epsilon();
+                double eps{5.0 * norm(x[current]) * std::numeric_limits<double>::epsilon()};
 
                 for (std::size_t j = 0u; j < i; ++j) {
                     minusProjection(x[current], x[j]);
                 }
 
-                double n = norm(x[current]);
+                double n{norm(x[current])};
                 LOG_TRACE(<< "i = " << i << ", current = " << current
                           << ", x = " << print(x[current]) << ", norm = " << n
                           << ", eps = " << eps);
->>>>>>> 601f3449
 
                 if (std::fabs(n) > eps) {
                     divide(x[current], n);
-<<<<<<< HEAD
-                    ++current; ++i;
-                    break;
-                }
-            }
-
-            try
-            {
-                for (/**/; i < x.size(); ++i)
-                {
-                    if (i != current)
-                    {
-                        swap(x[current], x[i]);
-                    }
-
-                    double eps{  5.0
-                               * norm(x[current])
-                               * std::numeric_limits<double>::epsilon()};
-
-                    for (std::size_t j = 0u; j < i; ++j)
-                    {
-                        minusProjection(x[current], x[j]);
-                    }
-
-                    double n{norm(x[current])};
-                    LOG_TRACE("i = " << i
-                              << ", current = " << current
-                              << ", x = " << print(x[current])
-                              << ", norm = " << n
-                              << ", eps = " << eps);
-
-                    if (::fabs(n) > eps)
-                    {
-                        divide(x[current], n);
-                        ++current;
-                    }
-                }
-
-                if (current != x.size())
-                {
-                    erase(x, x.begin() + current, x.end());
-                }
-            }
-            catch (const std::runtime_error &e)
-            {
-                LOG_ERROR("Failed to construct basis: " << e.what());
-                return false;
-            }
-            return true;
-        }
-
-        //! Check all the vectors have the same dimension.
-        static bool check(const TDoubleVecVec &x);
-
-        //! Check all the vectors have the same dimension.
-        template<typename VECTORS>
-        static bool check(const VECTORS &x)
-        {
-            if (!x.empty())
-            {
-                std::size_t dimension{las::dimension(x[0])};
-                for (std::size_t i = 1u; i < x.size(); ++i)
-                {
-                    if (las::dimension(x[i]) != dimension)
-                    {
-                        return false;
-                    }
-                }
-            }
-            return true;
-        }
-
-        //! Efficiently swap \p x and \p y.
-        static void swap(TDoubleVec &x, TDoubleVec &y);
-
-        //! Efficiently swap \p x and \p y.
-        template<typename VECTOR>
-        static void swap(VECTOR &x, VECTOR &y)
-        {
-            using std::swap;
-            swap(x, y);
-        }
-
-        //! Subtract the projection of \p x onto \p e from \p x.
-        static void minusProjection(TDoubleVec &x, const TDoubleVec &e);
-
-        //! Subtract the projection of \p x onto \p e from \p x.
-        template<typename VECTOR>
-        static void minusProjection(VECTOR &x, const VECTOR &e)
-        {
-            typename SCoordinate<VECTOR>::Type n{las::inner(e, x)};
-            x -= n * e;
-        }
-
-        //! Divide the vector \p x by the scalar \p s.
-        static void divide(TDoubleVec &x, double s);
-
-        //! Divide the vector \p x by the scalar \p s.
-        template<typename VECTOR>
-        static void divide(VECTOR &x, double s)
-        {
-            x /= s;
-        }
-
-        //! Compute the norm of the vector \p x.
-        static double norm(const TDoubleVec &x);
-
-        //! Compute the norm of the vector \p x.
-        template<typename VECTOR>
-        static double norm(const VECTOR &x)
-        {
-            return las::norm(x);
-        }
-
-        //! Compute the inner product of \p x and \p y.
-        static double inner(const TDoubleVec &x, const TDoubleVec &y);
-
-        //! Compute the inner product of \p x and \p y.
-        template<typename VECTOR>
-        static double inner(const VECTOR &x, const VECTOR &y)
-        {
-            return las::inner(x, y);
-        }
-
-        //! Remove [\p begin, \p end) from \p x.
-        template<typename VECTOR>
-        static void erase(std::vector<VECTOR> &x,
-                          typename std::vector<VECTOR>::iterator begin,
-                          typename std::vector<VECTOR>::iterator end)
-        {
-            x.erase(begin, end);
-=======
                     ++current;
                 }
             }
@@ -349,73 +132,69 @@
         return true;
     }
 
+    //! Check all the vectors have the same dimension.
+    static bool check(const TDoubleVecVec& x);
+
+    //! Check all the vectors have the same dimension.
+    template<typename VECTORS>
+    static bool check(const VECTORS& x) {
+        if (x.size() > 0) {
+            std::size_t dimension{las::dimension(x[0])};
+            for (std::size_t i = 1u; i < x.size(); ++i) {
+                if (las::dimension(x[i]) != dimension) {
+                    return false;
+                }
+            }
+        }
+        return true;
+    }
+
     //! Efficiently swap \p x and \p y.
     static void swap(TDoubleVec& x, TDoubleVec& y);
 
     //! Efficiently swap \p x and \p y.
-    static void swap(TVector& x, TVector& y);
-
-    //! Efficiently swap \p x and \p y.
-    template<std::size_t N>
-    static void swap(CVectorNx1<double, N>& x, CVectorNx1<double, N>& y) {
-        std::swap(x, y);
+    template<typename VECTOR>
+    static void swap(VECTOR& x, VECTOR& y) {
+        using std::swap;
+        swap(x, y);
     }
 
     //! Subtract the projection of \p x onto \p e from \p x.
-    static const TDoubleVec& minusProjection(TDoubleVec& x, const TDoubleVec& e);
+    static void minusProjection(TDoubleVec& x, const TDoubleVec& e);
 
     //! Subtract the projection of \p x onto \p e from \p x.
-    static const TVector& minusProjection(TVector& x, const TVector& e);
-
-    //! Subtract the projection of \p x onto \p e from \p x.
-    template<std::size_t N>
-    static const CVectorNx1<double, N>&
-    minusProjection(CVectorNx1<double, N>& x, const CVectorNx1<double, N>& e) {
-        double n = e.inner(x);
-        return x -= n * e;
+    template<typename VECTOR>
+    static void minusProjection(VECTOR& x, const VECTOR& e) {
+        typename SCoordinate<VECTOR>::Type n{las::inner(e, x)};
+        x -= n * e;
     }
 
     //! Divide the vector \p x by the scalar \p s.
-    static const TDoubleVec& divide(TDoubleVec& x, double s);
+    static void divide(TDoubleVec& x, double s);
 
     //! Divide the vector \p x by the scalar \p s.
-    static const TVector& divide(TVector& x, double s);
-
-    //! Divide the vector \p x by the scalar \p s.
-    template<std::size_t N>
-    static const CVectorNx1<double, N>& divide(CVectorNx1<double, N>& x, double s) {
-        return x /= s;
+    template<typename VECTOR>
+    static void divide(VECTOR& x, double s) {
+        x /= s;
     }
 
     //! Compute the norm of the vector \p x.
     static double norm(const TDoubleVec& x);
 
     //! Compute the norm of the vector \p x.
-    static double norm(const TVector& x);
-
-    //! Compute the norm of the vector \p x.
-    template<std::size_t N>
-    static double norm(const CVectorNx1<double, N>& x) {
-        return x.euclidean();
+    template<typename VECTOR>
+    static double norm(const VECTOR& x) {
+        return las::norm(x);
     }
 
     //! Compute the inner product of \p x and \p y.
     static double inner(const TDoubleVec& x, const TDoubleVec& y);
 
     //! Compute the inner product of \p x and \p y.
-    static double inner(const TVector& x, const TVector& y);
-
-    //! Compute the inner product of \p x and \p y.
-    template<std::size_t N>
-    static double inner(const CVectorNx1<double, N>& x, const CVectorNx1<double, N>& y) {
-        return x.inner(y);
-    }
-
-    //! Check if \p x and \p y have the same dimension.
-    static void sameDimension(const TDoubleVec& x, const TDoubleVec& y);
-
-    //! Check if \p x and \p y have the same dimension.
-    static void sameDimension(const TVector& x, const TVector& y);
+    template<typename VECTOR>
+    static double inner(const VECTOR& x, const VECTOR& y) {
+        return las::inner(x, y);
+    }
 
     //! Remove [\p begin, \p end) from \p x.
     template<typename VECTOR>
@@ -432,7 +211,6 @@
                       typename boost::array<VECTOR, N>::iterator end) {
         for (/**/; begin != end; ++begin) {
             zero(*begin);
->>>>>>> 601f3449
         }
     }
 
@@ -440,48 +218,21 @@
     static void zero(TDoubleVec& x);
 
     //! Zero the components of \p x.
-    static void zero(TVector& x);
-
-<<<<<<< HEAD
-        //! Zero the components of \p x.
-        template<typename VECTOR>
-        static void zero(VECTOR &x)
-        {
-            x = las::zero(x);
-=======
-    //! Zero the components of \p x.
-    template<std::size_t N>
-    static void zero(CVectorNx1<double, N>& x) {
-        for (std::size_t i = 0u; i < x.size(); ++i) {
-            x(i) = 0.0;
->>>>>>> 601f3449
-        }
+    template<typename VECTOR>
+    static void zero(VECTOR& x) {
+        x = las::zero(x);
     }
 
     //! Print \p x for debug.
     static std::string print(const TDoubleVec& x);
 
-<<<<<<< HEAD
-        //! Print \p x for debug.
-        template<typename VECTOR>
-        static std::string print(const VECTOR &x)
-        {
-            std::ostringstream result;
-            result << x;
-            return result.str();
-        }
-=======
     //! Print \p x for debug.
-    static std::string print(const TVector& x);
-
-    //! Print \p x for debug.
-    template<std::size_t N>
-    static std::string print(const CVectorNx1<double, N>& x) {
+    template<typename VECTOR>
+    static std::string print(const VECTOR& x) {
         std::ostringstream result;
         result << x;
         return result.str();
     }
->>>>>>> 601f3449
 };
 }
 }
