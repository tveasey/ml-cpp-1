/*
 * Copyright Elasticsearch B.V. and/or licensed to Elasticsearch B.V. under one
 * or more contributor license agreements. Licensed under the Elastic License;
 * you may not use this file except in compliance with the Elastic License.
 */

#ifndef INCLUDED_ml_maths_CRegressionDetail_h
#define INCLUDED_ml_maths_CRegressionDetail_h

#include <core/CContainerPrinter.h>
#include <core/CLogger.h>
#include <core/CStatePersistInserter.h>
#include <core/CStateRestoreTraverser.h>
#include <core/RestoreMacros.h>

#include <maths/CBasicStatisticsCovariances.h>
#include <maths/CBasicStatisticsPersist.h>
#include <maths/CLinearAlgebraTools.h>
#include <maths/CRegression.h>

#include <sstream>

namespace ml
{
namespace maths
{

template<std::size_t N, typename T>
bool CRegression::CLeastSquaresOnline<N, T>::acceptRestoreTraverser(core::CStateRestoreTraverser &traverser)
{
    do
    {
        const std::string &name = traverser.name();
        RESTORE(STATISTIC_TAG, m_S.fromDelimited(traverser.value()))
    }
    while (traverser.next());

    return true;
}

template<std::size_t N, typename T>
void CRegression::CLeastSquaresOnline<N, T>::acceptPersistInserter(core::CStatePersistInserter &inserter) const
{
    inserter.insertValue(STATISTIC_TAG, m_S.toDelimited());
}

template<std::size_t N, typename T>
void CRegression::CLeastSquaresOnline<N, T>::shiftAbscissa(double dx)
{
    if (CBasicStatistics::count(m_S) == 0.0)
    {
        return;
    }

    // The update scheme is as follows:
    //
    // 1/n sum_i{ (t(i) + dx)^i }
    //   -> 1/n * (  sum_i{ t(i)^i }
    //             + sum_j{ (i j) * dx^(i - j) * sum_i{ t(i)^j } } )
    //
    // 1/n sum_i{ (t(i) + dx)^i * y(i) }
    //   -> 1/n * (  sum_i{ t(i)^i * y(i) }
    //             + sum_j{ (i j) * dx^(i - j) * sum_i{ t(i)^j y(i) } } )

    double d[2*N-2] = { dx };
    for (std::size_t i = 1u; i < 2*N-2; ++i)
    {
        d[i] = d[i-1] * dx;
    }
    LOG_TRACE("d = " << core::CContainerPrinter::print(d));

    LOG_TRACE("S(before) " << CBasicStatistics::mean(m_S));
    for (std::size_t i = 2*N-2; i > 0; --i)
    {
        LOG_TRACE("i = " << i);
        for (std::size_t j = 0u; j < i; ++j)
        {
            double bij = CCategoricalTools::binomialCoefficient(i, j) * d[i-j-1];
            LOG_TRACE("bij = " << bij);
            CBasicStatistics::moment<0>(m_S)(i) += bij * CBasicStatistics::mean(m_S)(j);
            if (i >= N)
            {
                continue;
            }
            std::size_t yi = i + 2*N-1;
            std::size_t yj = j + 2*N-1;
            LOG_TRACE("yi = " << yi << ", yj = " << yj);
            CBasicStatistics::moment<0>(m_S)(yi) += bij * CBasicStatistics::mean(m_S)(yj);
        }
    }
    LOG_TRACE("S(after) = " << CBasicStatistics::mean(m_S));
}

template<std::size_t N, typename T>
bool CRegression::CLeastSquaresOnline<N, T>::parameters(TArray &result, double maxCondition) const
{
    result.fill(0.0);

    // Search for non-singular solution.
    std::size_t n = N+1;
    while (--n > 0)
    {
        switch (n)
        {
        case 1:
        {
            result[0] = CBasicStatistics::mean(m_S)(2*N-1);
            return true;
        }
        case N:
        {
            Eigen::Matrix<double, N, N> x;
            Eigen::Matrix<double, N, 1> y;
            if (this->parameters(N, x, y, maxCondition, result))
            {
                return true;
            }
            break;
        }
        default:
        {
            CDenseMatrix<double> x(n, n);
            CDenseVector<double> y(n);
            if (this->parameters(n, x, y, maxCondition, result))
            {
                return true;
            }
            break;
        }
        }
    }
    return false;
}

template<std::size_t N, typename T>
bool CRegression::CLeastSquaresOnline<N, T>::covariances(double variance,
                                                         TMatrix &result,
                                                         double maxCondition) const
{
    result = TMatrix(0.0);

    // Search for the covariance matrix of a non-singular subproblem.
    std::size_t n = N+1;
    while (--n > 0)
    {
        switch (n)
        {
        case 1:
        {
            result(0,0) = variance / CBasicStatistics::count(m_S);
            return true;
        }
        case N:
        {
            Eigen::Matrix<double, N, N> x;
            if (!this->covariances(N, x, variance, maxCondition, result))
            {
                continue;
            }
            break;
        }
        default:
        {
            CDenseMatrix<double> x(n, n);
            if (!this->covariances(n, x, variance, maxCondition, result))
            {
                continue;
            }
            break;
        }
        }
        return true;
    }
    return false;
}

template<std::size_t N, typename T>
std::string CRegression::CLeastSquaresOnline<N, T>::print(void) const
{
    TArray params;
    if (this->parameters(params))
    {
        std::string result;
        for (std::size_t i = params.size()-1; i > 0; --i)
        {
            result += core::CStringUtils::typeToStringPretty(params[i])
                      + " x^"
                      + core::CStringUtils::typeToStringPretty(i)
                      + " + ";
        }
        result += core::CStringUtils::typeToStringPretty(params[0]);
        return result;
    }
    return std::string("bad");
}

template<std::size_t N, typename T>
template<typename MATRIX, typename VECTOR>
bool CRegression::CLeastSquaresOnline<N, T>::parameters(std::size_t n,
                                                        MATRIX &x,
                                                        VECTOR &y,
                                                        double maxCondition,
                                                        TArray &result) const
{
    if (n == 1)
    {
        result[0] = CBasicStatistics::mean(m_S)(2*N-1);
        return true;
    }

    this->gramian(n, x);
    for (std::size_t i = 0u; i < n; ++i)
    {
        y(i) = CBasicStatistics::mean(m_S)(i+2*N-1);
    }
    LOG_TRACE("S = " << CBasicStatistics::mean(m_S));
    LOG_TRACE("x =\n" << x);
    LOG_TRACE("y =\n" << y);

    Eigen::JacobiSVD<MATRIX> x_(x.template selfadjointView<Eigen::Upper>(),
                                Eigen::ComputeFullU | Eigen::ComputeFullV);
    if (x_.singularValues()(0) > maxCondition * x_.singularValues()(n-1))
    {
        LOG_TRACE("singular values = " << x_.singularValues());
        return false;
    }

    // Don't bother checking the solution since we check
    // the matrix condition above.
    VECTOR r = x_.solve(y);
    for (std::size_t i = 0u; i < n; ++i)
    {
        result[i] = r(i);
    }

    return true;
}

template<std::size_t N, typename T>
template<typename MATRIX>
bool CRegression::CLeastSquaresOnline<N, T>::covariances(std::size_t n,
                                                         MATRIX &x,
                                                         double variance,
                                                         double maxCondition,
                                                         TMatrix &result) const
{
    if (n == 1)
    {
        x(0) = variance / CBasicStatistics::count(m_S);
        return true;
    }

    this->gramian(n, x);
    Eigen::JacobiSVD<MATRIX> x_(x.template selfadjointView<Eigen::Upper>(),
                                Eigen::ComputeFullU | Eigen::ComputeFullV);
    if (x_.singularValues()(0) > maxCondition * x_.singularValues()(n-1))
    {
        LOG_TRACE("singular values = " << x_.singularValues());
        return false;
    }

    // Don't bother checking for division by zero since we check
    // the matrix condition above. Also, we zero initialize result
    // in the calling code so any values we don't fill in the
    // following loop are zero (as required).
    x =  (  x_.matrixV()
          * x_.singularValues().cwiseInverse().asDiagonal()
          * x_.matrixU().transpose())
        * variance / CBasicStatistics::count(m_S);
    for (std::size_t i = 0u; i < n; ++i)
    {
        result(i,i) = x(i,i);
        for (std::size_t j = 0u; j < i; ++j)
        {
            result(i,j) = x(i,j);
        }
    }

    return true;
}

template<std::size_t N, typename T>
bool CRegression::CLeastSquaresOnlineParameterProcess<N, T>::acceptRestoreTraverser(core::CStateRestoreTraverser &traverser)
{
    do
    {
        const std::string &name = traverser.name();
        RESTORE(UNIT_TIME_COVARIANCES_TAG, m_UnitTimeCovariances.fromDelimited(traverser.value()))
    }
    while (traverser.next());
    return true;
}

template<std::size_t N, typename T>
void CRegression::CLeastSquaresOnlineParameterProcess<N, T>::acceptPersistInserter(core::CStatePersistInserter &inserter) const
{
    inserter.insertValue(UNIT_TIME_COVARIANCES_TAG, m_UnitTimeCovariances.toDelimited());
}

template<std::size_t N, typename T>
<<<<<<< HEAD
double CRegression::CLeastSquaresOnlineParameterProcess<N, T>::predictionVariance(double time) const
{
    if (time <= 0.0)
    {
        return 0.0;
    }

    TVector dT;
    T dt = static_cast<T>(std::sqrt(time));
    T dTi = dt;
    for (std::size_t i = 0u; i < N; ++i, dTi *= dt)
    {
        dT(i) = dTi;
    }

    CSymmetricMatrixNxN<T, N> covariance =
            CBasicStatistics::covariances(m_UnitTimeCovariances);

    return dT.inner(covariance * dT);
=======
typename CRegression::CLeastSquaresOnlineParameterProcess<N, T>::TMatrix
CRegression::CLeastSquaresOnlineParameterProcess<N, T>::covariance() const
{
    return CBasicStatistics::covariances(m_UnitTimeCovariances);
>>>>>>> a5e28fac
}

template<std::size_t N, typename T>
uint64_t CRegression::CLeastSquaresOnlineParameterProcess<N, T>::checksum(void) const
{
    return m_UnitTimeCovariances.checksum();
}

template<std::size_t N, typename T>
std::string CRegression::CLeastSquaresOnlineParameterProcess<N, T>::print(void) const
{
    std::ostringstream result;
    result << CBasicStatistics::covariances(m_UnitTimeCovariances);
    return result.str();
}

}
}

#endif // INCLUDED_ml_maths_CRegressionDetail_h<|MERGE_RESOLUTION|>--- conflicted
+++ resolved
@@ -298,7 +298,6 @@
 }
 
 template<std::size_t N, typename T>
-<<<<<<< HEAD
 double CRegression::CLeastSquaresOnlineParameterProcess<N, T>::predictionVariance(double time) const
 {
     if (time <= 0.0)
@@ -318,12 +317,13 @@
             CBasicStatistics::covariances(m_UnitTimeCovariances);
 
     return dT.inner(covariance * dT);
-=======
+}
+
+template<std::size_t N, typename T>
 typename CRegression::CLeastSquaresOnlineParameterProcess<N, T>::TMatrix
 CRegression::CLeastSquaresOnlineParameterProcess<N, T>::covariance() const
 {
     return CBasicStatistics::covariances(m_UnitTimeCovariances);
->>>>>>> a5e28fac
 }
 
 template<std::size_t N, typename T>
