--- conflicted
+++ resolved
@@ -328,7 +328,7 @@
         using TVectorNx1CRefSizeUMap =
             boost::unordered_map<TVectorNx1CRef, std::size_t, SHashVector, SVectorsEqual>;
         using TClusterVec = typename CLUSTERER::TClusterVec;
-        using TSampleCovariancesNxN = CBasicStatistics::SSampleCovariances<double, N>;
+        using TSampleCovariancesNxN = CBasicStatistics::SSampleCovariances<TVectorNx1>;
 
         std::size_t b = m_ProjectedData.size();
         std::size_t n = m_ProjectedData[0].size();
@@ -356,106 +356,6 @@
             for (std::size_t j = 0u; j < m_ProjectedData[i].size(); ++j) {
                 lookup[boost::cref(m_ProjectedData[i][j])] = j;
             }
-<<<<<<< HEAD
-        };
-
-    protected:
-        //! Compute the projected clusterings and find a good sampling
-        //! of the points on which to perform agglomerative clustering.
-        //!
-        //! \param[in] clusterer The object responsible for clustering
-        //! the projected data points.
-        //! \param[out] W Filled in with the cluster weights.
-        //! \param[out] M Filled in with the cluster sample means.
-        //! \param[out] C Filled in with the SVD of cluster sample
-        //! covariance matrices.
-        //! \param[out] I Filled in with the indices of distinct sampled
-        //! points.
-        template<typename CLUSTERER>
-        void clusterProjections(CLUSTERER clusterer,
-                                TDoubleVecVec &W,
-                                TVectorNx1VecVec &M,
-                                TSvdNxNVecVec &C,
-                                TSizeUSet &I) const
-        {
-            using TVectorNx1CRef = boost::reference_wrapper<const TVectorNx1>;
-            using TVectorNx1CRefSizeUMap =
-                    boost::unordered_map<TVectorNx1CRef, std::size_t, SHashVector, SVectorsEqual>;
-            using TClusterVec = typename CLUSTERER::TClusterVec;
-            using TSampleCovariancesNxN = CBasicStatistics::SSampleCovariances<TVectorNx1>;
-
-            std::size_t b = m_ProjectedData.size();
-            std::size_t n = m_ProjectedData[0].size();
-
-            // An index lookup for some projected points.
-            TVectorNx1CRefSizeUMap lookup(n);
-            // A placeholder for copy of i'th projected data.
-            TVectorNx1Vec P;
-            // Filled in with the probabilities of sampling the points (i,j)'th
-            // cluster.
-            TDoubleVec pij;
-            // Filled in with a mapping from the candidates for sampling to the
-            // actual points in the (i,j)'th cluster.
-            TSizeVec fij;
-            // Filled in with the samples of the (i,j)'th cluster.
-            TSizeVec sij;
-
-            for (std::size_t i = 0u; i < b; ++i)
-            {
-                LOG_TRACE("projection " << i);
-                P = m_ProjectedData[i];
-
-                // Create a lookup of points to their indices.
-                lookup.clear();
-                lookup.rehash(P.size());
-                for (std::size_t j = 0u; j < m_ProjectedData[i].size(); ++j)
-                {
-                    lookup[boost::cref(m_ProjectedData[i][j])] = j;
-                }
-
-                // Cluster the i'th projection.
-                clusterer.setPoints(P);
-                clusterer.run();
-                const TClusterVec &clusters = clusterer.clusters();
-                double ni = static_cast<double>(clusters.size());
-                LOG_TRACE("# clusters = " << ni);
-
-                for (std::size_t j = 0u; j < clusters.size(); ++j)
-                {
-                    const TVectorNx1Vec &points = clusters[j].points();
-                    LOG_TRACE("# points = " << points.size());
-
-                    // Compute the number of points to sample from this cluster.
-                    std::size_t nij = points.size();
-                    double wij = static_cast<double>(nij) / static_cast<double>(n);
-                    std::size_t nsij = static_cast<std::size_t>(std::max(m_Compression * wij * ni, 1.0));
-                    LOG_TRACE("wij = " << wij << ", nsij = " << nsij);
-
-                    // Compute the cluster sample mean and covariance matrix.
-                    TSampleCovariancesNxN covariances(N);
-                    covariances.add(points);
-                    TVectorNx1 mij = CBasicStatistics::mean(covariances);
-                    TSvdNxN Cij(toDenseMatrix(CBasicStatistics::covariances(covariances)),
-                                Eigen::ComputeFullU | Eigen::ComputeFullV);
-
-                    // Compute the probability that a sample from the cluster
-                    // is a given point in the cluster.
-                    pij.clear();
-                    fij.clear();
-                    pij.reserve(nij);
-                    fij.reserve(nij);
-                    double pmax = boost::numeric::bounds<double>::lowest();
-                    for (std::size_t k = 0u; k < nij; ++k)
-                    {
-                        std::size_t index = lookup[boost::cref(points[k])];
-                        if (I.count(index) == 0)
-                        {
-                            TEigenVectorNx1 x = toDenseVector(points[k] - mij);
-                            pij.push_back(-0.5 * x.transpose() * Cij.solve(x));
-                            fij.push_back(index);
-                            pmax = std::max(pmax, pij.back());
-                        }
-=======
 
             // Cluster the i'th projection.
             clusterer.setPoints(P);
@@ -476,7 +376,7 @@
                 LOG_TRACE(<< "wij = " << wij << ", nsij = " << nsij);
 
                 // Compute the cluster sample mean and covariance matrix.
-                TSampleCovariancesNxN covariances;
+                TSampleCovariancesNxN covariances(N);
                 covariances.add(points);
                 TVectorNx1 mij = CBasicStatistics::mean(covariances);
                 TSvdNxN Cij(toDenseMatrix(CBasicStatistics::covariances(covariances)),
@@ -504,7 +404,6 @@
                     for (std::size_t k = 0u; k < pij.size(); ++k) {
                         pij[k] = std::exp(pij[k] - pmax);
                         Zij += pij[k];
->>>>>>> 601f3449
                     }
                     for (std::size_t k = 0u; k < pij.size(); ++k) {
                         pij[k] /= Zij;
@@ -792,62 +691,9 @@
 
 //! \brief Adapts k-means for use by the random projection clusterer.
 template<std::size_t N>
-<<<<<<< HEAD
-class CRandomProjectionClustererFacade<CKMeans<CVectorNx1<double, N>>>
-{
-    public:
-        using TClusterer = CKMeans<CVectorNx1<double, N>>;
-        using TClusterVec = typename TClusterer::TClusterVec;
-        using TVectorNx1 = CVectorNx1<double, N>;
-        using TVectorNx1Vec = std::vector<TVectorNx1>;
-
-    public:
-        CRandomProjectionClustererFacade(const TClusterer &kmeans,
-                                         std::size_t k,
-                                         std::size_t maxIterations) :
-                m_Kmeans(kmeans),
-                m_K(k),
-                m_MaxIterations(maxIterations)
-        {}
-
-        //! Set the points to cluster.
-        void setPoints(TVectorNx1Vec &points)
-        {
-            m_Kmeans.setPoints(points);
-            TVectorNx1Vec centres;
-            CKMeansPlusPlusInitialization<TVectorNx1, CPRNG::CXorShift1024Mult> seedCentres(m_Rng);
-            seedCentres.run(points, m_K, centres);
-            m_Kmeans.setCentres(centres);
-        }
-
-        //! Cluster the points.
-        void run(void)
-        {
-            m_Kmeans.run(m_MaxIterations);
-        }
-
-        //! Get the clusters (should only be called after run).
-        const TClusterVec &clusters(void) const
-        {
-            m_Kmeans.clusters(m_Clusters);
-            return m_Clusters;
-        }
-
-    private:
-        //! The random number generator.
-        CPRNG::CXorShift1024Mult m_Rng;
-        //! The k-means implementation.
-        TClusterer m_Kmeans;
-        //! The number of clusters to use.
-        std::size_t m_K;
-        //! The number of iterations to use in k-means.
-        std::size_t m_MaxIterations;
-        //! The clusters.
-        mutable TClusterVec m_Clusters;
-=======
-class CRandomProjectionClustererFacade<CKMeansFast<CVectorNx1<double, N>>> {
+class CRandomProjectionClustererFacade<CKMeans<CVectorNx1<double, N>>> {
 public:
-    using TClusterer = CKMeansFast<CVectorNx1<double, N>>;
+    using TClusterer = CKMeans<CVectorNx1<double, N>>;
     using TClusterVec = typename TClusterer::TClusterVec;
     using TVectorNx1 = CVectorNx1<double, N>;
     using TVectorNx1Vec = std::vector<TVectorNx1>;
@@ -885,26 +731,16 @@
     std::size_t m_MaxIterations;
     //! The clusters.
     mutable TClusterVec m_Clusters;
->>>>>>> 601f3449
 };
 
 //! Makes a k-means adapter for random projection clustering.
 template<std::size_t N>
-<<<<<<< HEAD
 CRandomProjectionClustererFacade<CKMeans<CVectorNx1<double, N>>>
-    forRandomProjectionClusterer(const CKMeans<CVectorNx1<double, N>> &kmeans,
-                                 std::size_t k,
-                                 std::size_t maxIterations)
-{
-    return CRandomProjectionClustererFacade<CKMeans<CVectorNx1<double, N>>>(kmeans, k, maxIterations);
-=======
-CRandomProjectionClustererFacade<CKMeansFast<CVectorNx1<double, N>>>
-forRandomProjectionClusterer(const CKMeansFast<CVectorNx1<double, N>>& kmeans,
+forRandomProjectionClusterer(const CKMeans<CVectorNx1<double, N>>& kmeans,
                              std::size_t k,
                              std::size_t maxIterations) {
-    return CRandomProjectionClustererFacade<CKMeansFast<CVectorNx1<double, N>>>(
+    return CRandomProjectionClustererFacade<CKMeans<CVectorNx1<double, N>>>(
         kmeans, k, maxIterations);
->>>>>>> 601f3449
 }
 }
 }
