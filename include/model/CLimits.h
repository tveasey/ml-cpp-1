--- conflicted
+++ resolved
@@ -42,76 +42,6 @@
 //! the boost property_tree is copied into separate member
 //! variables.
 //!
-<<<<<<< HEAD
-class MODEL_EXPORT CLimits
-{
-    public:
-        //! Default number of events to consume during auto-config
-        static const size_t DEFAULT_AUTOCONFIG_EVENTS;
-
-        //! Default maximum number of distinct values of a single field before
-        //! analysis of that field will be halted
-        static const size_t DEFAULT_ANOMALY_MAX_FIELD_VALUES;
-
-        //! Default maximum number of time buckets to process during anomaly
-        //! detection before ceasing to output results
-        static const size_t DEFAULT_ANOMALY_MAX_TIME_BUCKETS;
-
-        //! Default number of examples to display in results tables
-        static const size_t DEFAULT_RESULTS_MAX_EXAMPLES;
-
-        //! Default threshold for unusual probabilities to be output even if
-        //! nothing is anomalous on a whole-system basis
-        static const double DEFAULT_RESULTS_UNUSUAL_PROBABILITY_THRESHOLD;
-
-    public:
-        //! Default constructor
-        CLimits();
-
-        //! Initialise from a config file.  This overwrites current settings
-        //! with any found in the config file.  Settings that are not present
-        //! in the config file will be reset to their default values.
-        bool init(const std::string &configFile);
-
-        //! Access to settings
-        size_t autoConfigEvents(void) const;
-        size_t anomalyMaxTimeBuckets(void) const;
-        size_t maxExamples(void) const;
-        double unusualProbabilityThreshold(void) const;
-        size_t memoryLimitMB(void) const;
-
-        //! Access to the resource monitor
-        CResourceMonitor &resourceMonitor(void);
-
-    private:
-        //! Helper method for init().
-        template <typename FIELDTYPE>
-        static bool processSetting(const boost::property_tree::ptree &propTree,
-                                   const std::string &iniPath,
-                                   const FIELDTYPE &defaultValue,
-                                   FIELDTYPE &value)
-        {
-            try
-            {
-                // This get() will throw an exception if the path isn't found
-                std::string valueStr(propTree.template get<std::string>(iniPath));
-
-                // Use our own string-to-type conversion, because what's built
-                // into the boost::property_tree is too lax
-                if (core::CStringUtils::stringToType(valueStr,
-                                                     value) == false)
-                {
-                    LOG_ERROR("Invalid value for setting " << iniPath <<
-                              " : " << valueStr);
-                    return false;
-                }
-            }
-            catch (boost::property_tree::ptree_error &)
-            {
-                LOG_DEBUG("Using default value (" << defaultValue <<
-                          ") for unspecified setting " << iniPath);
-                value = defaultValue;
-=======
 class MODEL_EXPORT CLimits {
 public:
     //! Default number of events to consume during auto-config
@@ -151,11 +81,6 @@
     //! Access to the resource monitor
     CResourceMonitor& resourceMonitor();
 
-    //! boost::ini_parser doesn't like UTF-8 ini files that begin with byte
-    //! order markers.  This function advances the seek pointer of the
-    //! stream over a UTF-8 BOM, but only if one exists.
-    static void skipUtf8Bom(std::ifstream& strm);
-
 private:
     //! Helper method for init().
     template<typename FIELDTYPE>
@@ -172,7 +97,6 @@
             if (core::CStringUtils::stringToType(valueStr, value) == false) {
                 LOG_ERROR(<< "Invalid value for setting " << iniPath << " : " << valueStr);
                 return false;
->>>>>>> 601f3449
             }
         } catch (boost::property_tree::ptree_error&) {
             LOG_DEBUG(<< "Using default value (" << defaultValue
